--- conflicted
+++ resolved
@@ -74,13 +74,6 @@
     pub(crate) fn try_to_unroll_loops(mut self) -> (Ssa, Vec<RuntimeError>) {
         let mut errors = vec![];
         for function in self.functions.values_mut() {
-<<<<<<< HEAD
-            // Loop unrolling in brillig can lead to a code explosion currently. This can
-            // also be true for ACIR, but we have no alternative to unrolling in ACIR.
-            // Brillig also generally prefers smaller code rather than faster code.
-            if matches!(function.runtime(), RuntimeType::Brillig(_)) {
-                continue;
-=======
             function.try_to_unroll_loops(&mut errors);
         }
         (self, errors)
@@ -112,7 +105,6 @@
             // If we didn't manage to unroll any more loops, exit
             if unroll_errors.len() >= prev_unroll_err_count {
                 return Err(unroll_errors.swap_remove(0));
->>>>>>> f2ea42cb
             }
         }
         Ok(())
@@ -122,7 +114,7 @@
         // Loop unrolling in brillig can lead to a code explosion currently. This can
         // also be true for ACIR, but we have no alternative to unrolling in ACIR.
         // Brillig also generally prefers smaller code rather than faster code.
-        if self.runtime() != RuntimeType::Brillig {
+        if matches!(self.runtime(), RuntimeType::Brillig(_)) {
             errors.extend(find_all_loops(self).unroll_each_loop(self));
         }
     }
