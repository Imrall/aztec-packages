#pragma once

#include "serde.hpp"
#include "bincode.hpp"

namespace Program {

    struct BinaryFieldOp {

        struct Add {
            friend bool operator==(const Add&, const Add&);
            std::vector<uint8_t> bincodeSerialize() const;
            static Add bincodeDeserialize(std::vector<uint8_t>);
        };

        struct Sub {
            friend bool operator==(const Sub&, const Sub&);
            std::vector<uint8_t> bincodeSerialize() const;
            static Sub bincodeDeserialize(std::vector<uint8_t>);
        };

        struct Mul {
            friend bool operator==(const Mul&, const Mul&);
            std::vector<uint8_t> bincodeSerialize() const;
            static Mul bincodeDeserialize(std::vector<uint8_t>);
        };

        struct Div {
            friend bool operator==(const Div&, const Div&);
            std::vector<uint8_t> bincodeSerialize() const;
            static Div bincodeDeserialize(std::vector<uint8_t>);
        };

        struct IntegerDiv {
            friend bool operator==(const IntegerDiv&, const IntegerDiv&);
            std::vector<uint8_t> bincodeSerialize() const;
            static IntegerDiv bincodeDeserialize(std::vector<uint8_t>);
        };

        struct Equals {
            friend bool operator==(const Equals&, const Equals&);
            std::vector<uint8_t> bincodeSerialize() const;
            static Equals bincodeDeserialize(std::vector<uint8_t>);
        };

        struct LessThan {
            friend bool operator==(const LessThan&, const LessThan&);
            std::vector<uint8_t> bincodeSerialize() const;
            static LessThan bincodeDeserialize(std::vector<uint8_t>);
        };

        struct LessThanEquals {
            friend bool operator==(const LessThanEquals&, const LessThanEquals&);
            std::vector<uint8_t> bincodeSerialize() const;
            static LessThanEquals bincodeDeserialize(std::vector<uint8_t>);
        };

        std::variant<Add, Sub, Mul, Div, IntegerDiv, Equals, LessThan, LessThanEquals> value;

        friend bool operator==(const BinaryFieldOp&, const BinaryFieldOp&);
        std::vector<uint8_t> bincodeSerialize() const;
        static BinaryFieldOp bincodeDeserialize(std::vector<uint8_t>);
    };

    struct BinaryIntOp {

        struct Add {
            friend bool operator==(const Add&, const Add&);
            std::vector<uint8_t> bincodeSerialize() const;
            static Add bincodeDeserialize(std::vector<uint8_t>);
        };

        struct Sub {
            friend bool operator==(const Sub&, const Sub&);
            std::vector<uint8_t> bincodeSerialize() const;
            static Sub bincodeDeserialize(std::vector<uint8_t>);
        };

        struct Mul {
            friend bool operator==(const Mul&, const Mul&);
            std::vector<uint8_t> bincodeSerialize() const;
            static Mul bincodeDeserialize(std::vector<uint8_t>);
        };

        struct Div {
            friend bool operator==(const Div&, const Div&);
            std::vector<uint8_t> bincodeSerialize() const;
            static Div bincodeDeserialize(std::vector<uint8_t>);
        };

        struct Equals {
            friend bool operator==(const Equals&, const Equals&);
            std::vector<uint8_t> bincodeSerialize() const;
            static Equals bincodeDeserialize(std::vector<uint8_t>);
        };

        struct LessThan {
            friend bool operator==(const LessThan&, const LessThan&);
            std::vector<uint8_t> bincodeSerialize() const;
            static LessThan bincodeDeserialize(std::vector<uint8_t>);
        };

        struct LessThanEquals {
            friend bool operator==(const LessThanEquals&, const LessThanEquals&);
            std::vector<uint8_t> bincodeSerialize() const;
            static LessThanEquals bincodeDeserialize(std::vector<uint8_t>);
        };

        struct And {
            friend bool operator==(const And&, const And&);
            std::vector<uint8_t> bincodeSerialize() const;
            static And bincodeDeserialize(std::vector<uint8_t>);
        };

        struct Or {
            friend bool operator==(const Or&, const Or&);
            std::vector<uint8_t> bincodeSerialize() const;
            static Or bincodeDeserialize(std::vector<uint8_t>);
        };

        struct Xor {
            friend bool operator==(const Xor&, const Xor&);
            std::vector<uint8_t> bincodeSerialize() const;
            static Xor bincodeDeserialize(std::vector<uint8_t>);
        };

        struct Shl {
            friend bool operator==(const Shl&, const Shl&);
            std::vector<uint8_t> bincodeSerialize() const;
            static Shl bincodeDeserialize(std::vector<uint8_t>);
        };

        struct Shr {
            friend bool operator==(const Shr&, const Shr&);
            std::vector<uint8_t> bincodeSerialize() const;
            static Shr bincodeDeserialize(std::vector<uint8_t>);
        };

        std::variant<Add, Sub, Mul, Div, Equals, LessThan, LessThanEquals, And, Or, Xor, Shl, Shr> value;

        friend bool operator==(const BinaryIntOp&, const BinaryIntOp&);
        std::vector<uint8_t> bincodeSerialize() const;
        static BinaryIntOp bincodeDeserialize(std::vector<uint8_t>);
    };

    struct IntegerBitSize {

        struct U0 {
            friend bool operator==(const U0&, const U0&);
            std::vector<uint8_t> bincodeSerialize() const;
            static U0 bincodeDeserialize(std::vector<uint8_t>);
        };

        struct U1 {
            friend bool operator==(const U1&, const U1&);
            std::vector<uint8_t> bincodeSerialize() const;
            static U1 bincodeDeserialize(std::vector<uint8_t>);
        };

        struct U8 {
            friend bool operator==(const U8&, const U8&);
            std::vector<uint8_t> bincodeSerialize() const;
            static U8 bincodeDeserialize(std::vector<uint8_t>);
        };

        struct U16 {
            friend bool operator==(const U16&, const U16&);
            std::vector<uint8_t> bincodeSerialize() const;
            static U16 bincodeDeserialize(std::vector<uint8_t>);
        };

        struct U32 {
            friend bool operator==(const U32&, const U32&);
            std::vector<uint8_t> bincodeSerialize() const;
            static U32 bincodeDeserialize(std::vector<uint8_t>);
        };

        struct U64 {
            friend bool operator==(const U64&, const U64&);
            std::vector<uint8_t> bincodeSerialize() const;
            static U64 bincodeDeserialize(std::vector<uint8_t>);
        };

        struct U128 {
            friend bool operator==(const U128&, const U128&);
            std::vector<uint8_t> bincodeSerialize() const;
            static U128 bincodeDeserialize(std::vector<uint8_t>);
        };

        std::variant<U0, U1, U8, U16, U32, U64, U128> value;

        friend bool operator==(const IntegerBitSize&, const IntegerBitSize&);
        std::vector<uint8_t> bincodeSerialize() const;
        static IntegerBitSize bincodeDeserialize(std::vector<uint8_t>);
    };

    struct BitSize {

        struct Field {
            friend bool operator==(const Field&, const Field&);
            std::vector<uint8_t> bincodeSerialize() const;
            static Field bincodeDeserialize(std::vector<uint8_t>);
        };

<<<<<<< HEAD
        struct RecursiveAggregation {
            std::vector<Program::FunctionInput> verification_key;
            std::vector<Program::FunctionInput> proof;
            std::vector<Program::FunctionInput> public_inputs;
            Program::FunctionInput key_hash;
            uint32_t proof_type;
=======
        struct Integer {
            Program::IntegerBitSize value;
>>>>>>> 55999ffb

            friend bool operator==(const Integer&, const Integer&);
            std::vector<uint8_t> bincodeSerialize() const;
            static Integer bincodeDeserialize(std::vector<uint8_t>);
        };

        std::variant<Field, Integer> value;

        friend bool operator==(const BitSize&, const BitSize&);
        std::vector<uint8_t> bincodeSerialize() const;
        static BitSize bincodeDeserialize(std::vector<uint8_t>);
    };

    struct MemoryAddress {
        uint64_t value;

        friend bool operator==(const MemoryAddress&, const MemoryAddress&);
        std::vector<uint8_t> bincodeSerialize() const;
        static MemoryAddress bincodeDeserialize(std::vector<uint8_t>);
    };

    struct HeapArray {
        Program::MemoryAddress pointer;
        uint64_t size;

        friend bool operator==(const HeapArray&, const HeapArray&);
        std::vector<uint8_t> bincodeSerialize() const;
        static HeapArray bincodeDeserialize(std::vector<uint8_t>);
    };

    struct HeapVector {
        Program::MemoryAddress pointer;
        Program::MemoryAddress size;

        friend bool operator==(const HeapVector&, const HeapVector&);
        std::vector<uint8_t> bincodeSerialize() const;
        static HeapVector bincodeDeserialize(std::vector<uint8_t>);
    };

    struct BlackBoxOp {

        struct AES128Encrypt {
            Program::HeapVector inputs;
            Program::HeapArray iv;
            Program::HeapArray key;
            Program::HeapVector outputs;

            friend bool operator==(const AES128Encrypt&, const AES128Encrypt&);
            std::vector<uint8_t> bincodeSerialize() const;
            static AES128Encrypt bincodeDeserialize(std::vector<uint8_t>);
        };

        struct Sha256 {
            Program::HeapVector message;
            Program::HeapArray output;

            friend bool operator==(const Sha256&, const Sha256&);
            std::vector<uint8_t> bincodeSerialize() const;
            static Sha256 bincodeDeserialize(std::vector<uint8_t>);
        };

        struct Blake2s {
            Program::HeapVector message;
            Program::HeapArray output;

            friend bool operator==(const Blake2s&, const Blake2s&);
            std::vector<uint8_t> bincodeSerialize() const;
            static Blake2s bincodeDeserialize(std::vector<uint8_t>);
        };

        struct Blake3 {
            Program::HeapVector message;
            Program::HeapArray output;

            friend bool operator==(const Blake3&, const Blake3&);
            std::vector<uint8_t> bincodeSerialize() const;
            static Blake3 bincodeDeserialize(std::vector<uint8_t>);
        };

        struct Keccak256 {
            Program::HeapVector message;
            Program::HeapArray output;

            friend bool operator==(const Keccak256&, const Keccak256&);
            std::vector<uint8_t> bincodeSerialize() const;
            static Keccak256 bincodeDeserialize(std::vector<uint8_t>);
        };

        struct Keccakf1600 {
            Program::HeapVector message;
            Program::HeapArray output;

            friend bool operator==(const Keccakf1600&, const Keccakf1600&);
            std::vector<uint8_t> bincodeSerialize() const;
            static Keccakf1600 bincodeDeserialize(std::vector<uint8_t>);
        };

        struct EcdsaSecp256k1 {
            Program::HeapVector hashed_msg;
            Program::HeapArray public_key_x;
            Program::HeapArray public_key_y;
            Program::HeapArray signature;
            Program::MemoryAddress result;

            friend bool operator==(const EcdsaSecp256k1&, const EcdsaSecp256k1&);
            std::vector<uint8_t> bincodeSerialize() const;
            static EcdsaSecp256k1 bincodeDeserialize(std::vector<uint8_t>);
        };

        struct EcdsaSecp256r1 {
            Program::HeapVector hashed_msg;
            Program::HeapArray public_key_x;
            Program::HeapArray public_key_y;
            Program::HeapArray signature;
            Program::MemoryAddress result;

            friend bool operator==(const EcdsaSecp256r1&, const EcdsaSecp256r1&);
            std::vector<uint8_t> bincodeSerialize() const;
            static EcdsaSecp256r1 bincodeDeserialize(std::vector<uint8_t>);
        };

        struct SchnorrVerify {
            Program::MemoryAddress public_key_x;
            Program::MemoryAddress public_key_y;
            Program::HeapVector message;
            Program::HeapVector signature;
            Program::MemoryAddress result;

            friend bool operator==(const SchnorrVerify&, const SchnorrVerify&);
            std::vector<uint8_t> bincodeSerialize() const;
            static SchnorrVerify bincodeDeserialize(std::vector<uint8_t>);
        };

        struct PedersenCommitment {
            Program::HeapVector inputs;
            Program::MemoryAddress domain_separator;
            Program::HeapArray output;

            friend bool operator==(const PedersenCommitment&, const PedersenCommitment&);
            std::vector<uint8_t> bincodeSerialize() const;
            static PedersenCommitment bincodeDeserialize(std::vector<uint8_t>);
        };

        struct PedersenHash {
            Program::HeapVector inputs;
            Program::MemoryAddress domain_separator;
            Program::MemoryAddress output;

            friend bool operator==(const PedersenHash&, const PedersenHash&);
            std::vector<uint8_t> bincodeSerialize() const;
            static PedersenHash bincodeDeserialize(std::vector<uint8_t>);
        };

        struct MultiScalarMul {
            Program::HeapVector points;
            Program::HeapVector scalars;
            Program::HeapArray outputs;

            friend bool operator==(const MultiScalarMul&, const MultiScalarMul&);
            std::vector<uint8_t> bincodeSerialize() const;
            static MultiScalarMul bincodeDeserialize(std::vector<uint8_t>);
        };

        struct EmbeddedCurveAdd {
            Program::MemoryAddress input1_x;
            Program::MemoryAddress input1_y;
            Program::MemoryAddress input1_infinite;
            Program::MemoryAddress input2_x;
            Program::MemoryAddress input2_y;
            Program::MemoryAddress input2_infinite;
            Program::HeapArray result;

            friend bool operator==(const EmbeddedCurveAdd&, const EmbeddedCurveAdd&);
            std::vector<uint8_t> bincodeSerialize() const;
            static EmbeddedCurveAdd bincodeDeserialize(std::vector<uint8_t>);
        };

        struct BigIntAdd {
            Program::MemoryAddress lhs;
            Program::MemoryAddress rhs;
            Program::MemoryAddress output;

            friend bool operator==(const BigIntAdd&, const BigIntAdd&);
            std::vector<uint8_t> bincodeSerialize() const;
            static BigIntAdd bincodeDeserialize(std::vector<uint8_t>);
        };

        struct BigIntSub {
            Program::MemoryAddress lhs;
            Program::MemoryAddress rhs;
            Program::MemoryAddress output;

            friend bool operator==(const BigIntSub&, const BigIntSub&);
            std::vector<uint8_t> bincodeSerialize() const;
            static BigIntSub bincodeDeserialize(std::vector<uint8_t>);
        };

        struct BigIntMul {
            Program::MemoryAddress lhs;
            Program::MemoryAddress rhs;
            Program::MemoryAddress output;

            friend bool operator==(const BigIntMul&, const BigIntMul&);
            std::vector<uint8_t> bincodeSerialize() const;
            static BigIntMul bincodeDeserialize(std::vector<uint8_t>);
        };

        struct BigIntDiv {
            Program::MemoryAddress lhs;
            Program::MemoryAddress rhs;
            Program::MemoryAddress output;

            friend bool operator==(const BigIntDiv&, const BigIntDiv&);
            std::vector<uint8_t> bincodeSerialize() const;
            static BigIntDiv bincodeDeserialize(std::vector<uint8_t>);
        };

        struct BigIntFromLeBytes {
            Program::HeapVector inputs;
            Program::HeapVector modulus;
            Program::MemoryAddress output;

            friend bool operator==(const BigIntFromLeBytes&, const BigIntFromLeBytes&);
            std::vector<uint8_t> bincodeSerialize() const;
            static BigIntFromLeBytes bincodeDeserialize(std::vector<uint8_t>);
        };

        struct BigIntToLeBytes {
            Program::MemoryAddress input;
            Program::HeapVector output;

            friend bool operator==(const BigIntToLeBytes&, const BigIntToLeBytes&);
            std::vector<uint8_t> bincodeSerialize() const;
            static BigIntToLeBytes bincodeDeserialize(std::vector<uint8_t>);
        };

        struct Poseidon2Permutation {
            Program::HeapVector message;
            Program::HeapArray output;
            Program::MemoryAddress len;

            friend bool operator==(const Poseidon2Permutation&, const Poseidon2Permutation&);
            std::vector<uint8_t> bincodeSerialize() const;
            static Poseidon2Permutation bincodeDeserialize(std::vector<uint8_t>);
        };

        struct Sha256Compression {
            Program::HeapVector input;
            Program::HeapVector hash_values;
            Program::HeapArray output;

            friend bool operator==(const Sha256Compression&, const Sha256Compression&);
            std::vector<uint8_t> bincodeSerialize() const;
            static Sha256Compression bincodeDeserialize(std::vector<uint8_t>);
        };

        struct ToRadix {
            Program::MemoryAddress input;
            uint32_t radix;
            Program::HeapArray output;

            friend bool operator==(const ToRadix&, const ToRadix&);
            std::vector<uint8_t> bincodeSerialize() const;
            static ToRadix bincodeDeserialize(std::vector<uint8_t>);
        };

        std::variant<AES128Encrypt, Sha256, Blake2s, Blake3, Keccak256, Keccakf1600, EcdsaSecp256k1, EcdsaSecp256r1, SchnorrVerify, PedersenCommitment, PedersenHash, MultiScalarMul, EmbeddedCurveAdd, BigIntAdd, BigIntSub, BigIntMul, BigIntDiv, BigIntFromLeBytes, BigIntToLeBytes, Poseidon2Permutation, Sha256Compression, ToRadix> value;

        friend bool operator==(const BlackBoxOp&, const BlackBoxOp&);
        std::vector<uint8_t> bincodeSerialize() const;
        static BlackBoxOp bincodeDeserialize(std::vector<uint8_t>);
    };

    struct HeapValueType;

    struct HeapValueType {

        struct Simple {
            Program::BitSize value;

            friend bool operator==(const Simple&, const Simple&);
            std::vector<uint8_t> bincodeSerialize() const;
            static Simple bincodeDeserialize(std::vector<uint8_t>);
        };

        struct Array {
            std::vector<Program::HeapValueType> value_types;
            uint64_t size;

            friend bool operator==(const Array&, const Array&);
            std::vector<uint8_t> bincodeSerialize() const;
            static Array bincodeDeserialize(std::vector<uint8_t>);
        };

        struct Vector {
            std::vector<Program::HeapValueType> value_types;

            friend bool operator==(const Vector&, const Vector&);
            std::vector<uint8_t> bincodeSerialize() const;
            static Vector bincodeDeserialize(std::vector<uint8_t>);
        };

        std::variant<Simple, Array, Vector> value;

        friend bool operator==(const HeapValueType&, const HeapValueType&);
        std::vector<uint8_t> bincodeSerialize() const;
        static HeapValueType bincodeDeserialize(std::vector<uint8_t>);
    };

    struct ValueOrArray {

        struct MemoryAddress {
            Program::MemoryAddress value;

            friend bool operator==(const MemoryAddress&, const MemoryAddress&);
            std::vector<uint8_t> bincodeSerialize() const;
            static MemoryAddress bincodeDeserialize(std::vector<uint8_t>);
        };

        struct HeapArray {
            Program::HeapArray value;

            friend bool operator==(const HeapArray&, const HeapArray&);
            std::vector<uint8_t> bincodeSerialize() const;
            static HeapArray bincodeDeserialize(std::vector<uint8_t>);
        };

        struct HeapVector {
            Program::HeapVector value;

            friend bool operator==(const HeapVector&, const HeapVector&);
            std::vector<uint8_t> bincodeSerialize() const;
            static HeapVector bincodeDeserialize(std::vector<uint8_t>);
        };

        std::variant<MemoryAddress, HeapArray, HeapVector> value;

        friend bool operator==(const ValueOrArray&, const ValueOrArray&);
        std::vector<uint8_t> bincodeSerialize() const;
        static ValueOrArray bincodeDeserialize(std::vector<uint8_t>);
    };

    struct BrilligOpcode {

        struct BinaryFieldOp {
            Program::MemoryAddress destination;
            Program::BinaryFieldOp op;
            Program::MemoryAddress lhs;
            Program::MemoryAddress rhs;

            friend bool operator==(const BinaryFieldOp&, const BinaryFieldOp&);
            std::vector<uint8_t> bincodeSerialize() const;
            static BinaryFieldOp bincodeDeserialize(std::vector<uint8_t>);
        };

        struct BinaryIntOp {
            Program::MemoryAddress destination;
            Program::BinaryIntOp op;
            Program::IntegerBitSize bit_size;
            Program::MemoryAddress lhs;
            Program::MemoryAddress rhs;

            friend bool operator==(const BinaryIntOp&, const BinaryIntOp&);
            std::vector<uint8_t> bincodeSerialize() const;
            static BinaryIntOp bincodeDeserialize(std::vector<uint8_t>);
        };

        struct Cast {
            Program::MemoryAddress destination;
            Program::MemoryAddress source;
            Program::BitSize bit_size;

            friend bool operator==(const Cast&, const Cast&);
            std::vector<uint8_t> bincodeSerialize() const;
            static Cast bincodeDeserialize(std::vector<uint8_t>);
        };

        struct JumpIfNot {
            Program::MemoryAddress condition;
            uint64_t location;

            friend bool operator==(const JumpIfNot&, const JumpIfNot&);
            std::vector<uint8_t> bincodeSerialize() const;
            static JumpIfNot bincodeDeserialize(std::vector<uint8_t>);
        };

        struct JumpIf {
            Program::MemoryAddress condition;
            uint64_t location;

            friend bool operator==(const JumpIf&, const JumpIf&);
            std::vector<uint8_t> bincodeSerialize() const;
            static JumpIf bincodeDeserialize(std::vector<uint8_t>);
        };

        struct Jump {
            uint64_t location;

            friend bool operator==(const Jump&, const Jump&);
            std::vector<uint8_t> bincodeSerialize() const;
            static Jump bincodeDeserialize(std::vector<uint8_t>);
        };

        struct CalldataCopy {
            Program::MemoryAddress destination_address;
            uint64_t size;
            uint64_t offset;

            friend bool operator==(const CalldataCopy&, const CalldataCopy&);
            std::vector<uint8_t> bincodeSerialize() const;
            static CalldataCopy bincodeDeserialize(std::vector<uint8_t>);
        };

        struct Call {
            uint64_t location;

            friend bool operator==(const Call&, const Call&);
            std::vector<uint8_t> bincodeSerialize() const;
            static Call bincodeDeserialize(std::vector<uint8_t>);
        };

        struct Const {
            Program::MemoryAddress destination;
            Program::BitSize bit_size;
            std::string value;

            friend bool operator==(const Const&, const Const&);
            std::vector<uint8_t> bincodeSerialize() const;
            static Const bincodeDeserialize(std::vector<uint8_t>);
        };

        struct Return {
            friend bool operator==(const Return&, const Return&);
            std::vector<uint8_t> bincodeSerialize() const;
            static Return bincodeDeserialize(std::vector<uint8_t>);
        };

        struct ForeignCall {
            std::string function;
            std::vector<Program::ValueOrArray> destinations;
            std::vector<Program::HeapValueType> destination_value_types;
            std::vector<Program::ValueOrArray> inputs;
            std::vector<Program::HeapValueType> input_value_types;

            friend bool operator==(const ForeignCall&, const ForeignCall&);
            std::vector<uint8_t> bincodeSerialize() const;
            static ForeignCall bincodeDeserialize(std::vector<uint8_t>);
        };

        struct Mov {
            Program::MemoryAddress destination;
            Program::MemoryAddress source;

            friend bool operator==(const Mov&, const Mov&);
            std::vector<uint8_t> bincodeSerialize() const;
            static Mov bincodeDeserialize(std::vector<uint8_t>);
        };

        struct ConditionalMov {
            Program::MemoryAddress destination;
            Program::MemoryAddress source_a;
            Program::MemoryAddress source_b;
            Program::MemoryAddress condition;

            friend bool operator==(const ConditionalMov&, const ConditionalMov&);
            std::vector<uint8_t> bincodeSerialize() const;
            static ConditionalMov bincodeDeserialize(std::vector<uint8_t>);
        };

        struct Load {
            Program::MemoryAddress destination;
            Program::MemoryAddress source_pointer;

            friend bool operator==(const Load&, const Load&);
            std::vector<uint8_t> bincodeSerialize() const;
            static Load bincodeDeserialize(std::vector<uint8_t>);
        };

        struct Store {
            Program::MemoryAddress destination_pointer;
            Program::MemoryAddress source;

            friend bool operator==(const Store&, const Store&);
            std::vector<uint8_t> bincodeSerialize() const;
            static Store bincodeDeserialize(std::vector<uint8_t>);
        };

        struct BlackBox {
            Program::BlackBoxOp value;

            friend bool operator==(const BlackBox&, const BlackBox&);
            std::vector<uint8_t> bincodeSerialize() const;
            static BlackBox bincodeDeserialize(std::vector<uint8_t>);
        };

        struct Trap {
            Program::HeapArray revert_data;

            friend bool operator==(const Trap&, const Trap&);
            std::vector<uint8_t> bincodeSerialize() const;
            static Trap bincodeDeserialize(std::vector<uint8_t>);
        };

        struct Stop {
            uint64_t return_data_offset;
            uint64_t return_data_size;

            friend bool operator==(const Stop&, const Stop&);
            std::vector<uint8_t> bincodeSerialize() const;
            static Stop bincodeDeserialize(std::vector<uint8_t>);
        };

        std::variant<BinaryFieldOp, BinaryIntOp, Cast, JumpIfNot, JumpIf, Jump, CalldataCopy, Call, Const, Return, ForeignCall, Mov, ConditionalMov, Load, Store, BlackBox, Trap, Stop> value;

        friend bool operator==(const BrilligOpcode&, const BrilligOpcode&);
        std::vector<uint8_t> bincodeSerialize() const;
        static BrilligOpcode bincodeDeserialize(std::vector<uint8_t>);
    };

    struct Witness {
        uint32_t value;

        friend bool operator==(const Witness&, const Witness&);
        std::vector<uint8_t> bincodeSerialize() const;
        static Witness bincodeDeserialize(std::vector<uint8_t>);
    };

    struct ConstantOrWitnessEnum {

        struct Constant {
            std::string value;

            friend bool operator==(const Constant&, const Constant&);
            std::vector<uint8_t> bincodeSerialize() const;
            static Constant bincodeDeserialize(std::vector<uint8_t>);
        };

        struct Witness {
            Program::Witness value;

            friend bool operator==(const Witness&, const Witness&);
            std::vector<uint8_t> bincodeSerialize() const;
            static Witness bincodeDeserialize(std::vector<uint8_t>);
        };

        std::variant<Constant, Witness> value;

        friend bool operator==(const ConstantOrWitnessEnum&, const ConstantOrWitnessEnum&);
        std::vector<uint8_t> bincodeSerialize() const;
        static ConstantOrWitnessEnum bincodeDeserialize(std::vector<uint8_t>);
    };

    struct FunctionInput {
        Program::ConstantOrWitnessEnum input;
        uint32_t num_bits;

        friend bool operator==(const FunctionInput&, const FunctionInput&);
        std::vector<uint8_t> bincodeSerialize() const;
        static FunctionInput bincodeDeserialize(std::vector<uint8_t>);
    };

    struct BlackBoxFuncCall {

        struct AES128Encrypt {
            std::vector<Program::FunctionInput> inputs;
            std::array<Program::FunctionInput, 16> iv;
            std::array<Program::FunctionInput, 16> key;
            std::vector<Program::Witness> outputs;

            friend bool operator==(const AES128Encrypt&, const AES128Encrypt&);
            std::vector<uint8_t> bincodeSerialize() const;
            static AES128Encrypt bincodeDeserialize(std::vector<uint8_t>);
        };

        struct AND {
            Program::FunctionInput lhs;
            Program::FunctionInput rhs;
            Program::Witness output;

            friend bool operator==(const AND&, const AND&);
            std::vector<uint8_t> bincodeSerialize() const;
            static AND bincodeDeserialize(std::vector<uint8_t>);
        };

        struct XOR {
            Program::FunctionInput lhs;
            Program::FunctionInput rhs;
            Program::Witness output;

            friend bool operator==(const XOR&, const XOR&);
            std::vector<uint8_t> bincodeSerialize() const;
            static XOR bincodeDeserialize(std::vector<uint8_t>);
        };

        struct RANGE {
            Program::FunctionInput input;

            friend bool operator==(const RANGE&, const RANGE&);
            std::vector<uint8_t> bincodeSerialize() const;
            static RANGE bincodeDeserialize(std::vector<uint8_t>);
        };

        struct SHA256 {
            std::vector<Program::FunctionInput> inputs;
            std::array<Program::Witness, 32> outputs;

            friend bool operator==(const SHA256&, const SHA256&);
            std::vector<uint8_t> bincodeSerialize() const;
            static SHA256 bincodeDeserialize(std::vector<uint8_t>);
        };

        struct Blake2s {
            std::vector<Program::FunctionInput> inputs;
            std::array<Program::Witness, 32> outputs;

            friend bool operator==(const Blake2s&, const Blake2s&);
            std::vector<uint8_t> bincodeSerialize() const;
            static Blake2s bincodeDeserialize(std::vector<uint8_t>);
        };

        struct Blake3 {
            std::vector<Program::FunctionInput> inputs;
            std::array<Program::Witness, 32> outputs;

            friend bool operator==(const Blake3&, const Blake3&);
            std::vector<uint8_t> bincodeSerialize() const;
            static Blake3 bincodeDeserialize(std::vector<uint8_t>);
        };

        struct SchnorrVerify {
            Program::FunctionInput public_key_x;
            Program::FunctionInput public_key_y;
            std::array<Program::FunctionInput, 64> signature;
            std::vector<Program::FunctionInput> message;
            Program::Witness output;

            friend bool operator==(const SchnorrVerify&, const SchnorrVerify&);
            std::vector<uint8_t> bincodeSerialize() const;
            static SchnorrVerify bincodeDeserialize(std::vector<uint8_t>);
        };

        struct PedersenCommitment {
            std::vector<Program::FunctionInput> inputs;
            uint32_t domain_separator;
            std::array<Program::Witness, 2> outputs;

            friend bool operator==(const PedersenCommitment&, const PedersenCommitment&);
            std::vector<uint8_t> bincodeSerialize() const;
            static PedersenCommitment bincodeDeserialize(std::vector<uint8_t>);
        };

        struct PedersenHash {
            std::vector<Program::FunctionInput> inputs;
            uint32_t domain_separator;
            Program::Witness output;

            friend bool operator==(const PedersenHash&, const PedersenHash&);
            std::vector<uint8_t> bincodeSerialize() const;
            static PedersenHash bincodeDeserialize(std::vector<uint8_t>);
        };

        struct EcdsaSecp256k1 {
            std::array<Program::FunctionInput, 32> public_key_x;
            std::array<Program::FunctionInput, 32> public_key_y;
            std::array<Program::FunctionInput, 64> signature;
            std::array<Program::FunctionInput, 32> hashed_message;
            Program::Witness output;

            friend bool operator==(const EcdsaSecp256k1&, const EcdsaSecp256k1&);
            std::vector<uint8_t> bincodeSerialize() const;
            static EcdsaSecp256k1 bincodeDeserialize(std::vector<uint8_t>);
        };

        struct EcdsaSecp256r1 {
            std::array<Program::FunctionInput, 32> public_key_x;
            std::array<Program::FunctionInput, 32> public_key_y;
            std::array<Program::FunctionInput, 64> signature;
            std::array<Program::FunctionInput, 32> hashed_message;
            Program::Witness output;

            friend bool operator==(const EcdsaSecp256r1&, const EcdsaSecp256r1&);
            std::vector<uint8_t> bincodeSerialize() const;
            static EcdsaSecp256r1 bincodeDeserialize(std::vector<uint8_t>);
        };

        struct MultiScalarMul {
            std::vector<Program::FunctionInput> points;
            std::vector<Program::FunctionInput> scalars;
            std::array<Program::Witness, 3> outputs;

            friend bool operator==(const MultiScalarMul&, const MultiScalarMul&);
            std::vector<uint8_t> bincodeSerialize() const;
            static MultiScalarMul bincodeDeserialize(std::vector<uint8_t>);
        };

        struct EmbeddedCurveAdd {
            std::array<Program::FunctionInput, 3> input1;
            std::array<Program::FunctionInput, 3> input2;
            std::array<Program::Witness, 3> outputs;

            friend bool operator==(const EmbeddedCurveAdd&, const EmbeddedCurveAdd&);
            std::vector<uint8_t> bincodeSerialize() const;
            static EmbeddedCurveAdd bincodeDeserialize(std::vector<uint8_t>);
        };

        struct Keccak256 {
            std::vector<Program::FunctionInput> inputs;
            Program::FunctionInput var_message_size;
            std::array<Program::Witness, 32> outputs;

            friend bool operator==(const Keccak256&, const Keccak256&);
            std::vector<uint8_t> bincodeSerialize() const;
            static Keccak256 bincodeDeserialize(std::vector<uint8_t>);
        };

        struct Keccakf1600 {
            std::array<Program::FunctionInput, 25> inputs;
            std::array<Program::Witness, 25> outputs;

            friend bool operator==(const Keccakf1600&, const Keccakf1600&);
            std::vector<uint8_t> bincodeSerialize() const;
            static Keccakf1600 bincodeDeserialize(std::vector<uint8_t>);
        };

        struct RecursiveAggregation {
            std::vector<Program::FunctionInput> verification_key;
            std::vector<Program::FunctionInput> proof;
            std::vector<Program::FunctionInput> public_inputs;
            Program::FunctionInput key_hash;

            friend bool operator==(const RecursiveAggregation&, const RecursiveAggregation&);
            std::vector<uint8_t> bincodeSerialize() const;
            static RecursiveAggregation bincodeDeserialize(std::vector<uint8_t>);
        };

        struct BigIntAdd {
            uint32_t lhs;
            uint32_t rhs;
            uint32_t output;

            friend bool operator==(const BigIntAdd&, const BigIntAdd&);
            std::vector<uint8_t> bincodeSerialize() const;
            static BigIntAdd bincodeDeserialize(std::vector<uint8_t>);
        };

        struct BigIntSub {
            uint32_t lhs;
            uint32_t rhs;
            uint32_t output;

            friend bool operator==(const BigIntSub&, const BigIntSub&);
            std::vector<uint8_t> bincodeSerialize() const;
            static BigIntSub bincodeDeserialize(std::vector<uint8_t>);
        };

        struct BigIntMul {
            uint32_t lhs;
            uint32_t rhs;
            uint32_t output;

            friend bool operator==(const BigIntMul&, const BigIntMul&);
            std::vector<uint8_t> bincodeSerialize() const;
            static BigIntMul bincodeDeserialize(std::vector<uint8_t>);
        };

        struct BigIntDiv {
            uint32_t lhs;
            uint32_t rhs;
            uint32_t output;

            friend bool operator==(const BigIntDiv&, const BigIntDiv&);
            std::vector<uint8_t> bincodeSerialize() const;
            static BigIntDiv bincodeDeserialize(std::vector<uint8_t>);
        };

        struct BigIntFromLeBytes {
            std::vector<Program::FunctionInput> inputs;
            std::vector<uint8_t> modulus;
            uint32_t output;

            friend bool operator==(const BigIntFromLeBytes&, const BigIntFromLeBytes&);
            std::vector<uint8_t> bincodeSerialize() const;
            static BigIntFromLeBytes bincodeDeserialize(std::vector<uint8_t>);
        };

        struct BigIntToLeBytes {
            uint32_t input;
            std::vector<Program::Witness> outputs;

            friend bool operator==(const BigIntToLeBytes&, const BigIntToLeBytes&);
            std::vector<uint8_t> bincodeSerialize() const;
            static BigIntToLeBytes bincodeDeserialize(std::vector<uint8_t>);
        };

        struct Poseidon2Permutation {
            std::vector<Program::FunctionInput> inputs;
            std::vector<Program::Witness> outputs;
            uint32_t len;

            friend bool operator==(const Poseidon2Permutation&, const Poseidon2Permutation&);
            std::vector<uint8_t> bincodeSerialize() const;
            static Poseidon2Permutation bincodeDeserialize(std::vector<uint8_t>);
        };

        struct Sha256Compression {
            std::array<Program::FunctionInput, 16> inputs;
            std::array<Program::FunctionInput, 8> hash_values;
            std::array<Program::Witness, 8> outputs;

            friend bool operator==(const Sha256Compression&, const Sha256Compression&);
            std::vector<uint8_t> bincodeSerialize() const;
            static Sha256Compression bincodeDeserialize(std::vector<uint8_t>);
        };

        std::variant<AES128Encrypt, AND, XOR, RANGE, SHA256, Blake2s, Blake3, SchnorrVerify, PedersenCommitment, PedersenHash, EcdsaSecp256k1, EcdsaSecp256r1, MultiScalarMul, EmbeddedCurveAdd, Keccak256, Keccakf1600, RecursiveAggregation, BigIntAdd, BigIntSub, BigIntMul, BigIntDiv, BigIntFromLeBytes, BigIntToLeBytes, Poseidon2Permutation, Sha256Compression> value;

        friend bool operator==(const BlackBoxFuncCall&, const BlackBoxFuncCall&);
        std::vector<uint8_t> bincodeSerialize() const;
        static BlackBoxFuncCall bincodeDeserialize(std::vector<uint8_t>);
    };

    struct BlockId {
        uint32_t value;

        friend bool operator==(const BlockId&, const BlockId&);
        std::vector<uint8_t> bincodeSerialize() const;
        static BlockId bincodeDeserialize(std::vector<uint8_t>);
    };

    struct BlockType {

        struct Memory {
            friend bool operator==(const Memory&, const Memory&);
            std::vector<uint8_t> bincodeSerialize() const;
            static Memory bincodeDeserialize(std::vector<uint8_t>);
        };

        struct CallData {
            friend bool operator==(const CallData&, const CallData&);
            std::vector<uint8_t> bincodeSerialize() const;
            static CallData bincodeDeserialize(std::vector<uint8_t>);
        };

        struct ReturnData {
            friend bool operator==(const ReturnData&, const ReturnData&);
            std::vector<uint8_t> bincodeSerialize() const;
            static ReturnData bincodeDeserialize(std::vector<uint8_t>);
        };

        std::variant<Memory, CallData, ReturnData> value;

        friend bool operator==(const BlockType&, const BlockType&);
        std::vector<uint8_t> bincodeSerialize() const;
        static BlockType bincodeDeserialize(std::vector<uint8_t>);
    };

    struct Expression {
        std::vector<std::tuple<std::string, Program::Witness, Program::Witness>> mul_terms;
        std::vector<std::tuple<std::string, Program::Witness>> linear_combinations;
        std::string q_c;

        friend bool operator==(const Expression&, const Expression&);
        std::vector<uint8_t> bincodeSerialize() const;
        static Expression bincodeDeserialize(std::vector<uint8_t>);
    };

    struct BrilligInputs {

        struct Single {
            Program::Expression value;

            friend bool operator==(const Single&, const Single&);
            std::vector<uint8_t> bincodeSerialize() const;
            static Single bincodeDeserialize(std::vector<uint8_t>);
        };

        struct Array {
            std::vector<Program::Expression> value;

            friend bool operator==(const Array&, const Array&);
            std::vector<uint8_t> bincodeSerialize() const;
            static Array bincodeDeserialize(std::vector<uint8_t>);
        };

        struct MemoryArray {
            Program::BlockId value;

            friend bool operator==(const MemoryArray&, const MemoryArray&);
            std::vector<uint8_t> bincodeSerialize() const;
            static MemoryArray bincodeDeserialize(std::vector<uint8_t>);
        };

        std::variant<Single, Array, MemoryArray> value;

        friend bool operator==(const BrilligInputs&, const BrilligInputs&);
        std::vector<uint8_t> bincodeSerialize() const;
        static BrilligInputs bincodeDeserialize(std::vector<uint8_t>);
    };

    struct BrilligOutputs {

        struct Simple {
            Program::Witness value;

            friend bool operator==(const Simple&, const Simple&);
            std::vector<uint8_t> bincodeSerialize() const;
            static Simple bincodeDeserialize(std::vector<uint8_t>);
        };

        struct Array {
            std::vector<Program::Witness> value;

            friend bool operator==(const Array&, const Array&);
            std::vector<uint8_t> bincodeSerialize() const;
            static Array bincodeDeserialize(std::vector<uint8_t>);
        };

        std::variant<Simple, Array> value;

        friend bool operator==(const BrilligOutputs&, const BrilligOutputs&);
        std::vector<uint8_t> bincodeSerialize() const;
        static BrilligOutputs bincodeDeserialize(std::vector<uint8_t>);
    };

    struct Directive {

        struct ToLeRadix {
            Program::Expression a;
            std::vector<Program::Witness> b;
            uint32_t radix;

            friend bool operator==(const ToLeRadix&, const ToLeRadix&);
            std::vector<uint8_t> bincodeSerialize() const;
            static ToLeRadix bincodeDeserialize(std::vector<uint8_t>);
        };

        std::variant<ToLeRadix> value;

        friend bool operator==(const Directive&, const Directive&);
        std::vector<uint8_t> bincodeSerialize() const;
        static Directive bincodeDeserialize(std::vector<uint8_t>);
    };

    struct MemOp {
        Program::Expression operation;
        Program::Expression index;
        Program::Expression value;

        friend bool operator==(const MemOp&, const MemOp&);
        std::vector<uint8_t> bincodeSerialize() const;
        static MemOp bincodeDeserialize(std::vector<uint8_t>);
    };

    struct Opcode {

        struct AssertZero {
            Program::Expression value;

            friend bool operator==(const AssertZero&, const AssertZero&);
            std::vector<uint8_t> bincodeSerialize() const;
            static AssertZero bincodeDeserialize(std::vector<uint8_t>);
        };

        struct BlackBoxFuncCall {
            Program::BlackBoxFuncCall value;

            friend bool operator==(const BlackBoxFuncCall&, const BlackBoxFuncCall&);
            std::vector<uint8_t> bincodeSerialize() const;
            static BlackBoxFuncCall bincodeDeserialize(std::vector<uint8_t>);
        };

        struct Directive {
            Program::Directive value;

            friend bool operator==(const Directive&, const Directive&);
            std::vector<uint8_t> bincodeSerialize() const;
            static Directive bincodeDeserialize(std::vector<uint8_t>);
        };

        struct MemoryOp {
            Program::BlockId block_id;
            Program::MemOp op;
            std::optional<Program::Expression> predicate;

            friend bool operator==(const MemoryOp&, const MemoryOp&);
            std::vector<uint8_t> bincodeSerialize() const;
            static MemoryOp bincodeDeserialize(std::vector<uint8_t>);
        };

        struct MemoryInit {
            Program::BlockId block_id;
            std::vector<Program::Witness> init;
            Program::BlockType block_type;

            friend bool operator==(const MemoryInit&, const MemoryInit&);
            std::vector<uint8_t> bincodeSerialize() const;
            static MemoryInit bincodeDeserialize(std::vector<uint8_t>);
        };

        struct BrilligCall {
            uint32_t id;
            std::vector<Program::BrilligInputs> inputs;
            std::vector<Program::BrilligOutputs> outputs;
            std::optional<Program::Expression> predicate;

            friend bool operator==(const BrilligCall&, const BrilligCall&);
            std::vector<uint8_t> bincodeSerialize() const;
            static BrilligCall bincodeDeserialize(std::vector<uint8_t>);
        };

        struct Call {
            uint32_t id;
            std::vector<Program::Witness> inputs;
            std::vector<Program::Witness> outputs;
            std::optional<Program::Expression> predicate;

            friend bool operator==(const Call&, const Call&);
            std::vector<uint8_t> bincodeSerialize() const;
            static Call bincodeDeserialize(std::vector<uint8_t>);
        };

        std::variant<AssertZero, BlackBoxFuncCall, Directive, MemoryOp, MemoryInit, BrilligCall, Call> value;

        friend bool operator==(const Opcode&, const Opcode&);
        std::vector<uint8_t> bincodeSerialize() const;
        static Opcode bincodeDeserialize(std::vector<uint8_t>);
    };

    struct ExpressionOrMemory {

        struct Expression {
            Program::Expression value;

            friend bool operator==(const Expression&, const Expression&);
            std::vector<uint8_t> bincodeSerialize() const;
            static Expression bincodeDeserialize(std::vector<uint8_t>);
        };

        struct Memory {
            Program::BlockId value;

            friend bool operator==(const Memory&, const Memory&);
            std::vector<uint8_t> bincodeSerialize() const;
            static Memory bincodeDeserialize(std::vector<uint8_t>);
        };

        std::variant<Expression, Memory> value;

        friend bool operator==(const ExpressionOrMemory&, const ExpressionOrMemory&);
        std::vector<uint8_t> bincodeSerialize() const;
        static ExpressionOrMemory bincodeDeserialize(std::vector<uint8_t>);
    };

    struct AssertionPayload {

        struct StaticString {
            std::string value;

            friend bool operator==(const StaticString&, const StaticString&);
            std::vector<uint8_t> bincodeSerialize() const;
            static StaticString bincodeDeserialize(std::vector<uint8_t>);
        };

        struct Dynamic {
            std::tuple<uint64_t, std::vector<Program::ExpressionOrMemory>> value;

            friend bool operator==(const Dynamic&, const Dynamic&);
            std::vector<uint8_t> bincodeSerialize() const;
            static Dynamic bincodeDeserialize(std::vector<uint8_t>);
        };

        std::variant<StaticString, Dynamic> value;

        friend bool operator==(const AssertionPayload&, const AssertionPayload&);
        std::vector<uint8_t> bincodeSerialize() const;
        static AssertionPayload bincodeDeserialize(std::vector<uint8_t>);
    };

    struct ExpressionWidth {

        struct Unbounded {
            friend bool operator==(const Unbounded&, const Unbounded&);
            std::vector<uint8_t> bincodeSerialize() const;
            static Unbounded bincodeDeserialize(std::vector<uint8_t>);
        };

        struct Bounded {
            uint64_t width;

            friend bool operator==(const Bounded&, const Bounded&);
            std::vector<uint8_t> bincodeSerialize() const;
            static Bounded bincodeDeserialize(std::vector<uint8_t>);
        };

        std::variant<Unbounded, Bounded> value;

        friend bool operator==(const ExpressionWidth&, const ExpressionWidth&);
        std::vector<uint8_t> bincodeSerialize() const;
        static ExpressionWidth bincodeDeserialize(std::vector<uint8_t>);
    };

    struct OpcodeLocation {

        struct Acir {
            uint64_t value;

            friend bool operator==(const Acir&, const Acir&);
            std::vector<uint8_t> bincodeSerialize() const;
            static Acir bincodeDeserialize(std::vector<uint8_t>);
        };

        struct Brillig {
            uint64_t acir_index;
            uint64_t brillig_index;

            friend bool operator==(const Brillig&, const Brillig&);
            std::vector<uint8_t> bincodeSerialize() const;
            static Brillig bincodeDeserialize(std::vector<uint8_t>);
        };

        std::variant<Acir, Brillig> value;

        friend bool operator==(const OpcodeLocation&, const OpcodeLocation&);
        std::vector<uint8_t> bincodeSerialize() const;
        static OpcodeLocation bincodeDeserialize(std::vector<uint8_t>);
    };

    struct PublicInputs {
        std::vector<Program::Witness> value;

        friend bool operator==(const PublicInputs&, const PublicInputs&);
        std::vector<uint8_t> bincodeSerialize() const;
        static PublicInputs bincodeDeserialize(std::vector<uint8_t>);
    };

    struct Circuit {
        uint32_t current_witness_index;
        std::vector<Program::Opcode> opcodes;
        Program::ExpressionWidth expression_width;
        std::vector<Program::Witness> private_parameters;
        Program::PublicInputs public_parameters;
        Program::PublicInputs return_values;
        std::vector<std::tuple<Program::OpcodeLocation, Program::AssertionPayload>> assert_messages;
        bool recursive;

        friend bool operator==(const Circuit&, const Circuit&);
        std::vector<uint8_t> bincodeSerialize() const;
        static Circuit bincodeDeserialize(std::vector<uint8_t>);
    };

    struct BrilligBytecode {
        std::vector<Program::BrilligOpcode> bytecode;

        friend bool operator==(const BrilligBytecode&, const BrilligBytecode&);
        std::vector<uint8_t> bincodeSerialize() const;
        static BrilligBytecode bincodeDeserialize(std::vector<uint8_t>);
    };

    struct Program {
        std::vector<Program::Circuit> functions;
        std::vector<Program::BrilligBytecode> unconstrained_functions;

        friend bool operator==(const Program&, const Program&);
        std::vector<uint8_t> bincodeSerialize() const;
        static Program bincodeDeserialize(std::vector<uint8_t>);
    };

} // end of namespace Program


namespace Program {

    inline bool operator==(const AssertionPayload &lhs, const AssertionPayload &rhs) {
        if (!(lhs.value == rhs.value)) { return false; }
        return true;
    }

    inline std::vector<uint8_t> AssertionPayload::bincodeSerialize() const {
        auto serializer = serde::BincodeSerializer();
        serde::Serializable<AssertionPayload>::serialize(*this, serializer);
        return std::move(serializer).bytes();
    }

    inline AssertionPayload AssertionPayload::bincodeDeserialize(std::vector<uint8_t> input) {
        auto deserializer = serde::BincodeDeserializer(input);
        auto value = serde::Deserializable<AssertionPayload>::deserialize(deserializer);
        if (deserializer.get_buffer_offset() < input.size()) {
            throw serde::deserialization_error("Some input bytes were not read");
        }
        return value;
    }

} // end of namespace Program

template <>
template <typename Serializer>
void serde::Serializable<Program::AssertionPayload>::serialize(const Program::AssertionPayload &obj, Serializer &serializer) {
    serializer.increase_container_depth();
    serde::Serializable<decltype(obj.value)>::serialize(obj.value, serializer);
    serializer.decrease_container_depth();
}

template <>
template <typename Deserializer>
Program::AssertionPayload serde::Deserializable<Program::AssertionPayload>::deserialize(Deserializer &deserializer) {
    deserializer.increase_container_depth();
    Program::AssertionPayload obj;
    obj.value = serde::Deserializable<decltype(obj.value)>::deserialize(deserializer);
    deserializer.decrease_container_depth();
    return obj;
}

namespace Program {

    inline bool operator==(const AssertionPayload::StaticString &lhs, const AssertionPayload::StaticString &rhs) {
        if (!(lhs.value == rhs.value)) { return false; }
        return true;
    }

    inline std::vector<uint8_t> AssertionPayload::StaticString::bincodeSerialize() const {
        auto serializer = serde::BincodeSerializer();
        serde::Serializable<AssertionPayload::StaticString>::serialize(*this, serializer);
        return std::move(serializer).bytes();
    }

    inline AssertionPayload::StaticString AssertionPayload::StaticString::bincodeDeserialize(std::vector<uint8_t> input) {
        auto deserializer = serde::BincodeDeserializer(input);
        auto value = serde::Deserializable<AssertionPayload::StaticString>::deserialize(deserializer);
        if (deserializer.get_buffer_offset() < input.size()) {
            throw serde::deserialization_error("Some input bytes were not read");
        }
        return value;
    }

} // end of namespace Program

template <>
template <typename Serializer>
void serde::Serializable<Program::AssertionPayload::StaticString>::serialize(const Program::AssertionPayload::StaticString &obj, Serializer &serializer) {
    serde::Serializable<decltype(obj.value)>::serialize(obj.value, serializer);
}

template <>
template <typename Deserializer>
Program::AssertionPayload::StaticString serde::Deserializable<Program::AssertionPayload::StaticString>::deserialize(Deserializer &deserializer) {
    Program::AssertionPayload::StaticString obj;
    obj.value = serde::Deserializable<decltype(obj.value)>::deserialize(deserializer);
    return obj;
}

namespace Program {

    inline bool operator==(const AssertionPayload::Dynamic &lhs, const AssertionPayload::Dynamic &rhs) {
        if (!(lhs.value == rhs.value)) { return false; }
        return true;
    }

    inline std::vector<uint8_t> AssertionPayload::Dynamic::bincodeSerialize() const {
        auto serializer = serde::BincodeSerializer();
        serde::Serializable<AssertionPayload::Dynamic>::serialize(*this, serializer);
        return std::move(serializer).bytes();
    }

    inline AssertionPayload::Dynamic AssertionPayload::Dynamic::bincodeDeserialize(std::vector<uint8_t> input) {
        auto deserializer = serde::BincodeDeserializer(input);
        auto value = serde::Deserializable<AssertionPayload::Dynamic>::deserialize(deserializer);
        if (deserializer.get_buffer_offset() < input.size()) {
            throw serde::deserialization_error("Some input bytes were not read");
        }
        return value;
    }

} // end of namespace Program

template <>
template <typename Serializer>
void serde::Serializable<Program::AssertionPayload::Dynamic>::serialize(const Program::AssertionPayload::Dynamic &obj, Serializer &serializer) {
    serde::Serializable<decltype(obj.value)>::serialize(obj.value, serializer);
}

template <>
template <typename Deserializer>
Program::AssertionPayload::Dynamic serde::Deserializable<Program::AssertionPayload::Dynamic>::deserialize(Deserializer &deserializer) {
    Program::AssertionPayload::Dynamic obj;
    obj.value = serde::Deserializable<decltype(obj.value)>::deserialize(deserializer);
    return obj;
}

namespace Program {

    inline bool operator==(const BinaryFieldOp &lhs, const BinaryFieldOp &rhs) {
        if (!(lhs.value == rhs.value)) { return false; }
        return true;
    }

    inline std::vector<uint8_t> BinaryFieldOp::bincodeSerialize() const {
        auto serializer = serde::BincodeSerializer();
        serde::Serializable<BinaryFieldOp>::serialize(*this, serializer);
        return std::move(serializer).bytes();
    }

    inline BinaryFieldOp BinaryFieldOp::bincodeDeserialize(std::vector<uint8_t> input) {
        auto deserializer = serde::BincodeDeserializer(input);
        auto value = serde::Deserializable<BinaryFieldOp>::deserialize(deserializer);
        if (deserializer.get_buffer_offset() < input.size()) {
            throw serde::deserialization_error("Some input bytes were not read");
        }
        return value;
    }

} // end of namespace Program

template <>
template <typename Serializer>
void serde::Serializable<Program::BinaryFieldOp>::serialize(const Program::BinaryFieldOp &obj, Serializer &serializer) {
    serializer.increase_container_depth();
    serde::Serializable<decltype(obj.value)>::serialize(obj.value, serializer);
    serializer.decrease_container_depth();
}

template <>
template <typename Deserializer>
Program::BinaryFieldOp serde::Deserializable<Program::BinaryFieldOp>::deserialize(Deserializer &deserializer) {
    deserializer.increase_container_depth();
    Program::BinaryFieldOp obj;
    obj.value = serde::Deserializable<decltype(obj.value)>::deserialize(deserializer);
    deserializer.decrease_container_depth();
    return obj;
}

namespace Program {

    inline bool operator==(const BinaryFieldOp::Add &lhs, const BinaryFieldOp::Add &rhs) {
        return true;
    }

    inline std::vector<uint8_t> BinaryFieldOp::Add::bincodeSerialize() const {
        auto serializer = serde::BincodeSerializer();
        serde::Serializable<BinaryFieldOp::Add>::serialize(*this, serializer);
        return std::move(serializer).bytes();
    }

    inline BinaryFieldOp::Add BinaryFieldOp::Add::bincodeDeserialize(std::vector<uint8_t> input) {
        auto deserializer = serde::BincodeDeserializer(input);
        auto value = serde::Deserializable<BinaryFieldOp::Add>::deserialize(deserializer);
        if (deserializer.get_buffer_offset() < input.size()) {
            throw serde::deserialization_error("Some input bytes were not read");
        }
        return value;
    }

} // end of namespace Program

template <>
template <typename Serializer>
void serde::Serializable<Program::BinaryFieldOp::Add>::serialize(const Program::BinaryFieldOp::Add &obj, Serializer &serializer) {
}

template <>
template <typename Deserializer>
Program::BinaryFieldOp::Add serde::Deserializable<Program::BinaryFieldOp::Add>::deserialize(Deserializer &deserializer) {
    Program::BinaryFieldOp::Add obj;
    return obj;
}

namespace Program {

    inline bool operator==(const BinaryFieldOp::Sub &lhs, const BinaryFieldOp::Sub &rhs) {
        return true;
    }

    inline std::vector<uint8_t> BinaryFieldOp::Sub::bincodeSerialize() const {
        auto serializer = serde::BincodeSerializer();
        serde::Serializable<BinaryFieldOp::Sub>::serialize(*this, serializer);
        return std::move(serializer).bytes();
    }

    inline BinaryFieldOp::Sub BinaryFieldOp::Sub::bincodeDeserialize(std::vector<uint8_t> input) {
        auto deserializer = serde::BincodeDeserializer(input);
        auto value = serde::Deserializable<BinaryFieldOp::Sub>::deserialize(deserializer);
        if (deserializer.get_buffer_offset() < input.size()) {
            throw serde::deserialization_error("Some input bytes were not read");
        }
        return value;
    }

} // end of namespace Program

template <>
template <typename Serializer>
void serde::Serializable<Program::BinaryFieldOp::Sub>::serialize(const Program::BinaryFieldOp::Sub &obj, Serializer &serializer) {
}

template <>
template <typename Deserializer>
Program::BinaryFieldOp::Sub serde::Deserializable<Program::BinaryFieldOp::Sub>::deserialize(Deserializer &deserializer) {
    Program::BinaryFieldOp::Sub obj;
    return obj;
}

namespace Program {

    inline bool operator==(const BinaryFieldOp::Mul &lhs, const BinaryFieldOp::Mul &rhs) {
        return true;
    }

    inline std::vector<uint8_t> BinaryFieldOp::Mul::bincodeSerialize() const {
        auto serializer = serde::BincodeSerializer();
        serde::Serializable<BinaryFieldOp::Mul>::serialize(*this, serializer);
        return std::move(serializer).bytes();
    }

    inline BinaryFieldOp::Mul BinaryFieldOp::Mul::bincodeDeserialize(std::vector<uint8_t> input) {
        auto deserializer = serde::BincodeDeserializer(input);
        auto value = serde::Deserializable<BinaryFieldOp::Mul>::deserialize(deserializer);
        if (deserializer.get_buffer_offset() < input.size()) {
            throw serde::deserialization_error("Some input bytes were not read");
        }
        return value;
    }

} // end of namespace Program

template <>
template <typename Serializer>
void serde::Serializable<Program::BinaryFieldOp::Mul>::serialize(const Program::BinaryFieldOp::Mul &obj, Serializer &serializer) {
}

template <>
template <typename Deserializer>
Program::BinaryFieldOp::Mul serde::Deserializable<Program::BinaryFieldOp::Mul>::deserialize(Deserializer &deserializer) {
    Program::BinaryFieldOp::Mul obj;
    return obj;
}

namespace Program {

    inline bool operator==(const BinaryFieldOp::Div &lhs, const BinaryFieldOp::Div &rhs) {
        return true;
    }

    inline std::vector<uint8_t> BinaryFieldOp::Div::bincodeSerialize() const {
        auto serializer = serde::BincodeSerializer();
        serde::Serializable<BinaryFieldOp::Div>::serialize(*this, serializer);
        return std::move(serializer).bytes();
    }

    inline BinaryFieldOp::Div BinaryFieldOp::Div::bincodeDeserialize(std::vector<uint8_t> input) {
        auto deserializer = serde::BincodeDeserializer(input);
        auto value = serde::Deserializable<BinaryFieldOp::Div>::deserialize(deserializer);
        if (deserializer.get_buffer_offset() < input.size()) {
            throw serde::deserialization_error("Some input bytes were not read");
        }
        return value;
    }

} // end of namespace Program

template <>
template <typename Serializer>
void serde::Serializable<Program::BinaryFieldOp::Div>::serialize(const Program::BinaryFieldOp::Div &obj, Serializer &serializer) {
}

template <>
template <typename Deserializer>
Program::BinaryFieldOp::Div serde::Deserializable<Program::BinaryFieldOp::Div>::deserialize(Deserializer &deserializer) {
    Program::BinaryFieldOp::Div obj;
    return obj;
}

namespace Program {

    inline bool operator==(const BinaryFieldOp::IntegerDiv &lhs, const BinaryFieldOp::IntegerDiv &rhs) {
        return true;
    }

    inline std::vector<uint8_t> BinaryFieldOp::IntegerDiv::bincodeSerialize() const {
        auto serializer = serde::BincodeSerializer();
        serde::Serializable<BinaryFieldOp::IntegerDiv>::serialize(*this, serializer);
        return std::move(serializer).bytes();
    }

    inline BinaryFieldOp::IntegerDiv BinaryFieldOp::IntegerDiv::bincodeDeserialize(std::vector<uint8_t> input) {
        auto deserializer = serde::BincodeDeserializer(input);
        auto value = serde::Deserializable<BinaryFieldOp::IntegerDiv>::deserialize(deserializer);
        if (deserializer.get_buffer_offset() < input.size()) {
            throw serde::deserialization_error("Some input bytes were not read");
        }
        return value;
    }

} // end of namespace Program

template <>
template <typename Serializer>
void serde::Serializable<Program::BinaryFieldOp::IntegerDiv>::serialize(const Program::BinaryFieldOp::IntegerDiv &obj, Serializer &serializer) {
}

template <>
template <typename Deserializer>
Program::BinaryFieldOp::IntegerDiv serde::Deserializable<Program::BinaryFieldOp::IntegerDiv>::deserialize(Deserializer &deserializer) {
    Program::BinaryFieldOp::IntegerDiv obj;
    return obj;
}

namespace Program {

    inline bool operator==(const BinaryFieldOp::Equals &lhs, const BinaryFieldOp::Equals &rhs) {
        return true;
    }

    inline std::vector<uint8_t> BinaryFieldOp::Equals::bincodeSerialize() const {
        auto serializer = serde::BincodeSerializer();
        serde::Serializable<BinaryFieldOp::Equals>::serialize(*this, serializer);
        return std::move(serializer).bytes();
    }

    inline BinaryFieldOp::Equals BinaryFieldOp::Equals::bincodeDeserialize(std::vector<uint8_t> input) {
        auto deserializer = serde::BincodeDeserializer(input);
        auto value = serde::Deserializable<BinaryFieldOp::Equals>::deserialize(deserializer);
        if (deserializer.get_buffer_offset() < input.size()) {
            throw serde::deserialization_error("Some input bytes were not read");
        }
        return value;
    }

} // end of namespace Program

template <>
template <typename Serializer>
void serde::Serializable<Program::BinaryFieldOp::Equals>::serialize(const Program::BinaryFieldOp::Equals &obj, Serializer &serializer) {
}

template <>
template <typename Deserializer>
Program::BinaryFieldOp::Equals serde::Deserializable<Program::BinaryFieldOp::Equals>::deserialize(Deserializer &deserializer) {
    Program::BinaryFieldOp::Equals obj;
    return obj;
}

namespace Program {

    inline bool operator==(const BinaryFieldOp::LessThan &lhs, const BinaryFieldOp::LessThan &rhs) {
        return true;
    }

    inline std::vector<uint8_t> BinaryFieldOp::LessThan::bincodeSerialize() const {
        auto serializer = serde::BincodeSerializer();
        serde::Serializable<BinaryFieldOp::LessThan>::serialize(*this, serializer);
        return std::move(serializer).bytes();
    }

    inline BinaryFieldOp::LessThan BinaryFieldOp::LessThan::bincodeDeserialize(std::vector<uint8_t> input) {
        auto deserializer = serde::BincodeDeserializer(input);
        auto value = serde::Deserializable<BinaryFieldOp::LessThan>::deserialize(deserializer);
        if (deserializer.get_buffer_offset() < input.size()) {
            throw serde::deserialization_error("Some input bytes were not read");
        }
        return value;
    }

} // end of namespace Program

template <>
template <typename Serializer>
void serde::Serializable<Program::BinaryFieldOp::LessThan>::serialize(const Program::BinaryFieldOp::LessThan &obj, Serializer &serializer) {
}

template <>
template <typename Deserializer>
Program::BinaryFieldOp::LessThan serde::Deserializable<Program::BinaryFieldOp::LessThan>::deserialize(Deserializer &deserializer) {
    Program::BinaryFieldOp::LessThan obj;
    return obj;
}

namespace Program {

    inline bool operator==(const BinaryFieldOp::LessThanEquals &lhs, const BinaryFieldOp::LessThanEquals &rhs) {
        return true;
    }

    inline std::vector<uint8_t> BinaryFieldOp::LessThanEquals::bincodeSerialize() const {
        auto serializer = serde::BincodeSerializer();
        serde::Serializable<BinaryFieldOp::LessThanEquals>::serialize(*this, serializer);
        return std::move(serializer).bytes();
    }

    inline BinaryFieldOp::LessThanEquals BinaryFieldOp::LessThanEquals::bincodeDeserialize(std::vector<uint8_t> input) {
        auto deserializer = serde::BincodeDeserializer(input);
        auto value = serde::Deserializable<BinaryFieldOp::LessThanEquals>::deserialize(deserializer);
        if (deserializer.get_buffer_offset() < input.size()) {
            throw serde::deserialization_error("Some input bytes were not read");
        }
        return value;
    }

} // end of namespace Program

template <>
template <typename Serializer>
void serde::Serializable<Program::BinaryFieldOp::LessThanEquals>::serialize(const Program::BinaryFieldOp::LessThanEquals &obj, Serializer &serializer) {
}

template <>
template <typename Deserializer>
Program::BinaryFieldOp::LessThanEquals serde::Deserializable<Program::BinaryFieldOp::LessThanEquals>::deserialize(Deserializer &deserializer) {
    Program::BinaryFieldOp::LessThanEquals obj;
    return obj;
}

namespace Program {

    inline bool operator==(const BinaryIntOp &lhs, const BinaryIntOp &rhs) {
        if (!(lhs.value == rhs.value)) { return false; }
        return true;
    }

    inline std::vector<uint8_t> BinaryIntOp::bincodeSerialize() const {
        auto serializer = serde::BincodeSerializer();
        serde::Serializable<BinaryIntOp>::serialize(*this, serializer);
        return std::move(serializer).bytes();
    }

    inline BinaryIntOp BinaryIntOp::bincodeDeserialize(std::vector<uint8_t> input) {
        auto deserializer = serde::BincodeDeserializer(input);
        auto value = serde::Deserializable<BinaryIntOp>::deserialize(deserializer);
        if (deserializer.get_buffer_offset() < input.size()) {
            throw serde::deserialization_error("Some input bytes were not read");
        }
        return value;
    }

} // end of namespace Program

template <>
template <typename Serializer>
void serde::Serializable<Program::BinaryIntOp>::serialize(const Program::BinaryIntOp &obj, Serializer &serializer) {
    serializer.increase_container_depth();
    serde::Serializable<decltype(obj.value)>::serialize(obj.value, serializer);
    serializer.decrease_container_depth();
}

template <>
template <typename Deserializer>
Program::BinaryIntOp serde::Deserializable<Program::BinaryIntOp>::deserialize(Deserializer &deserializer) {
    deserializer.increase_container_depth();
    Program::BinaryIntOp obj;
    obj.value = serde::Deserializable<decltype(obj.value)>::deserialize(deserializer);
    deserializer.decrease_container_depth();
    return obj;
}

namespace Program {

    inline bool operator==(const BinaryIntOp::Add &lhs, const BinaryIntOp::Add &rhs) {
        return true;
    }

    inline std::vector<uint8_t> BinaryIntOp::Add::bincodeSerialize() const {
        auto serializer = serde::BincodeSerializer();
        serde::Serializable<BinaryIntOp::Add>::serialize(*this, serializer);
        return std::move(serializer).bytes();
    }

    inline BinaryIntOp::Add BinaryIntOp::Add::bincodeDeserialize(std::vector<uint8_t> input) {
        auto deserializer = serde::BincodeDeserializer(input);
        auto value = serde::Deserializable<BinaryIntOp::Add>::deserialize(deserializer);
        if (deserializer.get_buffer_offset() < input.size()) {
            throw serde::deserialization_error("Some input bytes were not read");
        }
        return value;
    }

} // end of namespace Program

template <>
template <typename Serializer>
void serde::Serializable<Program::BinaryIntOp::Add>::serialize(const Program::BinaryIntOp::Add &obj, Serializer &serializer) {
}

template <>
template <typename Deserializer>
Program::BinaryIntOp::Add serde::Deserializable<Program::BinaryIntOp::Add>::deserialize(Deserializer &deserializer) {
    Program::BinaryIntOp::Add obj;
    return obj;
}

namespace Program {

    inline bool operator==(const BinaryIntOp::Sub &lhs, const BinaryIntOp::Sub &rhs) {
        return true;
    }

    inline std::vector<uint8_t> BinaryIntOp::Sub::bincodeSerialize() const {
        auto serializer = serde::BincodeSerializer();
        serde::Serializable<BinaryIntOp::Sub>::serialize(*this, serializer);
        return std::move(serializer).bytes();
    }

    inline BinaryIntOp::Sub BinaryIntOp::Sub::bincodeDeserialize(std::vector<uint8_t> input) {
        auto deserializer = serde::BincodeDeserializer(input);
        auto value = serde::Deserializable<BinaryIntOp::Sub>::deserialize(deserializer);
        if (deserializer.get_buffer_offset() < input.size()) {
            throw serde::deserialization_error("Some input bytes were not read");
        }
        return value;
    }

} // end of namespace Program

template <>
template <typename Serializer>
void serde::Serializable<Program::BinaryIntOp::Sub>::serialize(const Program::BinaryIntOp::Sub &obj, Serializer &serializer) {
}

template <>
template <typename Deserializer>
Program::BinaryIntOp::Sub serde::Deserializable<Program::BinaryIntOp::Sub>::deserialize(Deserializer &deserializer) {
    Program::BinaryIntOp::Sub obj;
    return obj;
}

namespace Program {

    inline bool operator==(const BinaryIntOp::Mul &lhs, const BinaryIntOp::Mul &rhs) {
        return true;
    }

    inline std::vector<uint8_t> BinaryIntOp::Mul::bincodeSerialize() const {
        auto serializer = serde::BincodeSerializer();
        serde::Serializable<BinaryIntOp::Mul>::serialize(*this, serializer);
        return std::move(serializer).bytes();
    }

    inline BinaryIntOp::Mul BinaryIntOp::Mul::bincodeDeserialize(std::vector<uint8_t> input) {
        auto deserializer = serde::BincodeDeserializer(input);
        auto value = serde::Deserializable<BinaryIntOp::Mul>::deserialize(deserializer);
        if (deserializer.get_buffer_offset() < input.size()) {
            throw serde::deserialization_error("Some input bytes were not read");
        }
        return value;
    }

} // end of namespace Program

template <>
template <typename Serializer>
void serde::Serializable<Program::BinaryIntOp::Mul>::serialize(const Program::BinaryIntOp::Mul &obj, Serializer &serializer) {
}

template <>
template <typename Deserializer>
Program::BinaryIntOp::Mul serde::Deserializable<Program::BinaryIntOp::Mul>::deserialize(Deserializer &deserializer) {
    Program::BinaryIntOp::Mul obj;
    return obj;
}

namespace Program {

    inline bool operator==(const BinaryIntOp::Div &lhs, const BinaryIntOp::Div &rhs) {
        return true;
    }

    inline std::vector<uint8_t> BinaryIntOp::Div::bincodeSerialize() const {
        auto serializer = serde::BincodeSerializer();
        serde::Serializable<BinaryIntOp::Div>::serialize(*this, serializer);
        return std::move(serializer).bytes();
    }

    inline BinaryIntOp::Div BinaryIntOp::Div::bincodeDeserialize(std::vector<uint8_t> input) {
        auto deserializer = serde::BincodeDeserializer(input);
        auto value = serde::Deserializable<BinaryIntOp::Div>::deserialize(deserializer);
        if (deserializer.get_buffer_offset() < input.size()) {
            throw serde::deserialization_error("Some input bytes were not read");
        }
        return value;
    }

} // end of namespace Program

template <>
template <typename Serializer>
void serde::Serializable<Program::BinaryIntOp::Div>::serialize(const Program::BinaryIntOp::Div &obj, Serializer &serializer) {
}

template <>
template <typename Deserializer>
Program::BinaryIntOp::Div serde::Deserializable<Program::BinaryIntOp::Div>::deserialize(Deserializer &deserializer) {
    Program::BinaryIntOp::Div obj;
    return obj;
}

namespace Program {

    inline bool operator==(const BinaryIntOp::Equals &lhs, const BinaryIntOp::Equals &rhs) {
        return true;
    }

    inline std::vector<uint8_t> BinaryIntOp::Equals::bincodeSerialize() const {
        auto serializer = serde::BincodeSerializer();
        serde::Serializable<BinaryIntOp::Equals>::serialize(*this, serializer);
        return std::move(serializer).bytes();
    }

    inline BinaryIntOp::Equals BinaryIntOp::Equals::bincodeDeserialize(std::vector<uint8_t> input) {
        auto deserializer = serde::BincodeDeserializer(input);
        auto value = serde::Deserializable<BinaryIntOp::Equals>::deserialize(deserializer);
        if (deserializer.get_buffer_offset() < input.size()) {
            throw serde::deserialization_error("Some input bytes were not read");
        }
        return value;
    }

} // end of namespace Program

template <>
template <typename Serializer>
void serde::Serializable<Program::BinaryIntOp::Equals>::serialize(const Program::BinaryIntOp::Equals &obj, Serializer &serializer) {
}

template <>
template <typename Deserializer>
Program::BinaryIntOp::Equals serde::Deserializable<Program::BinaryIntOp::Equals>::deserialize(Deserializer &deserializer) {
    Program::BinaryIntOp::Equals obj;
    return obj;
}

namespace Program {

    inline bool operator==(const BinaryIntOp::LessThan &lhs, const BinaryIntOp::LessThan &rhs) {
        return true;
    }

    inline std::vector<uint8_t> BinaryIntOp::LessThan::bincodeSerialize() const {
        auto serializer = serde::BincodeSerializer();
        serde::Serializable<BinaryIntOp::LessThan>::serialize(*this, serializer);
        return std::move(serializer).bytes();
    }

    inline BinaryIntOp::LessThan BinaryIntOp::LessThan::bincodeDeserialize(std::vector<uint8_t> input) {
        auto deserializer = serde::BincodeDeserializer(input);
        auto value = serde::Deserializable<BinaryIntOp::LessThan>::deserialize(deserializer);
        if (deserializer.get_buffer_offset() < input.size()) {
            throw serde::deserialization_error("Some input bytes were not read");
        }
        return value;
    }

} // end of namespace Program

template <>
template <typename Serializer>
void serde::Serializable<Program::BinaryIntOp::LessThan>::serialize(const Program::BinaryIntOp::LessThan &obj, Serializer &serializer) {
}

template <>
template <typename Deserializer>
Program::BinaryIntOp::LessThan serde::Deserializable<Program::BinaryIntOp::LessThan>::deserialize(Deserializer &deserializer) {
    Program::BinaryIntOp::LessThan obj;
    return obj;
}

namespace Program {

    inline bool operator==(const BinaryIntOp::LessThanEquals &lhs, const BinaryIntOp::LessThanEquals &rhs) {
        return true;
    }

    inline std::vector<uint8_t> BinaryIntOp::LessThanEquals::bincodeSerialize() const {
        auto serializer = serde::BincodeSerializer();
        serde::Serializable<BinaryIntOp::LessThanEquals>::serialize(*this, serializer);
        return std::move(serializer).bytes();
    }

    inline BinaryIntOp::LessThanEquals BinaryIntOp::LessThanEquals::bincodeDeserialize(std::vector<uint8_t> input) {
        auto deserializer = serde::BincodeDeserializer(input);
        auto value = serde::Deserializable<BinaryIntOp::LessThanEquals>::deserialize(deserializer);
        if (deserializer.get_buffer_offset() < input.size()) {
            throw serde::deserialization_error("Some input bytes were not read");
        }
        return value;
    }

} // end of namespace Program

template <>
template <typename Serializer>
void serde::Serializable<Program::BinaryIntOp::LessThanEquals>::serialize(const Program::BinaryIntOp::LessThanEquals &obj, Serializer &serializer) {
}

template <>
template <typename Deserializer>
Program::BinaryIntOp::LessThanEquals serde::Deserializable<Program::BinaryIntOp::LessThanEquals>::deserialize(Deserializer &deserializer) {
    Program::BinaryIntOp::LessThanEquals obj;
    return obj;
}

namespace Program {

    inline bool operator==(const BinaryIntOp::And &lhs, const BinaryIntOp::And &rhs) {
        return true;
    }

    inline std::vector<uint8_t> BinaryIntOp::And::bincodeSerialize() const {
        auto serializer = serde::BincodeSerializer();
        serde::Serializable<BinaryIntOp::And>::serialize(*this, serializer);
        return std::move(serializer).bytes();
    }

    inline BinaryIntOp::And BinaryIntOp::And::bincodeDeserialize(std::vector<uint8_t> input) {
        auto deserializer = serde::BincodeDeserializer(input);
        auto value = serde::Deserializable<BinaryIntOp::And>::deserialize(deserializer);
        if (deserializer.get_buffer_offset() < input.size()) {
            throw serde::deserialization_error("Some input bytes were not read");
        }
        return value;
    }

} // end of namespace Program

template <>
template <typename Serializer>
void serde::Serializable<Program::BinaryIntOp::And>::serialize(const Program::BinaryIntOp::And &obj, Serializer &serializer) {
}

template <>
template <typename Deserializer>
Program::BinaryIntOp::And serde::Deserializable<Program::BinaryIntOp::And>::deserialize(Deserializer &deserializer) {
    Program::BinaryIntOp::And obj;
    return obj;
}

namespace Program {

    inline bool operator==(const BinaryIntOp::Or &lhs, const BinaryIntOp::Or &rhs) {
        return true;
    }

    inline std::vector<uint8_t> BinaryIntOp::Or::bincodeSerialize() const {
        auto serializer = serde::BincodeSerializer();
        serde::Serializable<BinaryIntOp::Or>::serialize(*this, serializer);
        return std::move(serializer).bytes();
    }

    inline BinaryIntOp::Or BinaryIntOp::Or::bincodeDeserialize(std::vector<uint8_t> input) {
        auto deserializer = serde::BincodeDeserializer(input);
        auto value = serde::Deserializable<BinaryIntOp::Or>::deserialize(deserializer);
        if (deserializer.get_buffer_offset() < input.size()) {
            throw serde::deserialization_error("Some input bytes were not read");
        }
        return value;
    }

} // end of namespace Program

template <>
template <typename Serializer>
void serde::Serializable<Program::BinaryIntOp::Or>::serialize(const Program::BinaryIntOp::Or &obj, Serializer &serializer) {
}

template <>
template <typename Deserializer>
Program::BinaryIntOp::Or serde::Deserializable<Program::BinaryIntOp::Or>::deserialize(Deserializer &deserializer) {
    Program::BinaryIntOp::Or obj;
    return obj;
}

namespace Program {

    inline bool operator==(const BinaryIntOp::Xor &lhs, const BinaryIntOp::Xor &rhs) {
        return true;
    }

    inline std::vector<uint8_t> BinaryIntOp::Xor::bincodeSerialize() const {
        auto serializer = serde::BincodeSerializer();
        serde::Serializable<BinaryIntOp::Xor>::serialize(*this, serializer);
        return std::move(serializer).bytes();
    }

    inline BinaryIntOp::Xor BinaryIntOp::Xor::bincodeDeserialize(std::vector<uint8_t> input) {
        auto deserializer = serde::BincodeDeserializer(input);
        auto value = serde::Deserializable<BinaryIntOp::Xor>::deserialize(deserializer);
        if (deserializer.get_buffer_offset() < input.size()) {
            throw serde::deserialization_error("Some input bytes were not read");
        }
        return value;
    }

} // end of namespace Program

template <>
template <typename Serializer>
void serde::Serializable<Program::BinaryIntOp::Xor>::serialize(const Program::BinaryIntOp::Xor &obj, Serializer &serializer) {
}

template <>
template <typename Deserializer>
Program::BinaryIntOp::Xor serde::Deserializable<Program::BinaryIntOp::Xor>::deserialize(Deserializer &deserializer) {
    Program::BinaryIntOp::Xor obj;
    return obj;
}

namespace Program {

    inline bool operator==(const BinaryIntOp::Shl &lhs, const BinaryIntOp::Shl &rhs) {
        return true;
    }

    inline std::vector<uint8_t> BinaryIntOp::Shl::bincodeSerialize() const {
        auto serializer = serde::BincodeSerializer();
        serde::Serializable<BinaryIntOp::Shl>::serialize(*this, serializer);
        return std::move(serializer).bytes();
    }

    inline BinaryIntOp::Shl BinaryIntOp::Shl::bincodeDeserialize(std::vector<uint8_t> input) {
        auto deserializer = serde::BincodeDeserializer(input);
        auto value = serde::Deserializable<BinaryIntOp::Shl>::deserialize(deserializer);
        if (deserializer.get_buffer_offset() < input.size()) {
            throw serde::deserialization_error("Some input bytes were not read");
        }
        return value;
    }

} // end of namespace Program

template <>
template <typename Serializer>
void serde::Serializable<Program::BinaryIntOp::Shl>::serialize(const Program::BinaryIntOp::Shl &obj, Serializer &serializer) {
}

template <>
template <typename Deserializer>
Program::BinaryIntOp::Shl serde::Deserializable<Program::BinaryIntOp::Shl>::deserialize(Deserializer &deserializer) {
    Program::BinaryIntOp::Shl obj;
    return obj;
}

namespace Program {

    inline bool operator==(const BinaryIntOp::Shr &lhs, const BinaryIntOp::Shr &rhs) {
        return true;
    }

    inline std::vector<uint8_t> BinaryIntOp::Shr::bincodeSerialize() const {
        auto serializer = serde::BincodeSerializer();
        serde::Serializable<BinaryIntOp::Shr>::serialize(*this, serializer);
        return std::move(serializer).bytes();
    }

    inline BinaryIntOp::Shr BinaryIntOp::Shr::bincodeDeserialize(std::vector<uint8_t> input) {
        auto deserializer = serde::BincodeDeserializer(input);
        auto value = serde::Deserializable<BinaryIntOp::Shr>::deserialize(deserializer);
        if (deserializer.get_buffer_offset() < input.size()) {
            throw serde::deserialization_error("Some input bytes were not read");
        }
        return value;
    }

} // end of namespace Program

template <>
template <typename Serializer>
void serde::Serializable<Program::BinaryIntOp::Shr>::serialize(const Program::BinaryIntOp::Shr &obj, Serializer &serializer) {
}

template <>
template <typename Deserializer>
Program::BinaryIntOp::Shr serde::Deserializable<Program::BinaryIntOp::Shr>::deserialize(Deserializer &deserializer) {
    Program::BinaryIntOp::Shr obj;
    return obj;
}

namespace Program {

    inline bool operator==(const BitSize &lhs, const BitSize &rhs) {
        if (!(lhs.value == rhs.value)) { return false; }
        return true;
    }

    inline std::vector<uint8_t> BitSize::bincodeSerialize() const {
        auto serializer = serde::BincodeSerializer();
        serde::Serializable<BitSize>::serialize(*this, serializer);
        return std::move(serializer).bytes();
    }

    inline BitSize BitSize::bincodeDeserialize(std::vector<uint8_t> input) {
        auto deserializer = serde::BincodeDeserializer(input);
        auto value = serde::Deserializable<BitSize>::deserialize(deserializer);
        if (deserializer.get_buffer_offset() < input.size()) {
            throw serde::deserialization_error("Some input bytes were not read");
        }
        return value;
    }

} // end of namespace Program

template <>
template <typename Serializer>
void serde::Serializable<Program::BitSize>::serialize(const Program::BitSize &obj, Serializer &serializer) {
    serializer.increase_container_depth();
    serde::Serializable<decltype(obj.value)>::serialize(obj.value, serializer);
    serializer.decrease_container_depth();
}

template <>
template <typename Deserializer>
Program::BitSize serde::Deserializable<Program::BitSize>::deserialize(Deserializer &deserializer) {
    deserializer.increase_container_depth();
    Program::BitSize obj;
    obj.value = serde::Deserializable<decltype(obj.value)>::deserialize(deserializer);
    deserializer.decrease_container_depth();
    return obj;
}

namespace Program {

    inline bool operator==(const BitSize::Field &lhs, const BitSize::Field &rhs) {
        return true;
    }

    inline std::vector<uint8_t> BitSize::Field::bincodeSerialize() const {
        auto serializer = serde::BincodeSerializer();
        serde::Serializable<BitSize::Field>::serialize(*this, serializer);
        return std::move(serializer).bytes();
    }

    inline BitSize::Field BitSize::Field::bincodeDeserialize(std::vector<uint8_t> input) {
        auto deserializer = serde::BincodeDeserializer(input);
        auto value = serde::Deserializable<BitSize::Field>::deserialize(deserializer);
        if (deserializer.get_buffer_offset() < input.size()) {
            throw serde::deserialization_error("Some input bytes were not read");
        }
        return value;
    }

} // end of namespace Program

template <>
template <typename Serializer>
void serde::Serializable<Program::BitSize::Field>::serialize(const Program::BitSize::Field &obj, Serializer &serializer) {
}

template <>
template <typename Deserializer>
Program::BitSize::Field serde::Deserializable<Program::BitSize::Field>::deserialize(Deserializer &deserializer) {
    Program::BitSize::Field obj;
    return obj;
}

namespace Program {

    inline bool operator==(const BitSize::Integer &lhs, const BitSize::Integer &rhs) {
        if (!(lhs.value == rhs.value)) { return false; }
        return true;
    }

    inline std::vector<uint8_t> BitSize::Integer::bincodeSerialize() const {
        auto serializer = serde::BincodeSerializer();
        serde::Serializable<BitSize::Integer>::serialize(*this, serializer);
        return std::move(serializer).bytes();
    }

    inline BitSize::Integer BitSize::Integer::bincodeDeserialize(std::vector<uint8_t> input) {
        auto deserializer = serde::BincodeDeserializer(input);
        auto value = serde::Deserializable<BitSize::Integer>::deserialize(deserializer);
        if (deserializer.get_buffer_offset() < input.size()) {
            throw serde::deserialization_error("Some input bytes were not read");
        }
        return value;
    }

} // end of namespace Program

template <>
template <typename Serializer>
void serde::Serializable<Program::BitSize::Integer>::serialize(const Program::BitSize::Integer &obj, Serializer &serializer) {
    serde::Serializable<decltype(obj.value)>::serialize(obj.value, serializer);
}

template <>
template <typename Deserializer>
Program::BitSize::Integer serde::Deserializable<Program::BitSize::Integer>::deserialize(Deserializer &deserializer) {
    Program::BitSize::Integer obj;
    obj.value = serde::Deserializable<decltype(obj.value)>::deserialize(deserializer);
    return obj;
}

namespace Program {

    inline bool operator==(const BlackBoxFuncCall &lhs, const BlackBoxFuncCall &rhs) {
        if (!(lhs.value == rhs.value)) { return false; }
        return true;
    }

    inline std::vector<uint8_t> BlackBoxFuncCall::bincodeSerialize() const {
        auto serializer = serde::BincodeSerializer();
        serde::Serializable<BlackBoxFuncCall>::serialize(*this, serializer);
        return std::move(serializer).bytes();
    }

    inline BlackBoxFuncCall BlackBoxFuncCall::bincodeDeserialize(std::vector<uint8_t> input) {
        auto deserializer = serde::BincodeDeserializer(input);
        auto value = serde::Deserializable<BlackBoxFuncCall>::deserialize(deserializer);
        if (deserializer.get_buffer_offset() < input.size()) {
            throw serde::deserialization_error("Some input bytes were not read");
        }
        return value;
    }

} // end of namespace Program

template <>
template <typename Serializer>
void serde::Serializable<Program::BlackBoxFuncCall>::serialize(const Program::BlackBoxFuncCall &obj, Serializer &serializer) {
    serializer.increase_container_depth();
    serde::Serializable<decltype(obj.value)>::serialize(obj.value, serializer);
    serializer.decrease_container_depth();
}

template <>
template <typename Deserializer>
Program::BlackBoxFuncCall serde::Deserializable<Program::BlackBoxFuncCall>::deserialize(Deserializer &deserializer) {
    deserializer.increase_container_depth();
    Program::BlackBoxFuncCall obj;
    obj.value = serde::Deserializable<decltype(obj.value)>::deserialize(deserializer);
    deserializer.decrease_container_depth();
    return obj;
}

namespace Program {

    inline bool operator==(const BlackBoxFuncCall::AES128Encrypt &lhs, const BlackBoxFuncCall::AES128Encrypt &rhs) {
        if (!(lhs.inputs == rhs.inputs)) { return false; }
        if (!(lhs.iv == rhs.iv)) { return false; }
        if (!(lhs.key == rhs.key)) { return false; }
        if (!(lhs.outputs == rhs.outputs)) { return false; }
        return true;
    }

    inline std::vector<uint8_t> BlackBoxFuncCall::AES128Encrypt::bincodeSerialize() const {
        auto serializer = serde::BincodeSerializer();
        serde::Serializable<BlackBoxFuncCall::AES128Encrypt>::serialize(*this, serializer);
        return std::move(serializer).bytes();
    }

    inline BlackBoxFuncCall::AES128Encrypt BlackBoxFuncCall::AES128Encrypt::bincodeDeserialize(std::vector<uint8_t> input) {
        auto deserializer = serde::BincodeDeserializer(input);
        auto value = serde::Deserializable<BlackBoxFuncCall::AES128Encrypt>::deserialize(deserializer);
        if (deserializer.get_buffer_offset() < input.size()) {
            throw serde::deserialization_error("Some input bytes were not read");
        }
        return value;
    }

} // end of namespace Program

template <>
template <typename Serializer>
void serde::Serializable<Program::BlackBoxFuncCall::AES128Encrypt>::serialize(const Program::BlackBoxFuncCall::AES128Encrypt &obj, Serializer &serializer) {
    serde::Serializable<decltype(obj.inputs)>::serialize(obj.inputs, serializer);
    serde::Serializable<decltype(obj.iv)>::serialize(obj.iv, serializer);
    serde::Serializable<decltype(obj.key)>::serialize(obj.key, serializer);
    serde::Serializable<decltype(obj.outputs)>::serialize(obj.outputs, serializer);
}

template <>
template <typename Deserializer>
Program::BlackBoxFuncCall::AES128Encrypt serde::Deserializable<Program::BlackBoxFuncCall::AES128Encrypt>::deserialize(Deserializer &deserializer) {
    Program::BlackBoxFuncCall::AES128Encrypt obj;
    obj.inputs = serde::Deserializable<decltype(obj.inputs)>::deserialize(deserializer);
    obj.iv = serde::Deserializable<decltype(obj.iv)>::deserialize(deserializer);
    obj.key = serde::Deserializable<decltype(obj.key)>::deserialize(deserializer);
    obj.outputs = serde::Deserializable<decltype(obj.outputs)>::deserialize(deserializer);
    return obj;
}

namespace Program {

    inline bool operator==(const BlackBoxFuncCall::AND &lhs, const BlackBoxFuncCall::AND &rhs) {
        if (!(lhs.lhs == rhs.lhs)) { return false; }
        if (!(lhs.rhs == rhs.rhs)) { return false; }
        if (!(lhs.output == rhs.output)) { return false; }
        return true;
    }

    inline std::vector<uint8_t> BlackBoxFuncCall::AND::bincodeSerialize() const {
        auto serializer = serde::BincodeSerializer();
        serde::Serializable<BlackBoxFuncCall::AND>::serialize(*this, serializer);
        return std::move(serializer).bytes();
    }

    inline BlackBoxFuncCall::AND BlackBoxFuncCall::AND::bincodeDeserialize(std::vector<uint8_t> input) {
        auto deserializer = serde::BincodeDeserializer(input);
        auto value = serde::Deserializable<BlackBoxFuncCall::AND>::deserialize(deserializer);
        if (deserializer.get_buffer_offset() < input.size()) {
            throw serde::deserialization_error("Some input bytes were not read");
        }
        return value;
    }

} // end of namespace Program

template <>
template <typename Serializer>
void serde::Serializable<Program::BlackBoxFuncCall::AND>::serialize(const Program::BlackBoxFuncCall::AND &obj, Serializer &serializer) {
    serde::Serializable<decltype(obj.lhs)>::serialize(obj.lhs, serializer);
    serde::Serializable<decltype(obj.rhs)>::serialize(obj.rhs, serializer);
    serde::Serializable<decltype(obj.output)>::serialize(obj.output, serializer);
}

template <>
template <typename Deserializer>
Program::BlackBoxFuncCall::AND serde::Deserializable<Program::BlackBoxFuncCall::AND>::deserialize(Deserializer &deserializer) {
    Program::BlackBoxFuncCall::AND obj;
    obj.lhs = serde::Deserializable<decltype(obj.lhs)>::deserialize(deserializer);
    obj.rhs = serde::Deserializable<decltype(obj.rhs)>::deserialize(deserializer);
    obj.output = serde::Deserializable<decltype(obj.output)>::deserialize(deserializer);
    return obj;
}

namespace Program {

    inline bool operator==(const BlackBoxFuncCall::XOR &lhs, const BlackBoxFuncCall::XOR &rhs) {
        if (!(lhs.lhs == rhs.lhs)) { return false; }
        if (!(lhs.rhs == rhs.rhs)) { return false; }
        if (!(lhs.output == rhs.output)) { return false; }
        return true;
    }

    inline std::vector<uint8_t> BlackBoxFuncCall::XOR::bincodeSerialize() const {
        auto serializer = serde::BincodeSerializer();
        serde::Serializable<BlackBoxFuncCall::XOR>::serialize(*this, serializer);
        return std::move(serializer).bytes();
    }

    inline BlackBoxFuncCall::XOR BlackBoxFuncCall::XOR::bincodeDeserialize(std::vector<uint8_t> input) {
        auto deserializer = serde::BincodeDeserializer(input);
        auto value = serde::Deserializable<BlackBoxFuncCall::XOR>::deserialize(deserializer);
        if (deserializer.get_buffer_offset() < input.size()) {
            throw serde::deserialization_error("Some input bytes were not read");
        }
        return value;
    }

} // end of namespace Program

template <>
template <typename Serializer>
void serde::Serializable<Program::BlackBoxFuncCall::XOR>::serialize(const Program::BlackBoxFuncCall::XOR &obj, Serializer &serializer) {
    serde::Serializable<decltype(obj.lhs)>::serialize(obj.lhs, serializer);
    serde::Serializable<decltype(obj.rhs)>::serialize(obj.rhs, serializer);
    serde::Serializable<decltype(obj.output)>::serialize(obj.output, serializer);
}

template <>
template <typename Deserializer>
Program::BlackBoxFuncCall::XOR serde::Deserializable<Program::BlackBoxFuncCall::XOR>::deserialize(Deserializer &deserializer) {
    Program::BlackBoxFuncCall::XOR obj;
    obj.lhs = serde::Deserializable<decltype(obj.lhs)>::deserialize(deserializer);
    obj.rhs = serde::Deserializable<decltype(obj.rhs)>::deserialize(deserializer);
    obj.output = serde::Deserializable<decltype(obj.output)>::deserialize(deserializer);
    return obj;
}

namespace Program {

    inline bool operator==(const BlackBoxFuncCall::RANGE &lhs, const BlackBoxFuncCall::RANGE &rhs) {
        if (!(lhs.input == rhs.input)) { return false; }
        return true;
    }

    inline std::vector<uint8_t> BlackBoxFuncCall::RANGE::bincodeSerialize() const {
        auto serializer = serde::BincodeSerializer();
        serde::Serializable<BlackBoxFuncCall::RANGE>::serialize(*this, serializer);
        return std::move(serializer).bytes();
    }

    inline BlackBoxFuncCall::RANGE BlackBoxFuncCall::RANGE::bincodeDeserialize(std::vector<uint8_t> input) {
        auto deserializer = serde::BincodeDeserializer(input);
        auto value = serde::Deserializable<BlackBoxFuncCall::RANGE>::deserialize(deserializer);
        if (deserializer.get_buffer_offset() < input.size()) {
            throw serde::deserialization_error("Some input bytes were not read");
        }
        return value;
    }

} // end of namespace Program

template <>
template <typename Serializer>
void serde::Serializable<Program::BlackBoxFuncCall::RANGE>::serialize(const Program::BlackBoxFuncCall::RANGE &obj, Serializer &serializer) {
    serde::Serializable<decltype(obj.input)>::serialize(obj.input, serializer);
}

template <>
template <typename Deserializer>
Program::BlackBoxFuncCall::RANGE serde::Deserializable<Program::BlackBoxFuncCall::RANGE>::deserialize(Deserializer &deserializer) {
    Program::BlackBoxFuncCall::RANGE obj;
    obj.input = serde::Deserializable<decltype(obj.input)>::deserialize(deserializer);
    return obj;
}

namespace Program {

    inline bool operator==(const BlackBoxFuncCall::SHA256 &lhs, const BlackBoxFuncCall::SHA256 &rhs) {
        if (!(lhs.inputs == rhs.inputs)) { return false; }
        if (!(lhs.outputs == rhs.outputs)) { return false; }
        return true;
    }

    inline std::vector<uint8_t> BlackBoxFuncCall::SHA256::bincodeSerialize() const {
        auto serializer = serde::BincodeSerializer();
        serde::Serializable<BlackBoxFuncCall::SHA256>::serialize(*this, serializer);
        return std::move(serializer).bytes();
    }

    inline BlackBoxFuncCall::SHA256 BlackBoxFuncCall::SHA256::bincodeDeserialize(std::vector<uint8_t> input) {
        auto deserializer = serde::BincodeDeserializer(input);
        auto value = serde::Deserializable<BlackBoxFuncCall::SHA256>::deserialize(deserializer);
        if (deserializer.get_buffer_offset() < input.size()) {
            throw serde::deserialization_error("Some input bytes were not read");
        }
        return value;
    }

} // end of namespace Program

template <>
template <typename Serializer>
void serde::Serializable<Program::BlackBoxFuncCall::SHA256>::serialize(const Program::BlackBoxFuncCall::SHA256 &obj, Serializer &serializer) {
    serde::Serializable<decltype(obj.inputs)>::serialize(obj.inputs, serializer);
    serde::Serializable<decltype(obj.outputs)>::serialize(obj.outputs, serializer);
}

template <>
template <typename Deserializer>
Program::BlackBoxFuncCall::SHA256 serde::Deserializable<Program::BlackBoxFuncCall::SHA256>::deserialize(Deserializer &deserializer) {
    Program::BlackBoxFuncCall::SHA256 obj;
    obj.inputs = serde::Deserializable<decltype(obj.inputs)>::deserialize(deserializer);
    obj.outputs = serde::Deserializable<decltype(obj.outputs)>::deserialize(deserializer);
    return obj;
}

namespace Program {

    inline bool operator==(const BlackBoxFuncCall::Blake2s &lhs, const BlackBoxFuncCall::Blake2s &rhs) {
        if (!(lhs.inputs == rhs.inputs)) { return false; }
        if (!(lhs.outputs == rhs.outputs)) { return false; }
        return true;
    }

    inline std::vector<uint8_t> BlackBoxFuncCall::Blake2s::bincodeSerialize() const {
        auto serializer = serde::BincodeSerializer();
        serde::Serializable<BlackBoxFuncCall::Blake2s>::serialize(*this, serializer);
        return std::move(serializer).bytes();
    }

    inline BlackBoxFuncCall::Blake2s BlackBoxFuncCall::Blake2s::bincodeDeserialize(std::vector<uint8_t> input) {
        auto deserializer = serde::BincodeDeserializer(input);
        auto value = serde::Deserializable<BlackBoxFuncCall::Blake2s>::deserialize(deserializer);
        if (deserializer.get_buffer_offset() < input.size()) {
            throw serde::deserialization_error("Some input bytes were not read");
        }
        return value;
    }

} // end of namespace Program

template <>
template <typename Serializer>
void serde::Serializable<Program::BlackBoxFuncCall::Blake2s>::serialize(const Program::BlackBoxFuncCall::Blake2s &obj, Serializer &serializer) {
    serde::Serializable<decltype(obj.inputs)>::serialize(obj.inputs, serializer);
    serde::Serializable<decltype(obj.outputs)>::serialize(obj.outputs, serializer);
}

template <>
template <typename Deserializer>
Program::BlackBoxFuncCall::Blake2s serde::Deserializable<Program::BlackBoxFuncCall::Blake2s>::deserialize(Deserializer &deserializer) {
    Program::BlackBoxFuncCall::Blake2s obj;
    obj.inputs = serde::Deserializable<decltype(obj.inputs)>::deserialize(deserializer);
    obj.outputs = serde::Deserializable<decltype(obj.outputs)>::deserialize(deserializer);
    return obj;
}

namespace Program {

    inline bool operator==(const BlackBoxFuncCall::Blake3 &lhs, const BlackBoxFuncCall::Blake3 &rhs) {
        if (!(lhs.inputs == rhs.inputs)) { return false; }
        if (!(lhs.outputs == rhs.outputs)) { return false; }
        return true;
    }

    inline std::vector<uint8_t> BlackBoxFuncCall::Blake3::bincodeSerialize() const {
        auto serializer = serde::BincodeSerializer();
        serde::Serializable<BlackBoxFuncCall::Blake3>::serialize(*this, serializer);
        return std::move(serializer).bytes();
    }

    inline BlackBoxFuncCall::Blake3 BlackBoxFuncCall::Blake3::bincodeDeserialize(std::vector<uint8_t> input) {
        auto deserializer = serde::BincodeDeserializer(input);
        auto value = serde::Deserializable<BlackBoxFuncCall::Blake3>::deserialize(deserializer);
        if (deserializer.get_buffer_offset() < input.size()) {
            throw serde::deserialization_error("Some input bytes were not read");
        }
        return value;
    }

} // end of namespace Program

template <>
template <typename Serializer>
void serde::Serializable<Program::BlackBoxFuncCall::Blake3>::serialize(const Program::BlackBoxFuncCall::Blake3 &obj, Serializer &serializer) {
    serde::Serializable<decltype(obj.inputs)>::serialize(obj.inputs, serializer);
    serde::Serializable<decltype(obj.outputs)>::serialize(obj.outputs, serializer);
}

template <>
template <typename Deserializer>
Program::BlackBoxFuncCall::Blake3 serde::Deserializable<Program::BlackBoxFuncCall::Blake3>::deserialize(Deserializer &deserializer) {
    Program::BlackBoxFuncCall::Blake3 obj;
    obj.inputs = serde::Deserializable<decltype(obj.inputs)>::deserialize(deserializer);
    obj.outputs = serde::Deserializable<decltype(obj.outputs)>::deserialize(deserializer);
    return obj;
}

namespace Program {

    inline bool operator==(const BlackBoxFuncCall::SchnorrVerify &lhs, const BlackBoxFuncCall::SchnorrVerify &rhs) {
        if (!(lhs.public_key_x == rhs.public_key_x)) { return false; }
        if (!(lhs.public_key_y == rhs.public_key_y)) { return false; }
        if (!(lhs.signature == rhs.signature)) { return false; }
        if (!(lhs.message == rhs.message)) { return false; }
        if (!(lhs.output == rhs.output)) { return false; }
        return true;
    }

    inline std::vector<uint8_t> BlackBoxFuncCall::SchnorrVerify::bincodeSerialize() const {
        auto serializer = serde::BincodeSerializer();
        serde::Serializable<BlackBoxFuncCall::SchnorrVerify>::serialize(*this, serializer);
        return std::move(serializer).bytes();
    }

    inline BlackBoxFuncCall::SchnorrVerify BlackBoxFuncCall::SchnorrVerify::bincodeDeserialize(std::vector<uint8_t> input) {
        auto deserializer = serde::BincodeDeserializer(input);
        auto value = serde::Deserializable<BlackBoxFuncCall::SchnorrVerify>::deserialize(deserializer);
        if (deserializer.get_buffer_offset() < input.size()) {
            throw serde::deserialization_error("Some input bytes were not read");
        }
        return value;
    }

} // end of namespace Program

template <>
template <typename Serializer>
void serde::Serializable<Program::BlackBoxFuncCall::SchnorrVerify>::serialize(const Program::BlackBoxFuncCall::SchnorrVerify &obj, Serializer &serializer) {
    serde::Serializable<decltype(obj.public_key_x)>::serialize(obj.public_key_x, serializer);
    serde::Serializable<decltype(obj.public_key_y)>::serialize(obj.public_key_y, serializer);
    serde::Serializable<decltype(obj.signature)>::serialize(obj.signature, serializer);
    serde::Serializable<decltype(obj.message)>::serialize(obj.message, serializer);
    serde::Serializable<decltype(obj.output)>::serialize(obj.output, serializer);
}

template <>
template <typename Deserializer>
Program::BlackBoxFuncCall::SchnorrVerify serde::Deserializable<Program::BlackBoxFuncCall::SchnorrVerify>::deserialize(Deserializer &deserializer) {
    Program::BlackBoxFuncCall::SchnorrVerify obj;
    obj.public_key_x = serde::Deserializable<decltype(obj.public_key_x)>::deserialize(deserializer);
    obj.public_key_y = serde::Deserializable<decltype(obj.public_key_y)>::deserialize(deserializer);
    obj.signature = serde::Deserializable<decltype(obj.signature)>::deserialize(deserializer);
    obj.message = serde::Deserializable<decltype(obj.message)>::deserialize(deserializer);
    obj.output = serde::Deserializable<decltype(obj.output)>::deserialize(deserializer);
    return obj;
}

namespace Program {

    inline bool operator==(const BlackBoxFuncCall::PedersenCommitment &lhs, const BlackBoxFuncCall::PedersenCommitment &rhs) {
        if (!(lhs.inputs == rhs.inputs)) { return false; }
        if (!(lhs.domain_separator == rhs.domain_separator)) { return false; }
        if (!(lhs.outputs == rhs.outputs)) { return false; }
        return true;
    }

    inline std::vector<uint8_t> BlackBoxFuncCall::PedersenCommitment::bincodeSerialize() const {
        auto serializer = serde::BincodeSerializer();
        serde::Serializable<BlackBoxFuncCall::PedersenCommitment>::serialize(*this, serializer);
        return std::move(serializer).bytes();
    }

    inline BlackBoxFuncCall::PedersenCommitment BlackBoxFuncCall::PedersenCommitment::bincodeDeserialize(std::vector<uint8_t> input) {
        auto deserializer = serde::BincodeDeserializer(input);
        auto value = serde::Deserializable<BlackBoxFuncCall::PedersenCommitment>::deserialize(deserializer);
        if (deserializer.get_buffer_offset() < input.size()) {
            throw serde::deserialization_error("Some input bytes were not read");
        }
        return value;
    }

} // end of namespace Program

template <>
template <typename Serializer>
void serde::Serializable<Program::BlackBoxFuncCall::PedersenCommitment>::serialize(const Program::BlackBoxFuncCall::PedersenCommitment &obj, Serializer &serializer) {
    serde::Serializable<decltype(obj.inputs)>::serialize(obj.inputs, serializer);
    serde::Serializable<decltype(obj.domain_separator)>::serialize(obj.domain_separator, serializer);
    serde::Serializable<decltype(obj.outputs)>::serialize(obj.outputs, serializer);
}

template <>
template <typename Deserializer>
Program::BlackBoxFuncCall::PedersenCommitment serde::Deserializable<Program::BlackBoxFuncCall::PedersenCommitment>::deserialize(Deserializer &deserializer) {
    Program::BlackBoxFuncCall::PedersenCommitment obj;
    obj.inputs = serde::Deserializable<decltype(obj.inputs)>::deserialize(deserializer);
    obj.domain_separator = serde::Deserializable<decltype(obj.domain_separator)>::deserialize(deserializer);
    obj.outputs = serde::Deserializable<decltype(obj.outputs)>::deserialize(deserializer);
    return obj;
}

namespace Program {

    inline bool operator==(const BlackBoxFuncCall::PedersenHash &lhs, const BlackBoxFuncCall::PedersenHash &rhs) {
        if (!(lhs.inputs == rhs.inputs)) { return false; }
        if (!(lhs.domain_separator == rhs.domain_separator)) { return false; }
        if (!(lhs.output == rhs.output)) { return false; }
        return true;
    }

    inline std::vector<uint8_t> BlackBoxFuncCall::PedersenHash::bincodeSerialize() const {
        auto serializer = serde::BincodeSerializer();
        serde::Serializable<BlackBoxFuncCall::PedersenHash>::serialize(*this, serializer);
        return std::move(serializer).bytes();
    }

    inline BlackBoxFuncCall::PedersenHash BlackBoxFuncCall::PedersenHash::bincodeDeserialize(std::vector<uint8_t> input) {
        auto deserializer = serde::BincodeDeserializer(input);
        auto value = serde::Deserializable<BlackBoxFuncCall::PedersenHash>::deserialize(deserializer);
        if (deserializer.get_buffer_offset() < input.size()) {
            throw serde::deserialization_error("Some input bytes were not read");
        }
        return value;
    }

} // end of namespace Program

template <>
template <typename Serializer>
void serde::Serializable<Program::BlackBoxFuncCall::PedersenHash>::serialize(const Program::BlackBoxFuncCall::PedersenHash &obj, Serializer &serializer) {
    serde::Serializable<decltype(obj.inputs)>::serialize(obj.inputs, serializer);
    serde::Serializable<decltype(obj.domain_separator)>::serialize(obj.domain_separator, serializer);
    serde::Serializable<decltype(obj.output)>::serialize(obj.output, serializer);
}

template <>
template <typename Deserializer>
Program::BlackBoxFuncCall::PedersenHash serde::Deserializable<Program::BlackBoxFuncCall::PedersenHash>::deserialize(Deserializer &deserializer) {
    Program::BlackBoxFuncCall::PedersenHash obj;
    obj.inputs = serde::Deserializable<decltype(obj.inputs)>::deserialize(deserializer);
    obj.domain_separator = serde::Deserializable<decltype(obj.domain_separator)>::deserialize(deserializer);
    obj.output = serde::Deserializable<decltype(obj.output)>::deserialize(deserializer);
    return obj;
}

namespace Program {

    inline bool operator==(const BlackBoxFuncCall::EcdsaSecp256k1 &lhs, const BlackBoxFuncCall::EcdsaSecp256k1 &rhs) {
        if (!(lhs.public_key_x == rhs.public_key_x)) { return false; }
        if (!(lhs.public_key_y == rhs.public_key_y)) { return false; }
        if (!(lhs.signature == rhs.signature)) { return false; }
        if (!(lhs.hashed_message == rhs.hashed_message)) { return false; }
        if (!(lhs.output == rhs.output)) { return false; }
        return true;
    }

    inline std::vector<uint8_t> BlackBoxFuncCall::EcdsaSecp256k1::bincodeSerialize() const {
        auto serializer = serde::BincodeSerializer();
        serde::Serializable<BlackBoxFuncCall::EcdsaSecp256k1>::serialize(*this, serializer);
        return std::move(serializer).bytes();
    }

    inline BlackBoxFuncCall::EcdsaSecp256k1 BlackBoxFuncCall::EcdsaSecp256k1::bincodeDeserialize(std::vector<uint8_t> input) {
        auto deserializer = serde::BincodeDeserializer(input);
        auto value = serde::Deserializable<BlackBoxFuncCall::EcdsaSecp256k1>::deserialize(deserializer);
        if (deserializer.get_buffer_offset() < input.size()) {
            throw serde::deserialization_error("Some input bytes were not read");
        }
        return value;
    }

} // end of namespace Program

template <>
template <typename Serializer>
void serde::Serializable<Program::BlackBoxFuncCall::EcdsaSecp256k1>::serialize(const Program::BlackBoxFuncCall::EcdsaSecp256k1 &obj, Serializer &serializer) {
    serde::Serializable<decltype(obj.public_key_x)>::serialize(obj.public_key_x, serializer);
    serde::Serializable<decltype(obj.public_key_y)>::serialize(obj.public_key_y, serializer);
    serde::Serializable<decltype(obj.signature)>::serialize(obj.signature, serializer);
    serde::Serializable<decltype(obj.hashed_message)>::serialize(obj.hashed_message, serializer);
    serde::Serializable<decltype(obj.output)>::serialize(obj.output, serializer);
}

template <>
template <typename Deserializer>
Program::BlackBoxFuncCall::EcdsaSecp256k1 serde::Deserializable<Program::BlackBoxFuncCall::EcdsaSecp256k1>::deserialize(Deserializer &deserializer) {
    Program::BlackBoxFuncCall::EcdsaSecp256k1 obj;
    obj.public_key_x = serde::Deserializable<decltype(obj.public_key_x)>::deserialize(deserializer);
    obj.public_key_y = serde::Deserializable<decltype(obj.public_key_y)>::deserialize(deserializer);
    obj.signature = serde::Deserializable<decltype(obj.signature)>::deserialize(deserializer);
    obj.hashed_message = serde::Deserializable<decltype(obj.hashed_message)>::deserialize(deserializer);
    obj.output = serde::Deserializable<decltype(obj.output)>::deserialize(deserializer);
    return obj;
}

namespace Program {

    inline bool operator==(const BlackBoxFuncCall::EcdsaSecp256r1 &lhs, const BlackBoxFuncCall::EcdsaSecp256r1 &rhs) {
        if (!(lhs.public_key_x == rhs.public_key_x)) { return false; }
        if (!(lhs.public_key_y == rhs.public_key_y)) { return false; }
        if (!(lhs.signature == rhs.signature)) { return false; }
        if (!(lhs.hashed_message == rhs.hashed_message)) { return false; }
        if (!(lhs.output == rhs.output)) { return false; }
        return true;
    }

    inline std::vector<uint8_t> BlackBoxFuncCall::EcdsaSecp256r1::bincodeSerialize() const {
        auto serializer = serde::BincodeSerializer();
        serde::Serializable<BlackBoxFuncCall::EcdsaSecp256r1>::serialize(*this, serializer);
        return std::move(serializer).bytes();
    }

    inline BlackBoxFuncCall::EcdsaSecp256r1 BlackBoxFuncCall::EcdsaSecp256r1::bincodeDeserialize(std::vector<uint8_t> input) {
        auto deserializer = serde::BincodeDeserializer(input);
        auto value = serde::Deserializable<BlackBoxFuncCall::EcdsaSecp256r1>::deserialize(deserializer);
        if (deserializer.get_buffer_offset() < input.size()) {
            throw serde::deserialization_error("Some input bytes were not read");
        }
        return value;
    }

} // end of namespace Program

template <>
template <typename Serializer>
void serde::Serializable<Program::BlackBoxFuncCall::EcdsaSecp256r1>::serialize(const Program::BlackBoxFuncCall::EcdsaSecp256r1 &obj, Serializer &serializer) {
    serde::Serializable<decltype(obj.public_key_x)>::serialize(obj.public_key_x, serializer);
    serde::Serializable<decltype(obj.public_key_y)>::serialize(obj.public_key_y, serializer);
    serde::Serializable<decltype(obj.signature)>::serialize(obj.signature, serializer);
    serde::Serializable<decltype(obj.hashed_message)>::serialize(obj.hashed_message, serializer);
    serde::Serializable<decltype(obj.output)>::serialize(obj.output, serializer);
}

template <>
template <typename Deserializer>
Program::BlackBoxFuncCall::EcdsaSecp256r1 serde::Deserializable<Program::BlackBoxFuncCall::EcdsaSecp256r1>::deserialize(Deserializer &deserializer) {
    Program::BlackBoxFuncCall::EcdsaSecp256r1 obj;
    obj.public_key_x = serde::Deserializable<decltype(obj.public_key_x)>::deserialize(deserializer);
    obj.public_key_y = serde::Deserializable<decltype(obj.public_key_y)>::deserialize(deserializer);
    obj.signature = serde::Deserializable<decltype(obj.signature)>::deserialize(deserializer);
    obj.hashed_message = serde::Deserializable<decltype(obj.hashed_message)>::deserialize(deserializer);
    obj.output = serde::Deserializable<decltype(obj.output)>::deserialize(deserializer);
    return obj;
}

namespace Program {

    inline bool operator==(const BlackBoxFuncCall::MultiScalarMul &lhs, const BlackBoxFuncCall::MultiScalarMul &rhs) {
        if (!(lhs.points == rhs.points)) { return false; }
        if (!(lhs.scalars == rhs.scalars)) { return false; }
        if (!(lhs.outputs == rhs.outputs)) { return false; }
        return true;
    }

    inline std::vector<uint8_t> BlackBoxFuncCall::MultiScalarMul::bincodeSerialize() const {
        auto serializer = serde::BincodeSerializer();
        serde::Serializable<BlackBoxFuncCall::MultiScalarMul>::serialize(*this, serializer);
        return std::move(serializer).bytes();
    }

    inline BlackBoxFuncCall::MultiScalarMul BlackBoxFuncCall::MultiScalarMul::bincodeDeserialize(std::vector<uint8_t> input) {
        auto deserializer = serde::BincodeDeserializer(input);
        auto value = serde::Deserializable<BlackBoxFuncCall::MultiScalarMul>::deserialize(deserializer);
        if (deserializer.get_buffer_offset() < input.size()) {
            throw serde::deserialization_error("Some input bytes were not read");
        }
        return value;
    }

} // end of namespace Program

template <>
template <typename Serializer>
void serde::Serializable<Program::BlackBoxFuncCall::MultiScalarMul>::serialize(const Program::BlackBoxFuncCall::MultiScalarMul &obj, Serializer &serializer) {
    serde::Serializable<decltype(obj.points)>::serialize(obj.points, serializer);
    serde::Serializable<decltype(obj.scalars)>::serialize(obj.scalars, serializer);
    serde::Serializable<decltype(obj.outputs)>::serialize(obj.outputs, serializer);
}

template <>
template <typename Deserializer>
Program::BlackBoxFuncCall::MultiScalarMul serde::Deserializable<Program::BlackBoxFuncCall::MultiScalarMul>::deserialize(Deserializer &deserializer) {
    Program::BlackBoxFuncCall::MultiScalarMul obj;
    obj.points = serde::Deserializable<decltype(obj.points)>::deserialize(deserializer);
    obj.scalars = serde::Deserializable<decltype(obj.scalars)>::deserialize(deserializer);
    obj.outputs = serde::Deserializable<decltype(obj.outputs)>::deserialize(deserializer);
    return obj;
}

namespace Program {

    inline bool operator==(const BlackBoxFuncCall::EmbeddedCurveAdd &lhs, const BlackBoxFuncCall::EmbeddedCurveAdd &rhs) {
        if (!(lhs.input1 == rhs.input1)) { return false; }
        if (!(lhs.input2 == rhs.input2)) { return false; }
        if (!(lhs.outputs == rhs.outputs)) { return false; }
        return true;
    }

    inline std::vector<uint8_t> BlackBoxFuncCall::EmbeddedCurveAdd::bincodeSerialize() const {
        auto serializer = serde::BincodeSerializer();
        serde::Serializable<BlackBoxFuncCall::EmbeddedCurveAdd>::serialize(*this, serializer);
        return std::move(serializer).bytes();
    }

    inline BlackBoxFuncCall::EmbeddedCurveAdd BlackBoxFuncCall::EmbeddedCurveAdd::bincodeDeserialize(std::vector<uint8_t> input) {
        auto deserializer = serde::BincodeDeserializer(input);
        auto value = serde::Deserializable<BlackBoxFuncCall::EmbeddedCurveAdd>::deserialize(deserializer);
        if (deserializer.get_buffer_offset() < input.size()) {
            throw serde::deserialization_error("Some input bytes were not read");
        }
        return value;
    }

} // end of namespace Program

template <>
template <typename Serializer>
void serde::Serializable<Program::BlackBoxFuncCall::EmbeddedCurveAdd>::serialize(const Program::BlackBoxFuncCall::EmbeddedCurveAdd &obj, Serializer &serializer) {
    serde::Serializable<decltype(obj.input1)>::serialize(obj.input1, serializer);
    serde::Serializable<decltype(obj.input2)>::serialize(obj.input2, serializer);
    serde::Serializable<decltype(obj.outputs)>::serialize(obj.outputs, serializer);
}

template <>
template <typename Deserializer>
Program::BlackBoxFuncCall::EmbeddedCurveAdd serde::Deserializable<Program::BlackBoxFuncCall::EmbeddedCurveAdd>::deserialize(Deserializer &deserializer) {
    Program::BlackBoxFuncCall::EmbeddedCurveAdd obj;
    obj.input1 = serde::Deserializable<decltype(obj.input1)>::deserialize(deserializer);
    obj.input2 = serde::Deserializable<decltype(obj.input2)>::deserialize(deserializer);
    obj.outputs = serde::Deserializable<decltype(obj.outputs)>::deserialize(deserializer);
    return obj;
}

namespace Program {

    inline bool operator==(const BlackBoxFuncCall::Keccak256 &lhs, const BlackBoxFuncCall::Keccak256 &rhs) {
        if (!(lhs.inputs == rhs.inputs)) { return false; }
        if (!(lhs.var_message_size == rhs.var_message_size)) { return false; }
        if (!(lhs.outputs == rhs.outputs)) { return false; }
        return true;
    }

    inline std::vector<uint8_t> BlackBoxFuncCall::Keccak256::bincodeSerialize() const {
        auto serializer = serde::BincodeSerializer();
        serde::Serializable<BlackBoxFuncCall::Keccak256>::serialize(*this, serializer);
        return std::move(serializer).bytes();
    }

    inline BlackBoxFuncCall::Keccak256 BlackBoxFuncCall::Keccak256::bincodeDeserialize(std::vector<uint8_t> input) {
        auto deserializer = serde::BincodeDeserializer(input);
        auto value = serde::Deserializable<BlackBoxFuncCall::Keccak256>::deserialize(deserializer);
        if (deserializer.get_buffer_offset() < input.size()) {
            throw serde::deserialization_error("Some input bytes were not read");
        }
        return value;
    }

} // end of namespace Program

template <>
template <typename Serializer>
void serde::Serializable<Program::BlackBoxFuncCall::Keccak256>::serialize(const Program::BlackBoxFuncCall::Keccak256 &obj, Serializer &serializer) {
    serde::Serializable<decltype(obj.inputs)>::serialize(obj.inputs, serializer);
    serde::Serializable<decltype(obj.var_message_size)>::serialize(obj.var_message_size, serializer);
    serde::Serializable<decltype(obj.outputs)>::serialize(obj.outputs, serializer);
}

template <>
template <typename Deserializer>
Program::BlackBoxFuncCall::Keccak256 serde::Deserializable<Program::BlackBoxFuncCall::Keccak256>::deserialize(Deserializer &deserializer) {
    Program::BlackBoxFuncCall::Keccak256 obj;
    obj.inputs = serde::Deserializable<decltype(obj.inputs)>::deserialize(deserializer);
    obj.var_message_size = serde::Deserializable<decltype(obj.var_message_size)>::deserialize(deserializer);
    obj.outputs = serde::Deserializable<decltype(obj.outputs)>::deserialize(deserializer);
    return obj;
}

namespace Program {

    inline bool operator==(const BlackBoxFuncCall::Keccakf1600 &lhs, const BlackBoxFuncCall::Keccakf1600 &rhs) {
        if (!(lhs.inputs == rhs.inputs)) { return false; }
        if (!(lhs.outputs == rhs.outputs)) { return false; }
        return true;
    }

    inline std::vector<uint8_t> BlackBoxFuncCall::Keccakf1600::bincodeSerialize() const {
        auto serializer = serde::BincodeSerializer();
        serde::Serializable<BlackBoxFuncCall::Keccakf1600>::serialize(*this, serializer);
        return std::move(serializer).bytes();
    }

    inline BlackBoxFuncCall::Keccakf1600 BlackBoxFuncCall::Keccakf1600::bincodeDeserialize(std::vector<uint8_t> input) {
        auto deserializer = serde::BincodeDeserializer(input);
        auto value = serde::Deserializable<BlackBoxFuncCall::Keccakf1600>::deserialize(deserializer);
        if (deserializer.get_buffer_offset() < input.size()) {
            throw serde::deserialization_error("Some input bytes were not read");
        }
        return value;
    }

} // end of namespace Program

template <>
template <typename Serializer>
void serde::Serializable<Program::BlackBoxFuncCall::Keccakf1600>::serialize(const Program::BlackBoxFuncCall::Keccakf1600 &obj, Serializer &serializer) {
    serde::Serializable<decltype(obj.inputs)>::serialize(obj.inputs, serializer);
    serde::Serializable<decltype(obj.outputs)>::serialize(obj.outputs, serializer);
}

template <>
template <typename Deserializer>
Program::BlackBoxFuncCall::Keccakf1600 serde::Deserializable<Program::BlackBoxFuncCall::Keccakf1600>::deserialize(Deserializer &deserializer) {
    Program::BlackBoxFuncCall::Keccakf1600 obj;
    obj.inputs = serde::Deserializable<decltype(obj.inputs)>::deserialize(deserializer);
    obj.outputs = serde::Deserializable<decltype(obj.outputs)>::deserialize(deserializer);
    return obj;
}

namespace Program {

    inline bool operator==(const BlackBoxFuncCall::RecursiveAggregation &lhs, const BlackBoxFuncCall::RecursiveAggregation &rhs) {
        if (!(lhs.verification_key == rhs.verification_key)) { return false; }
        if (!(lhs.proof == rhs.proof)) { return false; }
        if (!(lhs.public_inputs == rhs.public_inputs)) { return false; }
        if (!(lhs.key_hash == rhs.key_hash)) { return false; }
        if (!(lhs.proof_type == rhs.proof_type)) { return false; }
        return true;
    }

    inline std::vector<uint8_t> BlackBoxFuncCall::RecursiveAggregation::bincodeSerialize() const {
        auto serializer = serde::BincodeSerializer();
        serde::Serializable<BlackBoxFuncCall::RecursiveAggregation>::serialize(*this, serializer);
        return std::move(serializer).bytes();
    }

    inline BlackBoxFuncCall::RecursiveAggregation BlackBoxFuncCall::RecursiveAggregation::bincodeDeserialize(std::vector<uint8_t> input) {
        auto deserializer = serde::BincodeDeserializer(input);
        auto value = serde::Deserializable<BlackBoxFuncCall::RecursiveAggregation>::deserialize(deserializer);
        if (deserializer.get_buffer_offset() < input.size()) {
            throw serde::deserialization_error("Some input bytes were not read");
        }
        return value;
    }

} // end of namespace Program

template <>
template <typename Serializer>
void serde::Serializable<Program::BlackBoxFuncCall::RecursiveAggregation>::serialize(const Program::BlackBoxFuncCall::RecursiveAggregation &obj, Serializer &serializer) {
    serde::Serializable<decltype(obj.verification_key)>::serialize(obj.verification_key, serializer);
    serde::Serializable<decltype(obj.proof)>::serialize(obj.proof, serializer);
    serde::Serializable<decltype(obj.public_inputs)>::serialize(obj.public_inputs, serializer);
    serde::Serializable<decltype(obj.key_hash)>::serialize(obj.key_hash, serializer);
    serde::Serializable<decltype(obj.proof_type)>::serialize(obj.proof_type, serializer);
}

template <>
template <typename Deserializer>
Program::BlackBoxFuncCall::RecursiveAggregation serde::Deserializable<Program::BlackBoxFuncCall::RecursiveAggregation>::deserialize(Deserializer &deserializer) {
    Program::BlackBoxFuncCall::RecursiveAggregation obj;
    obj.verification_key = serde::Deserializable<decltype(obj.verification_key)>::deserialize(deserializer);
    obj.proof = serde::Deserializable<decltype(obj.proof)>::deserialize(deserializer);
    obj.public_inputs = serde::Deserializable<decltype(obj.public_inputs)>::deserialize(deserializer);
    obj.key_hash = serde::Deserializable<decltype(obj.key_hash)>::deserialize(deserializer);
    obj.proof_type = serde::Deserializable<decltype(obj.proof_type)>::deserialize(deserializer);
    return obj;
}

namespace Program {

    inline bool operator==(const BlackBoxFuncCall::BigIntAdd &lhs, const BlackBoxFuncCall::BigIntAdd &rhs) {
        if (!(lhs.lhs == rhs.lhs)) { return false; }
        if (!(lhs.rhs == rhs.rhs)) { return false; }
        if (!(lhs.output == rhs.output)) { return false; }
        return true;
    }

    inline std::vector<uint8_t> BlackBoxFuncCall::BigIntAdd::bincodeSerialize() const {
        auto serializer = serde::BincodeSerializer();
        serde::Serializable<BlackBoxFuncCall::BigIntAdd>::serialize(*this, serializer);
        return std::move(serializer).bytes();
    }

    inline BlackBoxFuncCall::BigIntAdd BlackBoxFuncCall::BigIntAdd::bincodeDeserialize(std::vector<uint8_t> input) {
        auto deserializer = serde::BincodeDeserializer(input);
        auto value = serde::Deserializable<BlackBoxFuncCall::BigIntAdd>::deserialize(deserializer);
        if (deserializer.get_buffer_offset() < input.size()) {
            throw serde::deserialization_error("Some input bytes were not read");
        }
        return value;
    }

} // end of namespace Program

template <>
template <typename Serializer>
void serde::Serializable<Program::BlackBoxFuncCall::BigIntAdd>::serialize(const Program::BlackBoxFuncCall::BigIntAdd &obj, Serializer &serializer) {
    serde::Serializable<decltype(obj.lhs)>::serialize(obj.lhs, serializer);
    serde::Serializable<decltype(obj.rhs)>::serialize(obj.rhs, serializer);
    serde::Serializable<decltype(obj.output)>::serialize(obj.output, serializer);
}

template <>
template <typename Deserializer>
Program::BlackBoxFuncCall::BigIntAdd serde::Deserializable<Program::BlackBoxFuncCall::BigIntAdd>::deserialize(Deserializer &deserializer) {
    Program::BlackBoxFuncCall::BigIntAdd obj;
    obj.lhs = serde::Deserializable<decltype(obj.lhs)>::deserialize(deserializer);
    obj.rhs = serde::Deserializable<decltype(obj.rhs)>::deserialize(deserializer);
    obj.output = serde::Deserializable<decltype(obj.output)>::deserialize(deserializer);
    return obj;
}

namespace Program {

    inline bool operator==(const BlackBoxFuncCall::BigIntSub &lhs, const BlackBoxFuncCall::BigIntSub &rhs) {
        if (!(lhs.lhs == rhs.lhs)) { return false; }
        if (!(lhs.rhs == rhs.rhs)) { return false; }
        if (!(lhs.output == rhs.output)) { return false; }
        return true;
    }

    inline std::vector<uint8_t> BlackBoxFuncCall::BigIntSub::bincodeSerialize() const {
        auto serializer = serde::BincodeSerializer();
        serde::Serializable<BlackBoxFuncCall::BigIntSub>::serialize(*this, serializer);
        return std::move(serializer).bytes();
    }

    inline BlackBoxFuncCall::BigIntSub BlackBoxFuncCall::BigIntSub::bincodeDeserialize(std::vector<uint8_t> input) {
        auto deserializer = serde::BincodeDeserializer(input);
        auto value = serde::Deserializable<BlackBoxFuncCall::BigIntSub>::deserialize(deserializer);
        if (deserializer.get_buffer_offset() < input.size()) {
            throw serde::deserialization_error("Some input bytes were not read");
        }
        return value;
    }

} // end of namespace Program

template <>
template <typename Serializer>
void serde::Serializable<Program::BlackBoxFuncCall::BigIntSub>::serialize(const Program::BlackBoxFuncCall::BigIntSub &obj, Serializer &serializer) {
    serde::Serializable<decltype(obj.lhs)>::serialize(obj.lhs, serializer);
    serde::Serializable<decltype(obj.rhs)>::serialize(obj.rhs, serializer);
    serde::Serializable<decltype(obj.output)>::serialize(obj.output, serializer);
}

template <>
template <typename Deserializer>
Program::BlackBoxFuncCall::BigIntSub serde::Deserializable<Program::BlackBoxFuncCall::BigIntSub>::deserialize(Deserializer &deserializer) {
    Program::BlackBoxFuncCall::BigIntSub obj;
    obj.lhs = serde::Deserializable<decltype(obj.lhs)>::deserialize(deserializer);
    obj.rhs = serde::Deserializable<decltype(obj.rhs)>::deserialize(deserializer);
    obj.output = serde::Deserializable<decltype(obj.output)>::deserialize(deserializer);
    return obj;
}

namespace Program {

    inline bool operator==(const BlackBoxFuncCall::BigIntMul &lhs, const BlackBoxFuncCall::BigIntMul &rhs) {
        if (!(lhs.lhs == rhs.lhs)) { return false; }
        if (!(lhs.rhs == rhs.rhs)) { return false; }
        if (!(lhs.output == rhs.output)) { return false; }
        return true;
    }

    inline std::vector<uint8_t> BlackBoxFuncCall::BigIntMul::bincodeSerialize() const {
        auto serializer = serde::BincodeSerializer();
        serde::Serializable<BlackBoxFuncCall::BigIntMul>::serialize(*this, serializer);
        return std::move(serializer).bytes();
    }

    inline BlackBoxFuncCall::BigIntMul BlackBoxFuncCall::BigIntMul::bincodeDeserialize(std::vector<uint8_t> input) {
        auto deserializer = serde::BincodeDeserializer(input);
        auto value = serde::Deserializable<BlackBoxFuncCall::BigIntMul>::deserialize(deserializer);
        if (deserializer.get_buffer_offset() < input.size()) {
            throw serde::deserialization_error("Some input bytes were not read");
        }
        return value;
    }

} // end of namespace Program

template <>
template <typename Serializer>
void serde::Serializable<Program::BlackBoxFuncCall::BigIntMul>::serialize(const Program::BlackBoxFuncCall::BigIntMul &obj, Serializer &serializer) {
    serde::Serializable<decltype(obj.lhs)>::serialize(obj.lhs, serializer);
    serde::Serializable<decltype(obj.rhs)>::serialize(obj.rhs, serializer);
    serde::Serializable<decltype(obj.output)>::serialize(obj.output, serializer);
}

template <>
template <typename Deserializer>
Program::BlackBoxFuncCall::BigIntMul serde::Deserializable<Program::BlackBoxFuncCall::BigIntMul>::deserialize(Deserializer &deserializer) {
    Program::BlackBoxFuncCall::BigIntMul obj;
    obj.lhs = serde::Deserializable<decltype(obj.lhs)>::deserialize(deserializer);
    obj.rhs = serde::Deserializable<decltype(obj.rhs)>::deserialize(deserializer);
    obj.output = serde::Deserializable<decltype(obj.output)>::deserialize(deserializer);
    return obj;
}

namespace Program {

    inline bool operator==(const BlackBoxFuncCall::BigIntDiv &lhs, const BlackBoxFuncCall::BigIntDiv &rhs) {
        if (!(lhs.lhs == rhs.lhs)) { return false; }
        if (!(lhs.rhs == rhs.rhs)) { return false; }
        if (!(lhs.output == rhs.output)) { return false; }
        return true;
    }

    inline std::vector<uint8_t> BlackBoxFuncCall::BigIntDiv::bincodeSerialize() const {
        auto serializer = serde::BincodeSerializer();
        serde::Serializable<BlackBoxFuncCall::BigIntDiv>::serialize(*this, serializer);
        return std::move(serializer).bytes();
    }

    inline BlackBoxFuncCall::BigIntDiv BlackBoxFuncCall::BigIntDiv::bincodeDeserialize(std::vector<uint8_t> input) {
        auto deserializer = serde::BincodeDeserializer(input);
        auto value = serde::Deserializable<BlackBoxFuncCall::BigIntDiv>::deserialize(deserializer);
        if (deserializer.get_buffer_offset() < input.size()) {
            throw serde::deserialization_error("Some input bytes were not read");
        }
        return value;
    }

} // end of namespace Program

template <>
template <typename Serializer>
void serde::Serializable<Program::BlackBoxFuncCall::BigIntDiv>::serialize(const Program::BlackBoxFuncCall::BigIntDiv &obj, Serializer &serializer) {
    serde::Serializable<decltype(obj.lhs)>::serialize(obj.lhs, serializer);
    serde::Serializable<decltype(obj.rhs)>::serialize(obj.rhs, serializer);
    serde::Serializable<decltype(obj.output)>::serialize(obj.output, serializer);
}

template <>
template <typename Deserializer>
Program::BlackBoxFuncCall::BigIntDiv serde::Deserializable<Program::BlackBoxFuncCall::BigIntDiv>::deserialize(Deserializer &deserializer) {
    Program::BlackBoxFuncCall::BigIntDiv obj;
    obj.lhs = serde::Deserializable<decltype(obj.lhs)>::deserialize(deserializer);
    obj.rhs = serde::Deserializable<decltype(obj.rhs)>::deserialize(deserializer);
    obj.output = serde::Deserializable<decltype(obj.output)>::deserialize(deserializer);
    return obj;
}

namespace Program {

    inline bool operator==(const BlackBoxFuncCall::BigIntFromLeBytes &lhs, const BlackBoxFuncCall::BigIntFromLeBytes &rhs) {
        if (!(lhs.inputs == rhs.inputs)) { return false; }
        if (!(lhs.modulus == rhs.modulus)) { return false; }
        if (!(lhs.output == rhs.output)) { return false; }
        return true;
    }

    inline std::vector<uint8_t> BlackBoxFuncCall::BigIntFromLeBytes::bincodeSerialize() const {
        auto serializer = serde::BincodeSerializer();
        serde::Serializable<BlackBoxFuncCall::BigIntFromLeBytes>::serialize(*this, serializer);
        return std::move(serializer).bytes();
    }

    inline BlackBoxFuncCall::BigIntFromLeBytes BlackBoxFuncCall::BigIntFromLeBytes::bincodeDeserialize(std::vector<uint8_t> input) {
        auto deserializer = serde::BincodeDeserializer(input);
        auto value = serde::Deserializable<BlackBoxFuncCall::BigIntFromLeBytes>::deserialize(deserializer);
        if (deserializer.get_buffer_offset() < input.size()) {
            throw serde::deserialization_error("Some input bytes were not read");
        }
        return value;
    }

} // end of namespace Program

template <>
template <typename Serializer>
void serde::Serializable<Program::BlackBoxFuncCall::BigIntFromLeBytes>::serialize(const Program::BlackBoxFuncCall::BigIntFromLeBytes &obj, Serializer &serializer) {
    serde::Serializable<decltype(obj.inputs)>::serialize(obj.inputs, serializer);
    serde::Serializable<decltype(obj.modulus)>::serialize(obj.modulus, serializer);
    serde::Serializable<decltype(obj.output)>::serialize(obj.output, serializer);
}

template <>
template <typename Deserializer>
Program::BlackBoxFuncCall::BigIntFromLeBytes serde::Deserializable<Program::BlackBoxFuncCall::BigIntFromLeBytes>::deserialize(Deserializer &deserializer) {
    Program::BlackBoxFuncCall::BigIntFromLeBytes obj;
    obj.inputs = serde::Deserializable<decltype(obj.inputs)>::deserialize(deserializer);
    obj.modulus = serde::Deserializable<decltype(obj.modulus)>::deserialize(deserializer);
    obj.output = serde::Deserializable<decltype(obj.output)>::deserialize(deserializer);
    return obj;
}

namespace Program {

    inline bool operator==(const BlackBoxFuncCall::BigIntToLeBytes &lhs, const BlackBoxFuncCall::BigIntToLeBytes &rhs) {
        if (!(lhs.input == rhs.input)) { return false; }
        if (!(lhs.outputs == rhs.outputs)) { return false; }
        return true;
    }

    inline std::vector<uint8_t> BlackBoxFuncCall::BigIntToLeBytes::bincodeSerialize() const {
        auto serializer = serde::BincodeSerializer();
        serde::Serializable<BlackBoxFuncCall::BigIntToLeBytes>::serialize(*this, serializer);
        return std::move(serializer).bytes();
    }

    inline BlackBoxFuncCall::BigIntToLeBytes BlackBoxFuncCall::BigIntToLeBytes::bincodeDeserialize(std::vector<uint8_t> input) {
        auto deserializer = serde::BincodeDeserializer(input);
        auto value = serde::Deserializable<BlackBoxFuncCall::BigIntToLeBytes>::deserialize(deserializer);
        if (deserializer.get_buffer_offset() < input.size()) {
            throw serde::deserialization_error("Some input bytes were not read");
        }
        return value;
    }

} // end of namespace Program

template <>
template <typename Serializer>
void serde::Serializable<Program::BlackBoxFuncCall::BigIntToLeBytes>::serialize(const Program::BlackBoxFuncCall::BigIntToLeBytes &obj, Serializer &serializer) {
    serde::Serializable<decltype(obj.input)>::serialize(obj.input, serializer);
    serde::Serializable<decltype(obj.outputs)>::serialize(obj.outputs, serializer);
}

template <>
template <typename Deserializer>
Program::BlackBoxFuncCall::BigIntToLeBytes serde::Deserializable<Program::BlackBoxFuncCall::BigIntToLeBytes>::deserialize(Deserializer &deserializer) {
    Program::BlackBoxFuncCall::BigIntToLeBytes obj;
    obj.input = serde::Deserializable<decltype(obj.input)>::deserialize(deserializer);
    obj.outputs = serde::Deserializable<decltype(obj.outputs)>::deserialize(deserializer);
    return obj;
}

namespace Program {

    inline bool operator==(const BlackBoxFuncCall::Poseidon2Permutation &lhs, const BlackBoxFuncCall::Poseidon2Permutation &rhs) {
        if (!(lhs.inputs == rhs.inputs)) { return false; }
        if (!(lhs.outputs == rhs.outputs)) { return false; }
        if (!(lhs.len == rhs.len)) { return false; }
        return true;
    }

    inline std::vector<uint8_t> BlackBoxFuncCall::Poseidon2Permutation::bincodeSerialize() const {
        auto serializer = serde::BincodeSerializer();
        serde::Serializable<BlackBoxFuncCall::Poseidon2Permutation>::serialize(*this, serializer);
        return std::move(serializer).bytes();
    }

    inline BlackBoxFuncCall::Poseidon2Permutation BlackBoxFuncCall::Poseidon2Permutation::bincodeDeserialize(std::vector<uint8_t> input) {
        auto deserializer = serde::BincodeDeserializer(input);
        auto value = serde::Deserializable<BlackBoxFuncCall::Poseidon2Permutation>::deserialize(deserializer);
        if (deserializer.get_buffer_offset() < input.size()) {
            throw serde::deserialization_error("Some input bytes were not read");
        }
        return value;
    }

} // end of namespace Program

template <>
template <typename Serializer>
void serde::Serializable<Program::BlackBoxFuncCall::Poseidon2Permutation>::serialize(const Program::BlackBoxFuncCall::Poseidon2Permutation &obj, Serializer &serializer) {
    serde::Serializable<decltype(obj.inputs)>::serialize(obj.inputs, serializer);
    serde::Serializable<decltype(obj.outputs)>::serialize(obj.outputs, serializer);
    serde::Serializable<decltype(obj.len)>::serialize(obj.len, serializer);
}

template <>
template <typename Deserializer>
Program::BlackBoxFuncCall::Poseidon2Permutation serde::Deserializable<Program::BlackBoxFuncCall::Poseidon2Permutation>::deserialize(Deserializer &deserializer) {
    Program::BlackBoxFuncCall::Poseidon2Permutation obj;
    obj.inputs = serde::Deserializable<decltype(obj.inputs)>::deserialize(deserializer);
    obj.outputs = serde::Deserializable<decltype(obj.outputs)>::deserialize(deserializer);
    obj.len = serde::Deserializable<decltype(obj.len)>::deserialize(deserializer);
    return obj;
}

namespace Program {

    inline bool operator==(const BlackBoxFuncCall::Sha256Compression &lhs, const BlackBoxFuncCall::Sha256Compression &rhs) {
        if (!(lhs.inputs == rhs.inputs)) { return false; }
        if (!(lhs.hash_values == rhs.hash_values)) { return false; }
        if (!(lhs.outputs == rhs.outputs)) { return false; }
        return true;
    }

    inline std::vector<uint8_t> BlackBoxFuncCall::Sha256Compression::bincodeSerialize() const {
        auto serializer = serde::BincodeSerializer();
        serde::Serializable<BlackBoxFuncCall::Sha256Compression>::serialize(*this, serializer);
        return std::move(serializer).bytes();
    }

    inline BlackBoxFuncCall::Sha256Compression BlackBoxFuncCall::Sha256Compression::bincodeDeserialize(std::vector<uint8_t> input) {
        auto deserializer = serde::BincodeDeserializer(input);
        auto value = serde::Deserializable<BlackBoxFuncCall::Sha256Compression>::deserialize(deserializer);
        if (deserializer.get_buffer_offset() < input.size()) {
            throw serde::deserialization_error("Some input bytes were not read");
        }
        return value;
    }

} // end of namespace Program

template <>
template <typename Serializer>
void serde::Serializable<Program::BlackBoxFuncCall::Sha256Compression>::serialize(const Program::BlackBoxFuncCall::Sha256Compression &obj, Serializer &serializer) {
    serde::Serializable<decltype(obj.inputs)>::serialize(obj.inputs, serializer);
    serde::Serializable<decltype(obj.hash_values)>::serialize(obj.hash_values, serializer);
    serde::Serializable<decltype(obj.outputs)>::serialize(obj.outputs, serializer);
}

template <>
template <typename Deserializer>
Program::BlackBoxFuncCall::Sha256Compression serde::Deserializable<Program::BlackBoxFuncCall::Sha256Compression>::deserialize(Deserializer &deserializer) {
    Program::BlackBoxFuncCall::Sha256Compression obj;
    obj.inputs = serde::Deserializable<decltype(obj.inputs)>::deserialize(deserializer);
    obj.hash_values = serde::Deserializable<decltype(obj.hash_values)>::deserialize(deserializer);
    obj.outputs = serde::Deserializable<decltype(obj.outputs)>::deserialize(deserializer);
    return obj;
}

namespace Program {

    inline bool operator==(const BlackBoxOp &lhs, const BlackBoxOp &rhs) {
        if (!(lhs.value == rhs.value)) { return false; }
        return true;
    }

    inline std::vector<uint8_t> BlackBoxOp::bincodeSerialize() const {
        auto serializer = serde::BincodeSerializer();
        serde::Serializable<BlackBoxOp>::serialize(*this, serializer);
        return std::move(serializer).bytes();
    }

    inline BlackBoxOp BlackBoxOp::bincodeDeserialize(std::vector<uint8_t> input) {
        auto deserializer = serde::BincodeDeserializer(input);
        auto value = serde::Deserializable<BlackBoxOp>::deserialize(deserializer);
        if (deserializer.get_buffer_offset() < input.size()) {
            throw serde::deserialization_error("Some input bytes were not read");
        }
        return value;
    }

} // end of namespace Program

template <>
template <typename Serializer>
void serde::Serializable<Program::BlackBoxOp>::serialize(const Program::BlackBoxOp &obj, Serializer &serializer) {
    serializer.increase_container_depth();
    serde::Serializable<decltype(obj.value)>::serialize(obj.value, serializer);
    serializer.decrease_container_depth();
}

template <>
template <typename Deserializer>
Program::BlackBoxOp serde::Deserializable<Program::BlackBoxOp>::deserialize(Deserializer &deserializer) {
    deserializer.increase_container_depth();
    Program::BlackBoxOp obj;
    obj.value = serde::Deserializable<decltype(obj.value)>::deserialize(deserializer);
    deserializer.decrease_container_depth();
    return obj;
}

namespace Program {

    inline bool operator==(const BlackBoxOp::AES128Encrypt &lhs, const BlackBoxOp::AES128Encrypt &rhs) {
        if (!(lhs.inputs == rhs.inputs)) { return false; }
        if (!(lhs.iv == rhs.iv)) { return false; }
        if (!(lhs.key == rhs.key)) { return false; }
        if (!(lhs.outputs == rhs.outputs)) { return false; }
        return true;
    }

    inline std::vector<uint8_t> BlackBoxOp::AES128Encrypt::bincodeSerialize() const {
        auto serializer = serde::BincodeSerializer();
        serde::Serializable<BlackBoxOp::AES128Encrypt>::serialize(*this, serializer);
        return std::move(serializer).bytes();
    }

    inline BlackBoxOp::AES128Encrypt BlackBoxOp::AES128Encrypt::bincodeDeserialize(std::vector<uint8_t> input) {
        auto deserializer = serde::BincodeDeserializer(input);
        auto value = serde::Deserializable<BlackBoxOp::AES128Encrypt>::deserialize(deserializer);
        if (deserializer.get_buffer_offset() < input.size()) {
            throw serde::deserialization_error("Some input bytes were not read");
        }
        return value;
    }

} // end of namespace Program

template <>
template <typename Serializer>
void serde::Serializable<Program::BlackBoxOp::AES128Encrypt>::serialize(const Program::BlackBoxOp::AES128Encrypt &obj, Serializer &serializer) {
    serde::Serializable<decltype(obj.inputs)>::serialize(obj.inputs, serializer);
    serde::Serializable<decltype(obj.iv)>::serialize(obj.iv, serializer);
    serde::Serializable<decltype(obj.key)>::serialize(obj.key, serializer);
    serde::Serializable<decltype(obj.outputs)>::serialize(obj.outputs, serializer);
}

template <>
template <typename Deserializer>
Program::BlackBoxOp::AES128Encrypt serde::Deserializable<Program::BlackBoxOp::AES128Encrypt>::deserialize(Deserializer &deserializer) {
    Program::BlackBoxOp::AES128Encrypt obj;
    obj.inputs = serde::Deserializable<decltype(obj.inputs)>::deserialize(deserializer);
    obj.iv = serde::Deserializable<decltype(obj.iv)>::deserialize(deserializer);
    obj.key = serde::Deserializable<decltype(obj.key)>::deserialize(deserializer);
    obj.outputs = serde::Deserializable<decltype(obj.outputs)>::deserialize(deserializer);
    return obj;
}

namespace Program {

    inline bool operator==(const BlackBoxOp::Sha256 &lhs, const BlackBoxOp::Sha256 &rhs) {
        if (!(lhs.message == rhs.message)) { return false; }
        if (!(lhs.output == rhs.output)) { return false; }
        return true;
    }

    inline std::vector<uint8_t> BlackBoxOp::Sha256::bincodeSerialize() const {
        auto serializer = serde::BincodeSerializer();
        serde::Serializable<BlackBoxOp::Sha256>::serialize(*this, serializer);
        return std::move(serializer).bytes();
    }

    inline BlackBoxOp::Sha256 BlackBoxOp::Sha256::bincodeDeserialize(std::vector<uint8_t> input) {
        auto deserializer = serde::BincodeDeserializer(input);
        auto value = serde::Deserializable<BlackBoxOp::Sha256>::deserialize(deserializer);
        if (deserializer.get_buffer_offset() < input.size()) {
            throw serde::deserialization_error("Some input bytes were not read");
        }
        return value;
    }

} // end of namespace Program

template <>
template <typename Serializer>
void serde::Serializable<Program::BlackBoxOp::Sha256>::serialize(const Program::BlackBoxOp::Sha256 &obj, Serializer &serializer) {
    serde::Serializable<decltype(obj.message)>::serialize(obj.message, serializer);
    serde::Serializable<decltype(obj.output)>::serialize(obj.output, serializer);
}

template <>
template <typename Deserializer>
Program::BlackBoxOp::Sha256 serde::Deserializable<Program::BlackBoxOp::Sha256>::deserialize(Deserializer &deserializer) {
    Program::BlackBoxOp::Sha256 obj;
    obj.message = serde::Deserializable<decltype(obj.message)>::deserialize(deserializer);
    obj.output = serde::Deserializable<decltype(obj.output)>::deserialize(deserializer);
    return obj;
}

namespace Program {

    inline bool operator==(const BlackBoxOp::Blake2s &lhs, const BlackBoxOp::Blake2s &rhs) {
        if (!(lhs.message == rhs.message)) { return false; }
        if (!(lhs.output == rhs.output)) { return false; }
        return true;
    }

    inline std::vector<uint8_t> BlackBoxOp::Blake2s::bincodeSerialize() const {
        auto serializer = serde::BincodeSerializer();
        serde::Serializable<BlackBoxOp::Blake2s>::serialize(*this, serializer);
        return std::move(serializer).bytes();
    }

    inline BlackBoxOp::Blake2s BlackBoxOp::Blake2s::bincodeDeserialize(std::vector<uint8_t> input) {
        auto deserializer = serde::BincodeDeserializer(input);
        auto value = serde::Deserializable<BlackBoxOp::Blake2s>::deserialize(deserializer);
        if (deserializer.get_buffer_offset() < input.size()) {
            throw serde::deserialization_error("Some input bytes were not read");
        }
        return value;
    }

} // end of namespace Program

template <>
template <typename Serializer>
void serde::Serializable<Program::BlackBoxOp::Blake2s>::serialize(const Program::BlackBoxOp::Blake2s &obj, Serializer &serializer) {
    serde::Serializable<decltype(obj.message)>::serialize(obj.message, serializer);
    serde::Serializable<decltype(obj.output)>::serialize(obj.output, serializer);
}

template <>
template <typename Deserializer>
Program::BlackBoxOp::Blake2s serde::Deserializable<Program::BlackBoxOp::Blake2s>::deserialize(Deserializer &deserializer) {
    Program::BlackBoxOp::Blake2s obj;
    obj.message = serde::Deserializable<decltype(obj.message)>::deserialize(deserializer);
    obj.output = serde::Deserializable<decltype(obj.output)>::deserialize(deserializer);
    return obj;
}

namespace Program {

    inline bool operator==(const BlackBoxOp::Blake3 &lhs, const BlackBoxOp::Blake3 &rhs) {
        if (!(lhs.message == rhs.message)) { return false; }
        if (!(lhs.output == rhs.output)) { return false; }
        return true;
    }

    inline std::vector<uint8_t> BlackBoxOp::Blake3::bincodeSerialize() const {
        auto serializer = serde::BincodeSerializer();
        serde::Serializable<BlackBoxOp::Blake3>::serialize(*this, serializer);
        return std::move(serializer).bytes();
    }

    inline BlackBoxOp::Blake3 BlackBoxOp::Blake3::bincodeDeserialize(std::vector<uint8_t> input) {
        auto deserializer = serde::BincodeDeserializer(input);
        auto value = serde::Deserializable<BlackBoxOp::Blake3>::deserialize(deserializer);
        if (deserializer.get_buffer_offset() < input.size()) {
            throw serde::deserialization_error("Some input bytes were not read");
        }
        return value;
    }

} // end of namespace Program

template <>
template <typename Serializer>
void serde::Serializable<Program::BlackBoxOp::Blake3>::serialize(const Program::BlackBoxOp::Blake3 &obj, Serializer &serializer) {
    serde::Serializable<decltype(obj.message)>::serialize(obj.message, serializer);
    serde::Serializable<decltype(obj.output)>::serialize(obj.output, serializer);
}

template <>
template <typename Deserializer>
Program::BlackBoxOp::Blake3 serde::Deserializable<Program::BlackBoxOp::Blake3>::deserialize(Deserializer &deserializer) {
    Program::BlackBoxOp::Blake3 obj;
    obj.message = serde::Deserializable<decltype(obj.message)>::deserialize(deserializer);
    obj.output = serde::Deserializable<decltype(obj.output)>::deserialize(deserializer);
    return obj;
}

namespace Program {

    inline bool operator==(const BlackBoxOp::Keccak256 &lhs, const BlackBoxOp::Keccak256 &rhs) {
        if (!(lhs.message == rhs.message)) { return false; }
        if (!(lhs.output == rhs.output)) { return false; }
        return true;
    }

    inline std::vector<uint8_t> BlackBoxOp::Keccak256::bincodeSerialize() const {
        auto serializer = serde::BincodeSerializer();
        serde::Serializable<BlackBoxOp::Keccak256>::serialize(*this, serializer);
        return std::move(serializer).bytes();
    }

    inline BlackBoxOp::Keccak256 BlackBoxOp::Keccak256::bincodeDeserialize(std::vector<uint8_t> input) {
        auto deserializer = serde::BincodeDeserializer(input);
        auto value = serde::Deserializable<BlackBoxOp::Keccak256>::deserialize(deserializer);
        if (deserializer.get_buffer_offset() < input.size()) {
            throw serde::deserialization_error("Some input bytes were not read");
        }
        return value;
    }

} // end of namespace Program

template <>
template <typename Serializer>
void serde::Serializable<Program::BlackBoxOp::Keccak256>::serialize(const Program::BlackBoxOp::Keccak256 &obj, Serializer &serializer) {
    serde::Serializable<decltype(obj.message)>::serialize(obj.message, serializer);
    serde::Serializable<decltype(obj.output)>::serialize(obj.output, serializer);
}

template <>
template <typename Deserializer>
Program::BlackBoxOp::Keccak256 serde::Deserializable<Program::BlackBoxOp::Keccak256>::deserialize(Deserializer &deserializer) {
    Program::BlackBoxOp::Keccak256 obj;
    obj.message = serde::Deserializable<decltype(obj.message)>::deserialize(deserializer);
    obj.output = serde::Deserializable<decltype(obj.output)>::deserialize(deserializer);
    return obj;
}

namespace Program {

    inline bool operator==(const BlackBoxOp::Keccakf1600 &lhs, const BlackBoxOp::Keccakf1600 &rhs) {
        if (!(lhs.message == rhs.message)) { return false; }
        if (!(lhs.output == rhs.output)) { return false; }
        return true;
    }

    inline std::vector<uint8_t> BlackBoxOp::Keccakf1600::bincodeSerialize() const {
        auto serializer = serde::BincodeSerializer();
        serde::Serializable<BlackBoxOp::Keccakf1600>::serialize(*this, serializer);
        return std::move(serializer).bytes();
    }

    inline BlackBoxOp::Keccakf1600 BlackBoxOp::Keccakf1600::bincodeDeserialize(std::vector<uint8_t> input) {
        auto deserializer = serde::BincodeDeserializer(input);
        auto value = serde::Deserializable<BlackBoxOp::Keccakf1600>::deserialize(deserializer);
        if (deserializer.get_buffer_offset() < input.size()) {
            throw serde::deserialization_error("Some input bytes were not read");
        }
        return value;
    }

} // end of namespace Program

template <>
template <typename Serializer>
void serde::Serializable<Program::BlackBoxOp::Keccakf1600>::serialize(const Program::BlackBoxOp::Keccakf1600 &obj, Serializer &serializer) {
    serde::Serializable<decltype(obj.message)>::serialize(obj.message, serializer);
    serde::Serializable<decltype(obj.output)>::serialize(obj.output, serializer);
}

template <>
template <typename Deserializer>
Program::BlackBoxOp::Keccakf1600 serde::Deserializable<Program::BlackBoxOp::Keccakf1600>::deserialize(Deserializer &deserializer) {
    Program::BlackBoxOp::Keccakf1600 obj;
    obj.message = serde::Deserializable<decltype(obj.message)>::deserialize(deserializer);
    obj.output = serde::Deserializable<decltype(obj.output)>::deserialize(deserializer);
    return obj;
}

namespace Program {

    inline bool operator==(const BlackBoxOp::EcdsaSecp256k1 &lhs, const BlackBoxOp::EcdsaSecp256k1 &rhs) {
        if (!(lhs.hashed_msg == rhs.hashed_msg)) { return false; }
        if (!(lhs.public_key_x == rhs.public_key_x)) { return false; }
        if (!(lhs.public_key_y == rhs.public_key_y)) { return false; }
        if (!(lhs.signature == rhs.signature)) { return false; }
        if (!(lhs.result == rhs.result)) { return false; }
        return true;
    }

    inline std::vector<uint8_t> BlackBoxOp::EcdsaSecp256k1::bincodeSerialize() const {
        auto serializer = serde::BincodeSerializer();
        serde::Serializable<BlackBoxOp::EcdsaSecp256k1>::serialize(*this, serializer);
        return std::move(serializer).bytes();
    }

    inline BlackBoxOp::EcdsaSecp256k1 BlackBoxOp::EcdsaSecp256k1::bincodeDeserialize(std::vector<uint8_t> input) {
        auto deserializer = serde::BincodeDeserializer(input);
        auto value = serde::Deserializable<BlackBoxOp::EcdsaSecp256k1>::deserialize(deserializer);
        if (deserializer.get_buffer_offset() < input.size()) {
            throw serde::deserialization_error("Some input bytes were not read");
        }
        return value;
    }

} // end of namespace Program

template <>
template <typename Serializer>
void serde::Serializable<Program::BlackBoxOp::EcdsaSecp256k1>::serialize(const Program::BlackBoxOp::EcdsaSecp256k1 &obj, Serializer &serializer) {
    serde::Serializable<decltype(obj.hashed_msg)>::serialize(obj.hashed_msg, serializer);
    serde::Serializable<decltype(obj.public_key_x)>::serialize(obj.public_key_x, serializer);
    serde::Serializable<decltype(obj.public_key_y)>::serialize(obj.public_key_y, serializer);
    serde::Serializable<decltype(obj.signature)>::serialize(obj.signature, serializer);
    serde::Serializable<decltype(obj.result)>::serialize(obj.result, serializer);
}

template <>
template <typename Deserializer>
Program::BlackBoxOp::EcdsaSecp256k1 serde::Deserializable<Program::BlackBoxOp::EcdsaSecp256k1>::deserialize(Deserializer &deserializer) {
    Program::BlackBoxOp::EcdsaSecp256k1 obj;
    obj.hashed_msg = serde::Deserializable<decltype(obj.hashed_msg)>::deserialize(deserializer);
    obj.public_key_x = serde::Deserializable<decltype(obj.public_key_x)>::deserialize(deserializer);
    obj.public_key_y = serde::Deserializable<decltype(obj.public_key_y)>::deserialize(deserializer);
    obj.signature = serde::Deserializable<decltype(obj.signature)>::deserialize(deserializer);
    obj.result = serde::Deserializable<decltype(obj.result)>::deserialize(deserializer);
    return obj;
}

namespace Program {

    inline bool operator==(const BlackBoxOp::EcdsaSecp256r1 &lhs, const BlackBoxOp::EcdsaSecp256r1 &rhs) {
        if (!(lhs.hashed_msg == rhs.hashed_msg)) { return false; }
        if (!(lhs.public_key_x == rhs.public_key_x)) { return false; }
        if (!(lhs.public_key_y == rhs.public_key_y)) { return false; }
        if (!(lhs.signature == rhs.signature)) { return false; }
        if (!(lhs.result == rhs.result)) { return false; }
        return true;
    }

    inline std::vector<uint8_t> BlackBoxOp::EcdsaSecp256r1::bincodeSerialize() const {
        auto serializer = serde::BincodeSerializer();
        serde::Serializable<BlackBoxOp::EcdsaSecp256r1>::serialize(*this, serializer);
        return std::move(serializer).bytes();
    }

    inline BlackBoxOp::EcdsaSecp256r1 BlackBoxOp::EcdsaSecp256r1::bincodeDeserialize(std::vector<uint8_t> input) {
        auto deserializer = serde::BincodeDeserializer(input);
        auto value = serde::Deserializable<BlackBoxOp::EcdsaSecp256r1>::deserialize(deserializer);
        if (deserializer.get_buffer_offset() < input.size()) {
            throw serde::deserialization_error("Some input bytes were not read");
        }
        return value;
    }

} // end of namespace Program

template <>
template <typename Serializer>
void serde::Serializable<Program::BlackBoxOp::EcdsaSecp256r1>::serialize(const Program::BlackBoxOp::EcdsaSecp256r1 &obj, Serializer &serializer) {
    serde::Serializable<decltype(obj.hashed_msg)>::serialize(obj.hashed_msg, serializer);
    serde::Serializable<decltype(obj.public_key_x)>::serialize(obj.public_key_x, serializer);
    serde::Serializable<decltype(obj.public_key_y)>::serialize(obj.public_key_y, serializer);
    serde::Serializable<decltype(obj.signature)>::serialize(obj.signature, serializer);
    serde::Serializable<decltype(obj.result)>::serialize(obj.result, serializer);
}

template <>
template <typename Deserializer>
Program::BlackBoxOp::EcdsaSecp256r1 serde::Deserializable<Program::BlackBoxOp::EcdsaSecp256r1>::deserialize(Deserializer &deserializer) {
    Program::BlackBoxOp::EcdsaSecp256r1 obj;
    obj.hashed_msg = serde::Deserializable<decltype(obj.hashed_msg)>::deserialize(deserializer);
    obj.public_key_x = serde::Deserializable<decltype(obj.public_key_x)>::deserialize(deserializer);
    obj.public_key_y = serde::Deserializable<decltype(obj.public_key_y)>::deserialize(deserializer);
    obj.signature = serde::Deserializable<decltype(obj.signature)>::deserialize(deserializer);
    obj.result = serde::Deserializable<decltype(obj.result)>::deserialize(deserializer);
    return obj;
}

namespace Program {

    inline bool operator==(const BlackBoxOp::SchnorrVerify &lhs, const BlackBoxOp::SchnorrVerify &rhs) {
        if (!(lhs.public_key_x == rhs.public_key_x)) { return false; }
        if (!(lhs.public_key_y == rhs.public_key_y)) { return false; }
        if (!(lhs.message == rhs.message)) { return false; }
        if (!(lhs.signature == rhs.signature)) { return false; }
        if (!(lhs.result == rhs.result)) { return false; }
        return true;
    }

    inline std::vector<uint8_t> BlackBoxOp::SchnorrVerify::bincodeSerialize() const {
        auto serializer = serde::BincodeSerializer();
        serde::Serializable<BlackBoxOp::SchnorrVerify>::serialize(*this, serializer);
        return std::move(serializer).bytes();
    }

    inline BlackBoxOp::SchnorrVerify BlackBoxOp::SchnorrVerify::bincodeDeserialize(std::vector<uint8_t> input) {
        auto deserializer = serde::BincodeDeserializer(input);
        auto value = serde::Deserializable<BlackBoxOp::SchnorrVerify>::deserialize(deserializer);
        if (deserializer.get_buffer_offset() < input.size()) {
            throw serde::deserialization_error("Some input bytes were not read");
        }
        return value;
    }

} // end of namespace Program

template <>
template <typename Serializer>
void serde::Serializable<Program::BlackBoxOp::SchnorrVerify>::serialize(const Program::BlackBoxOp::SchnorrVerify &obj, Serializer &serializer) {
    serde::Serializable<decltype(obj.public_key_x)>::serialize(obj.public_key_x, serializer);
    serde::Serializable<decltype(obj.public_key_y)>::serialize(obj.public_key_y, serializer);
    serde::Serializable<decltype(obj.message)>::serialize(obj.message, serializer);
    serde::Serializable<decltype(obj.signature)>::serialize(obj.signature, serializer);
    serde::Serializable<decltype(obj.result)>::serialize(obj.result, serializer);
}

template <>
template <typename Deserializer>
Program::BlackBoxOp::SchnorrVerify serde::Deserializable<Program::BlackBoxOp::SchnorrVerify>::deserialize(Deserializer &deserializer) {
    Program::BlackBoxOp::SchnorrVerify obj;
    obj.public_key_x = serde::Deserializable<decltype(obj.public_key_x)>::deserialize(deserializer);
    obj.public_key_y = serde::Deserializable<decltype(obj.public_key_y)>::deserialize(deserializer);
    obj.message = serde::Deserializable<decltype(obj.message)>::deserialize(deserializer);
    obj.signature = serde::Deserializable<decltype(obj.signature)>::deserialize(deserializer);
    obj.result = serde::Deserializable<decltype(obj.result)>::deserialize(deserializer);
    return obj;
}

namespace Program {

    inline bool operator==(const BlackBoxOp::PedersenCommitment &lhs, const BlackBoxOp::PedersenCommitment &rhs) {
        if (!(lhs.inputs == rhs.inputs)) { return false; }
        if (!(lhs.domain_separator == rhs.domain_separator)) { return false; }
        if (!(lhs.output == rhs.output)) { return false; }
        return true;
    }

    inline std::vector<uint8_t> BlackBoxOp::PedersenCommitment::bincodeSerialize() const {
        auto serializer = serde::BincodeSerializer();
        serde::Serializable<BlackBoxOp::PedersenCommitment>::serialize(*this, serializer);
        return std::move(serializer).bytes();
    }

    inline BlackBoxOp::PedersenCommitment BlackBoxOp::PedersenCommitment::bincodeDeserialize(std::vector<uint8_t> input) {
        auto deserializer = serde::BincodeDeserializer(input);
        auto value = serde::Deserializable<BlackBoxOp::PedersenCommitment>::deserialize(deserializer);
        if (deserializer.get_buffer_offset() < input.size()) {
            throw serde::deserialization_error("Some input bytes were not read");
        }
        return value;
    }

} // end of namespace Program

template <>
template <typename Serializer>
void serde::Serializable<Program::BlackBoxOp::PedersenCommitment>::serialize(const Program::BlackBoxOp::PedersenCommitment &obj, Serializer &serializer) {
    serde::Serializable<decltype(obj.inputs)>::serialize(obj.inputs, serializer);
    serde::Serializable<decltype(obj.domain_separator)>::serialize(obj.domain_separator, serializer);
    serde::Serializable<decltype(obj.output)>::serialize(obj.output, serializer);
}

template <>
template <typename Deserializer>
Program::BlackBoxOp::PedersenCommitment serde::Deserializable<Program::BlackBoxOp::PedersenCommitment>::deserialize(Deserializer &deserializer) {
    Program::BlackBoxOp::PedersenCommitment obj;
    obj.inputs = serde::Deserializable<decltype(obj.inputs)>::deserialize(deserializer);
    obj.domain_separator = serde::Deserializable<decltype(obj.domain_separator)>::deserialize(deserializer);
    obj.output = serde::Deserializable<decltype(obj.output)>::deserialize(deserializer);
    return obj;
}

namespace Program {

    inline bool operator==(const BlackBoxOp::PedersenHash &lhs, const BlackBoxOp::PedersenHash &rhs) {
        if (!(lhs.inputs == rhs.inputs)) { return false; }
        if (!(lhs.domain_separator == rhs.domain_separator)) { return false; }
        if (!(lhs.output == rhs.output)) { return false; }
        return true;
    }

    inline std::vector<uint8_t> BlackBoxOp::PedersenHash::bincodeSerialize() const {
        auto serializer = serde::BincodeSerializer();
        serde::Serializable<BlackBoxOp::PedersenHash>::serialize(*this, serializer);
        return std::move(serializer).bytes();
    }

    inline BlackBoxOp::PedersenHash BlackBoxOp::PedersenHash::bincodeDeserialize(std::vector<uint8_t> input) {
        auto deserializer = serde::BincodeDeserializer(input);
        auto value = serde::Deserializable<BlackBoxOp::PedersenHash>::deserialize(deserializer);
        if (deserializer.get_buffer_offset() < input.size()) {
            throw serde::deserialization_error("Some input bytes were not read");
        }
        return value;
    }

} // end of namespace Program

template <>
template <typename Serializer>
void serde::Serializable<Program::BlackBoxOp::PedersenHash>::serialize(const Program::BlackBoxOp::PedersenHash &obj, Serializer &serializer) {
    serde::Serializable<decltype(obj.inputs)>::serialize(obj.inputs, serializer);
    serde::Serializable<decltype(obj.domain_separator)>::serialize(obj.domain_separator, serializer);
    serde::Serializable<decltype(obj.output)>::serialize(obj.output, serializer);
}

template <>
template <typename Deserializer>
Program::BlackBoxOp::PedersenHash serde::Deserializable<Program::BlackBoxOp::PedersenHash>::deserialize(Deserializer &deserializer) {
    Program::BlackBoxOp::PedersenHash obj;
    obj.inputs = serde::Deserializable<decltype(obj.inputs)>::deserialize(deserializer);
    obj.domain_separator = serde::Deserializable<decltype(obj.domain_separator)>::deserialize(deserializer);
    obj.output = serde::Deserializable<decltype(obj.output)>::deserialize(deserializer);
    return obj;
}

namespace Program {

    inline bool operator==(const BlackBoxOp::MultiScalarMul &lhs, const BlackBoxOp::MultiScalarMul &rhs) {
        if (!(lhs.points == rhs.points)) { return false; }
        if (!(lhs.scalars == rhs.scalars)) { return false; }
        if (!(lhs.outputs == rhs.outputs)) { return false; }
        return true;
    }

    inline std::vector<uint8_t> BlackBoxOp::MultiScalarMul::bincodeSerialize() const {
        auto serializer = serde::BincodeSerializer();
        serde::Serializable<BlackBoxOp::MultiScalarMul>::serialize(*this, serializer);
        return std::move(serializer).bytes();
    }

    inline BlackBoxOp::MultiScalarMul BlackBoxOp::MultiScalarMul::bincodeDeserialize(std::vector<uint8_t> input) {
        auto deserializer = serde::BincodeDeserializer(input);
        auto value = serde::Deserializable<BlackBoxOp::MultiScalarMul>::deserialize(deserializer);
        if (deserializer.get_buffer_offset() < input.size()) {
            throw serde::deserialization_error("Some input bytes were not read");
        }
        return value;
    }

} // end of namespace Program

template <>
template <typename Serializer>
void serde::Serializable<Program::BlackBoxOp::MultiScalarMul>::serialize(const Program::BlackBoxOp::MultiScalarMul &obj, Serializer &serializer) {
    serde::Serializable<decltype(obj.points)>::serialize(obj.points, serializer);
    serde::Serializable<decltype(obj.scalars)>::serialize(obj.scalars, serializer);
    serde::Serializable<decltype(obj.outputs)>::serialize(obj.outputs, serializer);
}

template <>
template <typename Deserializer>
Program::BlackBoxOp::MultiScalarMul serde::Deserializable<Program::BlackBoxOp::MultiScalarMul>::deserialize(Deserializer &deserializer) {
    Program::BlackBoxOp::MultiScalarMul obj;
    obj.points = serde::Deserializable<decltype(obj.points)>::deserialize(deserializer);
    obj.scalars = serde::Deserializable<decltype(obj.scalars)>::deserialize(deserializer);
    obj.outputs = serde::Deserializable<decltype(obj.outputs)>::deserialize(deserializer);
    return obj;
}

namespace Program {

    inline bool operator==(const BlackBoxOp::EmbeddedCurveAdd &lhs, const BlackBoxOp::EmbeddedCurveAdd &rhs) {
        if (!(lhs.input1_x == rhs.input1_x)) { return false; }
        if (!(lhs.input1_y == rhs.input1_y)) { return false; }
        if (!(lhs.input1_infinite == rhs.input1_infinite)) { return false; }
        if (!(lhs.input2_x == rhs.input2_x)) { return false; }
        if (!(lhs.input2_y == rhs.input2_y)) { return false; }
        if (!(lhs.input2_infinite == rhs.input2_infinite)) { return false; }
        if (!(lhs.result == rhs.result)) { return false; }
        return true;
    }

    inline std::vector<uint8_t> BlackBoxOp::EmbeddedCurveAdd::bincodeSerialize() const {
        auto serializer = serde::BincodeSerializer();
        serde::Serializable<BlackBoxOp::EmbeddedCurveAdd>::serialize(*this, serializer);
        return std::move(serializer).bytes();
    }

    inline BlackBoxOp::EmbeddedCurveAdd BlackBoxOp::EmbeddedCurveAdd::bincodeDeserialize(std::vector<uint8_t> input) {
        auto deserializer = serde::BincodeDeserializer(input);
        auto value = serde::Deserializable<BlackBoxOp::EmbeddedCurveAdd>::deserialize(deserializer);
        if (deserializer.get_buffer_offset() < input.size()) {
            throw serde::deserialization_error("Some input bytes were not read");
        }
        return value;
    }

} // end of namespace Program

template <>
template <typename Serializer>
void serde::Serializable<Program::BlackBoxOp::EmbeddedCurveAdd>::serialize(const Program::BlackBoxOp::EmbeddedCurveAdd &obj, Serializer &serializer) {
    serde::Serializable<decltype(obj.input1_x)>::serialize(obj.input1_x, serializer);
    serde::Serializable<decltype(obj.input1_y)>::serialize(obj.input1_y, serializer);
    serde::Serializable<decltype(obj.input1_infinite)>::serialize(obj.input1_infinite, serializer);
    serde::Serializable<decltype(obj.input2_x)>::serialize(obj.input2_x, serializer);
    serde::Serializable<decltype(obj.input2_y)>::serialize(obj.input2_y, serializer);
    serde::Serializable<decltype(obj.input2_infinite)>::serialize(obj.input2_infinite, serializer);
    serde::Serializable<decltype(obj.result)>::serialize(obj.result, serializer);
}

template <>
template <typename Deserializer>
Program::BlackBoxOp::EmbeddedCurveAdd serde::Deserializable<Program::BlackBoxOp::EmbeddedCurveAdd>::deserialize(Deserializer &deserializer) {
    Program::BlackBoxOp::EmbeddedCurveAdd obj;
    obj.input1_x = serde::Deserializable<decltype(obj.input1_x)>::deserialize(deserializer);
    obj.input1_y = serde::Deserializable<decltype(obj.input1_y)>::deserialize(deserializer);
    obj.input1_infinite = serde::Deserializable<decltype(obj.input1_infinite)>::deserialize(deserializer);
    obj.input2_x = serde::Deserializable<decltype(obj.input2_x)>::deserialize(deserializer);
    obj.input2_y = serde::Deserializable<decltype(obj.input2_y)>::deserialize(deserializer);
    obj.input2_infinite = serde::Deserializable<decltype(obj.input2_infinite)>::deserialize(deserializer);
    obj.result = serde::Deserializable<decltype(obj.result)>::deserialize(deserializer);
    return obj;
}

namespace Program {

    inline bool operator==(const BlackBoxOp::BigIntAdd &lhs, const BlackBoxOp::BigIntAdd &rhs) {
        if (!(lhs.lhs == rhs.lhs)) { return false; }
        if (!(lhs.rhs == rhs.rhs)) { return false; }
        if (!(lhs.output == rhs.output)) { return false; }
        return true;
    }

    inline std::vector<uint8_t> BlackBoxOp::BigIntAdd::bincodeSerialize() const {
        auto serializer = serde::BincodeSerializer();
        serde::Serializable<BlackBoxOp::BigIntAdd>::serialize(*this, serializer);
        return std::move(serializer).bytes();
    }

    inline BlackBoxOp::BigIntAdd BlackBoxOp::BigIntAdd::bincodeDeserialize(std::vector<uint8_t> input) {
        auto deserializer = serde::BincodeDeserializer(input);
        auto value = serde::Deserializable<BlackBoxOp::BigIntAdd>::deserialize(deserializer);
        if (deserializer.get_buffer_offset() < input.size()) {
            throw serde::deserialization_error("Some input bytes were not read");
        }
        return value;
    }

} // end of namespace Program

template <>
template <typename Serializer>
void serde::Serializable<Program::BlackBoxOp::BigIntAdd>::serialize(const Program::BlackBoxOp::BigIntAdd &obj, Serializer &serializer) {
    serde::Serializable<decltype(obj.lhs)>::serialize(obj.lhs, serializer);
    serde::Serializable<decltype(obj.rhs)>::serialize(obj.rhs, serializer);
    serde::Serializable<decltype(obj.output)>::serialize(obj.output, serializer);
}

template <>
template <typename Deserializer>
Program::BlackBoxOp::BigIntAdd serde::Deserializable<Program::BlackBoxOp::BigIntAdd>::deserialize(Deserializer &deserializer) {
    Program::BlackBoxOp::BigIntAdd obj;
    obj.lhs = serde::Deserializable<decltype(obj.lhs)>::deserialize(deserializer);
    obj.rhs = serde::Deserializable<decltype(obj.rhs)>::deserialize(deserializer);
    obj.output = serde::Deserializable<decltype(obj.output)>::deserialize(deserializer);
    return obj;
}

namespace Program {

    inline bool operator==(const BlackBoxOp::BigIntSub &lhs, const BlackBoxOp::BigIntSub &rhs) {
        if (!(lhs.lhs == rhs.lhs)) { return false; }
        if (!(lhs.rhs == rhs.rhs)) { return false; }
        if (!(lhs.output == rhs.output)) { return false; }
        return true;
    }

    inline std::vector<uint8_t> BlackBoxOp::BigIntSub::bincodeSerialize() const {
        auto serializer = serde::BincodeSerializer();
        serde::Serializable<BlackBoxOp::BigIntSub>::serialize(*this, serializer);
        return std::move(serializer).bytes();
    }

    inline BlackBoxOp::BigIntSub BlackBoxOp::BigIntSub::bincodeDeserialize(std::vector<uint8_t> input) {
        auto deserializer = serde::BincodeDeserializer(input);
        auto value = serde::Deserializable<BlackBoxOp::BigIntSub>::deserialize(deserializer);
        if (deserializer.get_buffer_offset() < input.size()) {
            throw serde::deserialization_error("Some input bytes were not read");
        }
        return value;
    }

} // end of namespace Program

template <>
template <typename Serializer>
void serde::Serializable<Program::BlackBoxOp::BigIntSub>::serialize(const Program::BlackBoxOp::BigIntSub &obj, Serializer &serializer) {
    serde::Serializable<decltype(obj.lhs)>::serialize(obj.lhs, serializer);
    serde::Serializable<decltype(obj.rhs)>::serialize(obj.rhs, serializer);
    serde::Serializable<decltype(obj.output)>::serialize(obj.output, serializer);
}

template <>
template <typename Deserializer>
Program::BlackBoxOp::BigIntSub serde::Deserializable<Program::BlackBoxOp::BigIntSub>::deserialize(Deserializer &deserializer) {
    Program::BlackBoxOp::BigIntSub obj;
    obj.lhs = serde::Deserializable<decltype(obj.lhs)>::deserialize(deserializer);
    obj.rhs = serde::Deserializable<decltype(obj.rhs)>::deserialize(deserializer);
    obj.output = serde::Deserializable<decltype(obj.output)>::deserialize(deserializer);
    return obj;
}

namespace Program {

    inline bool operator==(const BlackBoxOp::BigIntMul &lhs, const BlackBoxOp::BigIntMul &rhs) {
        if (!(lhs.lhs == rhs.lhs)) { return false; }
        if (!(lhs.rhs == rhs.rhs)) { return false; }
        if (!(lhs.output == rhs.output)) { return false; }
        return true;
    }

    inline std::vector<uint8_t> BlackBoxOp::BigIntMul::bincodeSerialize() const {
        auto serializer = serde::BincodeSerializer();
        serde::Serializable<BlackBoxOp::BigIntMul>::serialize(*this, serializer);
        return std::move(serializer).bytes();
    }

    inline BlackBoxOp::BigIntMul BlackBoxOp::BigIntMul::bincodeDeserialize(std::vector<uint8_t> input) {
        auto deserializer = serde::BincodeDeserializer(input);
        auto value = serde::Deserializable<BlackBoxOp::BigIntMul>::deserialize(deserializer);
        if (deserializer.get_buffer_offset() < input.size()) {
            throw serde::deserialization_error("Some input bytes were not read");
        }
        return value;
    }

} // end of namespace Program

template <>
template <typename Serializer>
void serde::Serializable<Program::BlackBoxOp::BigIntMul>::serialize(const Program::BlackBoxOp::BigIntMul &obj, Serializer &serializer) {
    serde::Serializable<decltype(obj.lhs)>::serialize(obj.lhs, serializer);
    serde::Serializable<decltype(obj.rhs)>::serialize(obj.rhs, serializer);
    serde::Serializable<decltype(obj.output)>::serialize(obj.output, serializer);
}

template <>
template <typename Deserializer>
Program::BlackBoxOp::BigIntMul serde::Deserializable<Program::BlackBoxOp::BigIntMul>::deserialize(Deserializer &deserializer) {
    Program::BlackBoxOp::BigIntMul obj;
    obj.lhs = serde::Deserializable<decltype(obj.lhs)>::deserialize(deserializer);
    obj.rhs = serde::Deserializable<decltype(obj.rhs)>::deserialize(deserializer);
    obj.output = serde::Deserializable<decltype(obj.output)>::deserialize(deserializer);
    return obj;
}

namespace Program {

    inline bool operator==(const BlackBoxOp::BigIntDiv &lhs, const BlackBoxOp::BigIntDiv &rhs) {
        if (!(lhs.lhs == rhs.lhs)) { return false; }
        if (!(lhs.rhs == rhs.rhs)) { return false; }
        if (!(lhs.output == rhs.output)) { return false; }
        return true;
    }

    inline std::vector<uint8_t> BlackBoxOp::BigIntDiv::bincodeSerialize() const {
        auto serializer = serde::BincodeSerializer();
        serde::Serializable<BlackBoxOp::BigIntDiv>::serialize(*this, serializer);
        return std::move(serializer).bytes();
    }

    inline BlackBoxOp::BigIntDiv BlackBoxOp::BigIntDiv::bincodeDeserialize(std::vector<uint8_t> input) {
        auto deserializer = serde::BincodeDeserializer(input);
        auto value = serde::Deserializable<BlackBoxOp::BigIntDiv>::deserialize(deserializer);
        if (deserializer.get_buffer_offset() < input.size()) {
            throw serde::deserialization_error("Some input bytes were not read");
        }
        return value;
    }

} // end of namespace Program

template <>
template <typename Serializer>
void serde::Serializable<Program::BlackBoxOp::BigIntDiv>::serialize(const Program::BlackBoxOp::BigIntDiv &obj, Serializer &serializer) {
    serde::Serializable<decltype(obj.lhs)>::serialize(obj.lhs, serializer);
    serde::Serializable<decltype(obj.rhs)>::serialize(obj.rhs, serializer);
    serde::Serializable<decltype(obj.output)>::serialize(obj.output, serializer);
}

template <>
template <typename Deserializer>
Program::BlackBoxOp::BigIntDiv serde::Deserializable<Program::BlackBoxOp::BigIntDiv>::deserialize(Deserializer &deserializer) {
    Program::BlackBoxOp::BigIntDiv obj;
    obj.lhs = serde::Deserializable<decltype(obj.lhs)>::deserialize(deserializer);
    obj.rhs = serde::Deserializable<decltype(obj.rhs)>::deserialize(deserializer);
    obj.output = serde::Deserializable<decltype(obj.output)>::deserialize(deserializer);
    return obj;
}

namespace Program {

    inline bool operator==(const BlackBoxOp::BigIntFromLeBytes &lhs, const BlackBoxOp::BigIntFromLeBytes &rhs) {
        if (!(lhs.inputs == rhs.inputs)) { return false; }
        if (!(lhs.modulus == rhs.modulus)) { return false; }
        if (!(lhs.output == rhs.output)) { return false; }
        return true;
    }

    inline std::vector<uint8_t> BlackBoxOp::BigIntFromLeBytes::bincodeSerialize() const {
        auto serializer = serde::BincodeSerializer();
        serde::Serializable<BlackBoxOp::BigIntFromLeBytes>::serialize(*this, serializer);
        return std::move(serializer).bytes();
    }

    inline BlackBoxOp::BigIntFromLeBytes BlackBoxOp::BigIntFromLeBytes::bincodeDeserialize(std::vector<uint8_t> input) {
        auto deserializer = serde::BincodeDeserializer(input);
        auto value = serde::Deserializable<BlackBoxOp::BigIntFromLeBytes>::deserialize(deserializer);
        if (deserializer.get_buffer_offset() < input.size()) {
            throw serde::deserialization_error("Some input bytes were not read");
        }
        return value;
    }

} // end of namespace Program

template <>
template <typename Serializer>
void serde::Serializable<Program::BlackBoxOp::BigIntFromLeBytes>::serialize(const Program::BlackBoxOp::BigIntFromLeBytes &obj, Serializer &serializer) {
    serde::Serializable<decltype(obj.inputs)>::serialize(obj.inputs, serializer);
    serde::Serializable<decltype(obj.modulus)>::serialize(obj.modulus, serializer);
    serde::Serializable<decltype(obj.output)>::serialize(obj.output, serializer);
}

template <>
template <typename Deserializer>
Program::BlackBoxOp::BigIntFromLeBytes serde::Deserializable<Program::BlackBoxOp::BigIntFromLeBytes>::deserialize(Deserializer &deserializer) {
    Program::BlackBoxOp::BigIntFromLeBytes obj;
    obj.inputs = serde::Deserializable<decltype(obj.inputs)>::deserialize(deserializer);
    obj.modulus = serde::Deserializable<decltype(obj.modulus)>::deserialize(deserializer);
    obj.output = serde::Deserializable<decltype(obj.output)>::deserialize(deserializer);
    return obj;
}

namespace Program {

    inline bool operator==(const BlackBoxOp::BigIntToLeBytes &lhs, const BlackBoxOp::BigIntToLeBytes &rhs) {
        if (!(lhs.input == rhs.input)) { return false; }
        if (!(lhs.output == rhs.output)) { return false; }
        return true;
    }

    inline std::vector<uint8_t> BlackBoxOp::BigIntToLeBytes::bincodeSerialize() const {
        auto serializer = serde::BincodeSerializer();
        serde::Serializable<BlackBoxOp::BigIntToLeBytes>::serialize(*this, serializer);
        return std::move(serializer).bytes();
    }

    inline BlackBoxOp::BigIntToLeBytes BlackBoxOp::BigIntToLeBytes::bincodeDeserialize(std::vector<uint8_t> input) {
        auto deserializer = serde::BincodeDeserializer(input);
        auto value = serde::Deserializable<BlackBoxOp::BigIntToLeBytes>::deserialize(deserializer);
        if (deserializer.get_buffer_offset() < input.size()) {
            throw serde::deserialization_error("Some input bytes were not read");
        }
        return value;
    }

} // end of namespace Program

template <>
template <typename Serializer>
void serde::Serializable<Program::BlackBoxOp::BigIntToLeBytes>::serialize(const Program::BlackBoxOp::BigIntToLeBytes &obj, Serializer &serializer) {
    serde::Serializable<decltype(obj.input)>::serialize(obj.input, serializer);
    serde::Serializable<decltype(obj.output)>::serialize(obj.output, serializer);
}

template <>
template <typename Deserializer>
Program::BlackBoxOp::BigIntToLeBytes serde::Deserializable<Program::BlackBoxOp::BigIntToLeBytes>::deserialize(Deserializer &deserializer) {
    Program::BlackBoxOp::BigIntToLeBytes obj;
    obj.input = serde::Deserializable<decltype(obj.input)>::deserialize(deserializer);
    obj.output = serde::Deserializable<decltype(obj.output)>::deserialize(deserializer);
    return obj;
}

namespace Program {

    inline bool operator==(const BlackBoxOp::Poseidon2Permutation &lhs, const BlackBoxOp::Poseidon2Permutation &rhs) {
        if (!(lhs.message == rhs.message)) { return false; }
        if (!(lhs.output == rhs.output)) { return false; }
        if (!(lhs.len == rhs.len)) { return false; }
        return true;
    }

    inline std::vector<uint8_t> BlackBoxOp::Poseidon2Permutation::bincodeSerialize() const {
        auto serializer = serde::BincodeSerializer();
        serde::Serializable<BlackBoxOp::Poseidon2Permutation>::serialize(*this, serializer);
        return std::move(serializer).bytes();
    }

    inline BlackBoxOp::Poseidon2Permutation BlackBoxOp::Poseidon2Permutation::bincodeDeserialize(std::vector<uint8_t> input) {
        auto deserializer = serde::BincodeDeserializer(input);
        auto value = serde::Deserializable<BlackBoxOp::Poseidon2Permutation>::deserialize(deserializer);
        if (deserializer.get_buffer_offset() < input.size()) {
            throw serde::deserialization_error("Some input bytes were not read");
        }
        return value;
    }

} // end of namespace Program

template <>
template <typename Serializer>
void serde::Serializable<Program::BlackBoxOp::Poseidon2Permutation>::serialize(const Program::BlackBoxOp::Poseidon2Permutation &obj, Serializer &serializer) {
    serde::Serializable<decltype(obj.message)>::serialize(obj.message, serializer);
    serde::Serializable<decltype(obj.output)>::serialize(obj.output, serializer);
    serde::Serializable<decltype(obj.len)>::serialize(obj.len, serializer);
}

template <>
template <typename Deserializer>
Program::BlackBoxOp::Poseidon2Permutation serde::Deserializable<Program::BlackBoxOp::Poseidon2Permutation>::deserialize(Deserializer &deserializer) {
    Program::BlackBoxOp::Poseidon2Permutation obj;
    obj.message = serde::Deserializable<decltype(obj.message)>::deserialize(deserializer);
    obj.output = serde::Deserializable<decltype(obj.output)>::deserialize(deserializer);
    obj.len = serde::Deserializable<decltype(obj.len)>::deserialize(deserializer);
    return obj;
}

namespace Program {

    inline bool operator==(const BlackBoxOp::Sha256Compression &lhs, const BlackBoxOp::Sha256Compression &rhs) {
        if (!(lhs.input == rhs.input)) { return false; }
        if (!(lhs.hash_values == rhs.hash_values)) { return false; }
        if (!(lhs.output == rhs.output)) { return false; }
        return true;
    }

    inline std::vector<uint8_t> BlackBoxOp::Sha256Compression::bincodeSerialize() const {
        auto serializer = serde::BincodeSerializer();
        serde::Serializable<BlackBoxOp::Sha256Compression>::serialize(*this, serializer);
        return std::move(serializer).bytes();
    }

    inline BlackBoxOp::Sha256Compression BlackBoxOp::Sha256Compression::bincodeDeserialize(std::vector<uint8_t> input) {
        auto deserializer = serde::BincodeDeserializer(input);
        auto value = serde::Deserializable<BlackBoxOp::Sha256Compression>::deserialize(deserializer);
        if (deserializer.get_buffer_offset() < input.size()) {
            throw serde::deserialization_error("Some input bytes were not read");
        }
        return value;
    }

} // end of namespace Program

template <>
template <typename Serializer>
void serde::Serializable<Program::BlackBoxOp::Sha256Compression>::serialize(const Program::BlackBoxOp::Sha256Compression &obj, Serializer &serializer) {
    serde::Serializable<decltype(obj.input)>::serialize(obj.input, serializer);
    serde::Serializable<decltype(obj.hash_values)>::serialize(obj.hash_values, serializer);
    serde::Serializable<decltype(obj.output)>::serialize(obj.output, serializer);
}

template <>
template <typename Deserializer>
Program::BlackBoxOp::Sha256Compression serde::Deserializable<Program::BlackBoxOp::Sha256Compression>::deserialize(Deserializer &deserializer) {
    Program::BlackBoxOp::Sha256Compression obj;
    obj.input = serde::Deserializable<decltype(obj.input)>::deserialize(deserializer);
    obj.hash_values = serde::Deserializable<decltype(obj.hash_values)>::deserialize(deserializer);
    obj.output = serde::Deserializable<decltype(obj.output)>::deserialize(deserializer);
    return obj;
}

namespace Program {

    inline bool operator==(const BlackBoxOp::ToRadix &lhs, const BlackBoxOp::ToRadix &rhs) {
        if (!(lhs.input == rhs.input)) { return false; }
        if (!(lhs.radix == rhs.radix)) { return false; }
        if (!(lhs.output == rhs.output)) { return false; }
        return true;
    }

    inline std::vector<uint8_t> BlackBoxOp::ToRadix::bincodeSerialize() const {
        auto serializer = serde::BincodeSerializer();
        serde::Serializable<BlackBoxOp::ToRadix>::serialize(*this, serializer);
        return std::move(serializer).bytes();
    }

    inline BlackBoxOp::ToRadix BlackBoxOp::ToRadix::bincodeDeserialize(std::vector<uint8_t> input) {
        auto deserializer = serde::BincodeDeserializer(input);
        auto value = serde::Deserializable<BlackBoxOp::ToRadix>::deserialize(deserializer);
        if (deserializer.get_buffer_offset() < input.size()) {
            throw serde::deserialization_error("Some input bytes were not read");
        }
        return value;
    }

} // end of namespace Program

template <>
template <typename Serializer>
void serde::Serializable<Program::BlackBoxOp::ToRadix>::serialize(const Program::BlackBoxOp::ToRadix &obj, Serializer &serializer) {
    serde::Serializable<decltype(obj.input)>::serialize(obj.input, serializer);
    serde::Serializable<decltype(obj.radix)>::serialize(obj.radix, serializer);
    serde::Serializable<decltype(obj.output)>::serialize(obj.output, serializer);
}

template <>
template <typename Deserializer>
Program::BlackBoxOp::ToRadix serde::Deserializable<Program::BlackBoxOp::ToRadix>::deserialize(Deserializer &deserializer) {
    Program::BlackBoxOp::ToRadix obj;
    obj.input = serde::Deserializable<decltype(obj.input)>::deserialize(deserializer);
    obj.radix = serde::Deserializable<decltype(obj.radix)>::deserialize(deserializer);
    obj.output = serde::Deserializable<decltype(obj.output)>::deserialize(deserializer);
    return obj;
}

namespace Program {

    inline bool operator==(const BlockId &lhs, const BlockId &rhs) {
        if (!(lhs.value == rhs.value)) { return false; }
        return true;
    }

    inline std::vector<uint8_t> BlockId::bincodeSerialize() const {
        auto serializer = serde::BincodeSerializer();
        serde::Serializable<BlockId>::serialize(*this, serializer);
        return std::move(serializer).bytes();
    }

    inline BlockId BlockId::bincodeDeserialize(std::vector<uint8_t> input) {
        auto deserializer = serde::BincodeDeserializer(input);
        auto value = serde::Deserializable<BlockId>::deserialize(deserializer);
        if (deserializer.get_buffer_offset() < input.size()) {
            throw serde::deserialization_error("Some input bytes were not read");
        }
        return value;
    }

} // end of namespace Program

template <>
template <typename Serializer>
void serde::Serializable<Program::BlockId>::serialize(const Program::BlockId &obj, Serializer &serializer) {
    serializer.increase_container_depth();
    serde::Serializable<decltype(obj.value)>::serialize(obj.value, serializer);
    serializer.decrease_container_depth();
}

template <>
template <typename Deserializer>
Program::BlockId serde::Deserializable<Program::BlockId>::deserialize(Deserializer &deserializer) {
    deserializer.increase_container_depth();
    Program::BlockId obj;
    obj.value = serde::Deserializable<decltype(obj.value)>::deserialize(deserializer);
    deserializer.decrease_container_depth();
    return obj;
}

namespace Program {

    inline bool operator==(const BlockType &lhs, const BlockType &rhs) {
        if (!(lhs.value == rhs.value)) { return false; }
        return true;
    }

    inline std::vector<uint8_t> BlockType::bincodeSerialize() const {
        auto serializer = serde::BincodeSerializer();
        serde::Serializable<BlockType>::serialize(*this, serializer);
        return std::move(serializer).bytes();
    }

    inline BlockType BlockType::bincodeDeserialize(std::vector<uint8_t> input) {
        auto deserializer = serde::BincodeDeserializer(input);
        auto value = serde::Deserializable<BlockType>::deserialize(deserializer);
        if (deserializer.get_buffer_offset() < input.size()) {
            throw serde::deserialization_error("Some input bytes were not read");
        }
        return value;
    }

} // end of namespace Program

template <>
template <typename Serializer>
void serde::Serializable<Program::BlockType>::serialize(const Program::BlockType &obj, Serializer &serializer) {
    serializer.increase_container_depth();
    serde::Serializable<decltype(obj.value)>::serialize(obj.value, serializer);
    serializer.decrease_container_depth();
}

template <>
template <typename Deserializer>
Program::BlockType serde::Deserializable<Program::BlockType>::deserialize(Deserializer &deserializer) {
    deserializer.increase_container_depth();
    Program::BlockType obj;
    obj.value = serde::Deserializable<decltype(obj.value)>::deserialize(deserializer);
    deserializer.decrease_container_depth();
    return obj;
}

namespace Program {

    inline bool operator==(const BlockType::Memory &lhs, const BlockType::Memory &rhs) {
        return true;
    }

    inline std::vector<uint8_t> BlockType::Memory::bincodeSerialize() const {
        auto serializer = serde::BincodeSerializer();
        serde::Serializable<BlockType::Memory>::serialize(*this, serializer);
        return std::move(serializer).bytes();
    }

    inline BlockType::Memory BlockType::Memory::bincodeDeserialize(std::vector<uint8_t> input) {
        auto deserializer = serde::BincodeDeserializer(input);
        auto value = serde::Deserializable<BlockType::Memory>::deserialize(deserializer);
        if (deserializer.get_buffer_offset() < input.size()) {
            throw serde::deserialization_error("Some input bytes were not read");
        }
        return value;
    }

} // end of namespace Program

template <>
template <typename Serializer>
void serde::Serializable<Program::BlockType::Memory>::serialize(const Program::BlockType::Memory &obj, Serializer &serializer) {
}

template <>
template <typename Deserializer>
Program::BlockType::Memory serde::Deserializable<Program::BlockType::Memory>::deserialize(Deserializer &deserializer) {
    Program::BlockType::Memory obj;
    return obj;
}

namespace Program {

    inline bool operator==(const BlockType::CallData &lhs, const BlockType::CallData &rhs) {
        return true;
    }

    inline std::vector<uint8_t> BlockType::CallData::bincodeSerialize() const {
        auto serializer = serde::BincodeSerializer();
        serde::Serializable<BlockType::CallData>::serialize(*this, serializer);
        return std::move(serializer).bytes();
    }

    inline BlockType::CallData BlockType::CallData::bincodeDeserialize(std::vector<uint8_t> input) {
        auto deserializer = serde::BincodeDeserializer(input);
        auto value = serde::Deserializable<BlockType::CallData>::deserialize(deserializer);
        if (deserializer.get_buffer_offset() < input.size()) {
            throw serde::deserialization_error("Some input bytes were not read");
        }
        return value;
    }

} // end of namespace Program

template <>
template <typename Serializer>
void serde::Serializable<Program::BlockType::CallData>::serialize(const Program::BlockType::CallData &obj, Serializer &serializer) {
}

template <>
template <typename Deserializer>
Program::BlockType::CallData serde::Deserializable<Program::BlockType::CallData>::deserialize(Deserializer &deserializer) {
    Program::BlockType::CallData obj;
    return obj;
}

namespace Program {

    inline bool operator==(const BlockType::ReturnData &lhs, const BlockType::ReturnData &rhs) {
        return true;
    }

    inline std::vector<uint8_t> BlockType::ReturnData::bincodeSerialize() const {
        auto serializer = serde::BincodeSerializer();
        serde::Serializable<BlockType::ReturnData>::serialize(*this, serializer);
        return std::move(serializer).bytes();
    }

    inline BlockType::ReturnData BlockType::ReturnData::bincodeDeserialize(std::vector<uint8_t> input) {
        auto deserializer = serde::BincodeDeserializer(input);
        auto value = serde::Deserializable<BlockType::ReturnData>::deserialize(deserializer);
        if (deserializer.get_buffer_offset() < input.size()) {
            throw serde::deserialization_error("Some input bytes were not read");
        }
        return value;
    }

} // end of namespace Program

template <>
template <typename Serializer>
void serde::Serializable<Program::BlockType::ReturnData>::serialize(const Program::BlockType::ReturnData &obj, Serializer &serializer) {
}

template <>
template <typename Deserializer>
Program::BlockType::ReturnData serde::Deserializable<Program::BlockType::ReturnData>::deserialize(Deserializer &deserializer) {
    Program::BlockType::ReturnData obj;
    return obj;
}

namespace Program {

    inline bool operator==(const BrilligBytecode &lhs, const BrilligBytecode &rhs) {
        if (!(lhs.bytecode == rhs.bytecode)) { return false; }
        return true;
    }

    inline std::vector<uint8_t> BrilligBytecode::bincodeSerialize() const {
        auto serializer = serde::BincodeSerializer();
        serde::Serializable<BrilligBytecode>::serialize(*this, serializer);
        return std::move(serializer).bytes();
    }

    inline BrilligBytecode BrilligBytecode::bincodeDeserialize(std::vector<uint8_t> input) {
        auto deserializer = serde::BincodeDeserializer(input);
        auto value = serde::Deserializable<BrilligBytecode>::deserialize(deserializer);
        if (deserializer.get_buffer_offset() < input.size()) {
            throw serde::deserialization_error("Some input bytes were not read");
        }
        return value;
    }

} // end of namespace Program

template <>
template <typename Serializer>
void serde::Serializable<Program::BrilligBytecode>::serialize(const Program::BrilligBytecode &obj, Serializer &serializer) {
    serializer.increase_container_depth();
    serde::Serializable<decltype(obj.bytecode)>::serialize(obj.bytecode, serializer);
    serializer.decrease_container_depth();
}

template <>
template <typename Deserializer>
Program::BrilligBytecode serde::Deserializable<Program::BrilligBytecode>::deserialize(Deserializer &deserializer) {
    deserializer.increase_container_depth();
    Program::BrilligBytecode obj;
    obj.bytecode = serde::Deserializable<decltype(obj.bytecode)>::deserialize(deserializer);
    deserializer.decrease_container_depth();
    return obj;
}

namespace Program {

    inline bool operator==(const BrilligInputs &lhs, const BrilligInputs &rhs) {
        if (!(lhs.value == rhs.value)) { return false; }
        return true;
    }

    inline std::vector<uint8_t> BrilligInputs::bincodeSerialize() const {
        auto serializer = serde::BincodeSerializer();
        serde::Serializable<BrilligInputs>::serialize(*this, serializer);
        return std::move(serializer).bytes();
    }

    inline BrilligInputs BrilligInputs::bincodeDeserialize(std::vector<uint8_t> input) {
        auto deserializer = serde::BincodeDeserializer(input);
        auto value = serde::Deserializable<BrilligInputs>::deserialize(deserializer);
        if (deserializer.get_buffer_offset() < input.size()) {
            throw serde::deserialization_error("Some input bytes were not read");
        }
        return value;
    }

} // end of namespace Program

template <>
template <typename Serializer>
void serde::Serializable<Program::BrilligInputs>::serialize(const Program::BrilligInputs &obj, Serializer &serializer) {
    serializer.increase_container_depth();
    serde::Serializable<decltype(obj.value)>::serialize(obj.value, serializer);
    serializer.decrease_container_depth();
}

template <>
template <typename Deserializer>
Program::BrilligInputs serde::Deserializable<Program::BrilligInputs>::deserialize(Deserializer &deserializer) {
    deserializer.increase_container_depth();
    Program::BrilligInputs obj;
    obj.value = serde::Deserializable<decltype(obj.value)>::deserialize(deserializer);
    deserializer.decrease_container_depth();
    return obj;
}

namespace Program {

    inline bool operator==(const BrilligInputs::Single &lhs, const BrilligInputs::Single &rhs) {
        if (!(lhs.value == rhs.value)) { return false; }
        return true;
    }

    inline std::vector<uint8_t> BrilligInputs::Single::bincodeSerialize() const {
        auto serializer = serde::BincodeSerializer();
        serde::Serializable<BrilligInputs::Single>::serialize(*this, serializer);
        return std::move(serializer).bytes();
    }

    inline BrilligInputs::Single BrilligInputs::Single::bincodeDeserialize(std::vector<uint8_t> input) {
        auto deserializer = serde::BincodeDeserializer(input);
        auto value = serde::Deserializable<BrilligInputs::Single>::deserialize(deserializer);
        if (deserializer.get_buffer_offset() < input.size()) {
            throw serde::deserialization_error("Some input bytes were not read");
        }
        return value;
    }

} // end of namespace Program

template <>
template <typename Serializer>
void serde::Serializable<Program::BrilligInputs::Single>::serialize(const Program::BrilligInputs::Single &obj, Serializer &serializer) {
    serde::Serializable<decltype(obj.value)>::serialize(obj.value, serializer);
}

template <>
template <typename Deserializer>
Program::BrilligInputs::Single serde::Deserializable<Program::BrilligInputs::Single>::deserialize(Deserializer &deserializer) {
    Program::BrilligInputs::Single obj;
    obj.value = serde::Deserializable<decltype(obj.value)>::deserialize(deserializer);
    return obj;
}

namespace Program {

    inline bool operator==(const BrilligInputs::Array &lhs, const BrilligInputs::Array &rhs) {
        if (!(lhs.value == rhs.value)) { return false; }
        return true;
    }

    inline std::vector<uint8_t> BrilligInputs::Array::bincodeSerialize() const {
        auto serializer = serde::BincodeSerializer();
        serde::Serializable<BrilligInputs::Array>::serialize(*this, serializer);
        return std::move(serializer).bytes();
    }

    inline BrilligInputs::Array BrilligInputs::Array::bincodeDeserialize(std::vector<uint8_t> input) {
        auto deserializer = serde::BincodeDeserializer(input);
        auto value = serde::Deserializable<BrilligInputs::Array>::deserialize(deserializer);
        if (deserializer.get_buffer_offset() < input.size()) {
            throw serde::deserialization_error("Some input bytes were not read");
        }
        return value;
    }

} // end of namespace Program

template <>
template <typename Serializer>
void serde::Serializable<Program::BrilligInputs::Array>::serialize(const Program::BrilligInputs::Array &obj, Serializer &serializer) {
    serde::Serializable<decltype(obj.value)>::serialize(obj.value, serializer);
}

template <>
template <typename Deserializer>
Program::BrilligInputs::Array serde::Deserializable<Program::BrilligInputs::Array>::deserialize(Deserializer &deserializer) {
    Program::BrilligInputs::Array obj;
    obj.value = serde::Deserializable<decltype(obj.value)>::deserialize(deserializer);
    return obj;
}

namespace Program {

    inline bool operator==(const BrilligInputs::MemoryArray &lhs, const BrilligInputs::MemoryArray &rhs) {
        if (!(lhs.value == rhs.value)) { return false; }
        return true;
    }

    inline std::vector<uint8_t> BrilligInputs::MemoryArray::bincodeSerialize() const {
        auto serializer = serde::BincodeSerializer();
        serde::Serializable<BrilligInputs::MemoryArray>::serialize(*this, serializer);
        return std::move(serializer).bytes();
    }

    inline BrilligInputs::MemoryArray BrilligInputs::MemoryArray::bincodeDeserialize(std::vector<uint8_t> input) {
        auto deserializer = serde::BincodeDeserializer(input);
        auto value = serde::Deserializable<BrilligInputs::MemoryArray>::deserialize(deserializer);
        if (deserializer.get_buffer_offset() < input.size()) {
            throw serde::deserialization_error("Some input bytes were not read");
        }
        return value;
    }

} // end of namespace Program

template <>
template <typename Serializer>
void serde::Serializable<Program::BrilligInputs::MemoryArray>::serialize(const Program::BrilligInputs::MemoryArray &obj, Serializer &serializer) {
    serde::Serializable<decltype(obj.value)>::serialize(obj.value, serializer);
}

template <>
template <typename Deserializer>
Program::BrilligInputs::MemoryArray serde::Deserializable<Program::BrilligInputs::MemoryArray>::deserialize(Deserializer &deserializer) {
    Program::BrilligInputs::MemoryArray obj;
    obj.value = serde::Deserializable<decltype(obj.value)>::deserialize(deserializer);
    return obj;
}

namespace Program {

    inline bool operator==(const BrilligOpcode &lhs, const BrilligOpcode &rhs) {
        if (!(lhs.value == rhs.value)) { return false; }
        return true;
    }

    inline std::vector<uint8_t> BrilligOpcode::bincodeSerialize() const {
        auto serializer = serde::BincodeSerializer();
        serde::Serializable<BrilligOpcode>::serialize(*this, serializer);
        return std::move(serializer).bytes();
    }

    inline BrilligOpcode BrilligOpcode::bincodeDeserialize(std::vector<uint8_t> input) {
        auto deserializer = serde::BincodeDeserializer(input);
        auto value = serde::Deserializable<BrilligOpcode>::deserialize(deserializer);
        if (deserializer.get_buffer_offset() < input.size()) {
            throw serde::deserialization_error("Some input bytes were not read");
        }
        return value;
    }

} // end of namespace Program

template <>
template <typename Serializer>
void serde::Serializable<Program::BrilligOpcode>::serialize(const Program::BrilligOpcode &obj, Serializer &serializer) {
    serializer.increase_container_depth();
    serde::Serializable<decltype(obj.value)>::serialize(obj.value, serializer);
    serializer.decrease_container_depth();
}

template <>
template <typename Deserializer>
Program::BrilligOpcode serde::Deserializable<Program::BrilligOpcode>::deserialize(Deserializer &deserializer) {
    deserializer.increase_container_depth();
    Program::BrilligOpcode obj;
    obj.value = serde::Deserializable<decltype(obj.value)>::deserialize(deserializer);
    deserializer.decrease_container_depth();
    return obj;
}

namespace Program {

    inline bool operator==(const BrilligOpcode::BinaryFieldOp &lhs, const BrilligOpcode::BinaryFieldOp &rhs) {
        if (!(lhs.destination == rhs.destination)) { return false; }
        if (!(lhs.op == rhs.op)) { return false; }
        if (!(lhs.lhs == rhs.lhs)) { return false; }
        if (!(lhs.rhs == rhs.rhs)) { return false; }
        return true;
    }

    inline std::vector<uint8_t> BrilligOpcode::BinaryFieldOp::bincodeSerialize() const {
        auto serializer = serde::BincodeSerializer();
        serde::Serializable<BrilligOpcode::BinaryFieldOp>::serialize(*this, serializer);
        return std::move(serializer).bytes();
    }

    inline BrilligOpcode::BinaryFieldOp BrilligOpcode::BinaryFieldOp::bincodeDeserialize(std::vector<uint8_t> input) {
        auto deserializer = serde::BincodeDeserializer(input);
        auto value = serde::Deserializable<BrilligOpcode::BinaryFieldOp>::deserialize(deserializer);
        if (deserializer.get_buffer_offset() < input.size()) {
            throw serde::deserialization_error("Some input bytes were not read");
        }
        return value;
    }

} // end of namespace Program

template <>
template <typename Serializer>
void serde::Serializable<Program::BrilligOpcode::BinaryFieldOp>::serialize(const Program::BrilligOpcode::BinaryFieldOp &obj, Serializer &serializer) {
    serde::Serializable<decltype(obj.destination)>::serialize(obj.destination, serializer);
    serde::Serializable<decltype(obj.op)>::serialize(obj.op, serializer);
    serde::Serializable<decltype(obj.lhs)>::serialize(obj.lhs, serializer);
    serde::Serializable<decltype(obj.rhs)>::serialize(obj.rhs, serializer);
}

template <>
template <typename Deserializer>
Program::BrilligOpcode::BinaryFieldOp serde::Deserializable<Program::BrilligOpcode::BinaryFieldOp>::deserialize(Deserializer &deserializer) {
    Program::BrilligOpcode::BinaryFieldOp obj;
    obj.destination = serde::Deserializable<decltype(obj.destination)>::deserialize(deserializer);
    obj.op = serde::Deserializable<decltype(obj.op)>::deserialize(deserializer);
    obj.lhs = serde::Deserializable<decltype(obj.lhs)>::deserialize(deserializer);
    obj.rhs = serde::Deserializable<decltype(obj.rhs)>::deserialize(deserializer);
    return obj;
}

namespace Program {

    inline bool operator==(const BrilligOpcode::BinaryIntOp &lhs, const BrilligOpcode::BinaryIntOp &rhs) {
        if (!(lhs.destination == rhs.destination)) { return false; }
        if (!(lhs.op == rhs.op)) { return false; }
        if (!(lhs.bit_size == rhs.bit_size)) { return false; }
        if (!(lhs.lhs == rhs.lhs)) { return false; }
        if (!(lhs.rhs == rhs.rhs)) { return false; }
        return true;
    }

    inline std::vector<uint8_t> BrilligOpcode::BinaryIntOp::bincodeSerialize() const {
        auto serializer = serde::BincodeSerializer();
        serde::Serializable<BrilligOpcode::BinaryIntOp>::serialize(*this, serializer);
        return std::move(serializer).bytes();
    }

    inline BrilligOpcode::BinaryIntOp BrilligOpcode::BinaryIntOp::bincodeDeserialize(std::vector<uint8_t> input) {
        auto deserializer = serde::BincodeDeserializer(input);
        auto value = serde::Deserializable<BrilligOpcode::BinaryIntOp>::deserialize(deserializer);
        if (deserializer.get_buffer_offset() < input.size()) {
            throw serde::deserialization_error("Some input bytes were not read");
        }
        return value;
    }

} // end of namespace Program

template <>
template <typename Serializer>
void serde::Serializable<Program::BrilligOpcode::BinaryIntOp>::serialize(const Program::BrilligOpcode::BinaryIntOp &obj, Serializer &serializer) {
    serde::Serializable<decltype(obj.destination)>::serialize(obj.destination, serializer);
    serde::Serializable<decltype(obj.op)>::serialize(obj.op, serializer);
    serde::Serializable<decltype(obj.bit_size)>::serialize(obj.bit_size, serializer);
    serde::Serializable<decltype(obj.lhs)>::serialize(obj.lhs, serializer);
    serde::Serializable<decltype(obj.rhs)>::serialize(obj.rhs, serializer);
}

template <>
template <typename Deserializer>
Program::BrilligOpcode::BinaryIntOp serde::Deserializable<Program::BrilligOpcode::BinaryIntOp>::deserialize(Deserializer &deserializer) {
    Program::BrilligOpcode::BinaryIntOp obj;
    obj.destination = serde::Deserializable<decltype(obj.destination)>::deserialize(deserializer);
    obj.op = serde::Deserializable<decltype(obj.op)>::deserialize(deserializer);
    obj.bit_size = serde::Deserializable<decltype(obj.bit_size)>::deserialize(deserializer);
    obj.lhs = serde::Deserializable<decltype(obj.lhs)>::deserialize(deserializer);
    obj.rhs = serde::Deserializable<decltype(obj.rhs)>::deserialize(deserializer);
    return obj;
}

namespace Program {

    inline bool operator==(const BrilligOpcode::Cast &lhs, const BrilligOpcode::Cast &rhs) {
        if (!(lhs.destination == rhs.destination)) { return false; }
        if (!(lhs.source == rhs.source)) { return false; }
        if (!(lhs.bit_size == rhs.bit_size)) { return false; }
        return true;
    }

    inline std::vector<uint8_t> BrilligOpcode::Cast::bincodeSerialize() const {
        auto serializer = serde::BincodeSerializer();
        serde::Serializable<BrilligOpcode::Cast>::serialize(*this, serializer);
        return std::move(serializer).bytes();
    }

    inline BrilligOpcode::Cast BrilligOpcode::Cast::bincodeDeserialize(std::vector<uint8_t> input) {
        auto deserializer = serde::BincodeDeserializer(input);
        auto value = serde::Deserializable<BrilligOpcode::Cast>::deserialize(deserializer);
        if (deserializer.get_buffer_offset() < input.size()) {
            throw serde::deserialization_error("Some input bytes were not read");
        }
        return value;
    }

} // end of namespace Program

template <>
template <typename Serializer>
void serde::Serializable<Program::BrilligOpcode::Cast>::serialize(const Program::BrilligOpcode::Cast &obj, Serializer &serializer) {
    serde::Serializable<decltype(obj.destination)>::serialize(obj.destination, serializer);
    serde::Serializable<decltype(obj.source)>::serialize(obj.source, serializer);
    serde::Serializable<decltype(obj.bit_size)>::serialize(obj.bit_size, serializer);
}

template <>
template <typename Deserializer>
Program::BrilligOpcode::Cast serde::Deserializable<Program::BrilligOpcode::Cast>::deserialize(Deserializer &deserializer) {
    Program::BrilligOpcode::Cast obj;
    obj.destination = serde::Deserializable<decltype(obj.destination)>::deserialize(deserializer);
    obj.source = serde::Deserializable<decltype(obj.source)>::deserialize(deserializer);
    obj.bit_size = serde::Deserializable<decltype(obj.bit_size)>::deserialize(deserializer);
    return obj;
}

namespace Program {

    inline bool operator==(const BrilligOpcode::JumpIfNot &lhs, const BrilligOpcode::JumpIfNot &rhs) {
        if (!(lhs.condition == rhs.condition)) { return false; }
        if (!(lhs.location == rhs.location)) { return false; }
        return true;
    }

    inline std::vector<uint8_t> BrilligOpcode::JumpIfNot::bincodeSerialize() const {
        auto serializer = serde::BincodeSerializer();
        serde::Serializable<BrilligOpcode::JumpIfNot>::serialize(*this, serializer);
        return std::move(serializer).bytes();
    }

    inline BrilligOpcode::JumpIfNot BrilligOpcode::JumpIfNot::bincodeDeserialize(std::vector<uint8_t> input) {
        auto deserializer = serde::BincodeDeserializer(input);
        auto value = serde::Deserializable<BrilligOpcode::JumpIfNot>::deserialize(deserializer);
        if (deserializer.get_buffer_offset() < input.size()) {
            throw serde::deserialization_error("Some input bytes were not read");
        }
        return value;
    }

} // end of namespace Program

template <>
template <typename Serializer>
void serde::Serializable<Program::BrilligOpcode::JumpIfNot>::serialize(const Program::BrilligOpcode::JumpIfNot &obj, Serializer &serializer) {
    serde::Serializable<decltype(obj.condition)>::serialize(obj.condition, serializer);
    serde::Serializable<decltype(obj.location)>::serialize(obj.location, serializer);
}

template <>
template <typename Deserializer>
Program::BrilligOpcode::JumpIfNot serde::Deserializable<Program::BrilligOpcode::JumpIfNot>::deserialize(Deserializer &deserializer) {
    Program::BrilligOpcode::JumpIfNot obj;
    obj.condition = serde::Deserializable<decltype(obj.condition)>::deserialize(deserializer);
    obj.location = serde::Deserializable<decltype(obj.location)>::deserialize(deserializer);
    return obj;
}

namespace Program {

    inline bool operator==(const BrilligOpcode::JumpIf &lhs, const BrilligOpcode::JumpIf &rhs) {
        if (!(lhs.condition == rhs.condition)) { return false; }
        if (!(lhs.location == rhs.location)) { return false; }
        return true;
    }

    inline std::vector<uint8_t> BrilligOpcode::JumpIf::bincodeSerialize() const {
        auto serializer = serde::BincodeSerializer();
        serde::Serializable<BrilligOpcode::JumpIf>::serialize(*this, serializer);
        return std::move(serializer).bytes();
    }

    inline BrilligOpcode::JumpIf BrilligOpcode::JumpIf::bincodeDeserialize(std::vector<uint8_t> input) {
        auto deserializer = serde::BincodeDeserializer(input);
        auto value = serde::Deserializable<BrilligOpcode::JumpIf>::deserialize(deserializer);
        if (deserializer.get_buffer_offset() < input.size()) {
            throw serde::deserialization_error("Some input bytes were not read");
        }
        return value;
    }

} // end of namespace Program

template <>
template <typename Serializer>
void serde::Serializable<Program::BrilligOpcode::JumpIf>::serialize(const Program::BrilligOpcode::JumpIf &obj, Serializer &serializer) {
    serde::Serializable<decltype(obj.condition)>::serialize(obj.condition, serializer);
    serde::Serializable<decltype(obj.location)>::serialize(obj.location, serializer);
}

template <>
template <typename Deserializer>
Program::BrilligOpcode::JumpIf serde::Deserializable<Program::BrilligOpcode::JumpIf>::deserialize(Deserializer &deserializer) {
    Program::BrilligOpcode::JumpIf obj;
    obj.condition = serde::Deserializable<decltype(obj.condition)>::deserialize(deserializer);
    obj.location = serde::Deserializable<decltype(obj.location)>::deserialize(deserializer);
    return obj;
}

namespace Program {

    inline bool operator==(const BrilligOpcode::Jump &lhs, const BrilligOpcode::Jump &rhs) {
        if (!(lhs.location == rhs.location)) { return false; }
        return true;
    }

    inline std::vector<uint8_t> BrilligOpcode::Jump::bincodeSerialize() const {
        auto serializer = serde::BincodeSerializer();
        serde::Serializable<BrilligOpcode::Jump>::serialize(*this, serializer);
        return std::move(serializer).bytes();
    }

    inline BrilligOpcode::Jump BrilligOpcode::Jump::bincodeDeserialize(std::vector<uint8_t> input) {
        auto deserializer = serde::BincodeDeserializer(input);
        auto value = serde::Deserializable<BrilligOpcode::Jump>::deserialize(deserializer);
        if (deserializer.get_buffer_offset() < input.size()) {
            throw serde::deserialization_error("Some input bytes were not read");
        }
        return value;
    }

} // end of namespace Program

template <>
template <typename Serializer>
void serde::Serializable<Program::BrilligOpcode::Jump>::serialize(const Program::BrilligOpcode::Jump &obj, Serializer &serializer) {
    serde::Serializable<decltype(obj.location)>::serialize(obj.location, serializer);
}

template <>
template <typename Deserializer>
Program::BrilligOpcode::Jump serde::Deserializable<Program::BrilligOpcode::Jump>::deserialize(Deserializer &deserializer) {
    Program::BrilligOpcode::Jump obj;
    obj.location = serde::Deserializable<decltype(obj.location)>::deserialize(deserializer);
    return obj;
}

namespace Program {

    inline bool operator==(const BrilligOpcode::CalldataCopy &lhs, const BrilligOpcode::CalldataCopy &rhs) {
        if (!(lhs.destination_address == rhs.destination_address)) { return false; }
        if (!(lhs.size == rhs.size)) { return false; }
        if (!(lhs.offset == rhs.offset)) { return false; }
        return true;
    }

    inline std::vector<uint8_t> BrilligOpcode::CalldataCopy::bincodeSerialize() const {
        auto serializer = serde::BincodeSerializer();
        serde::Serializable<BrilligOpcode::CalldataCopy>::serialize(*this, serializer);
        return std::move(serializer).bytes();
    }

    inline BrilligOpcode::CalldataCopy BrilligOpcode::CalldataCopy::bincodeDeserialize(std::vector<uint8_t> input) {
        auto deserializer = serde::BincodeDeserializer(input);
        auto value = serde::Deserializable<BrilligOpcode::CalldataCopy>::deserialize(deserializer);
        if (deserializer.get_buffer_offset() < input.size()) {
            throw serde::deserialization_error("Some input bytes were not read");
        }
        return value;
    }

} // end of namespace Program

template <>
template <typename Serializer>
void serde::Serializable<Program::BrilligOpcode::CalldataCopy>::serialize(const Program::BrilligOpcode::CalldataCopy &obj, Serializer &serializer) {
    serde::Serializable<decltype(obj.destination_address)>::serialize(obj.destination_address, serializer);
    serde::Serializable<decltype(obj.size)>::serialize(obj.size, serializer);
    serde::Serializable<decltype(obj.offset)>::serialize(obj.offset, serializer);
}

template <>
template <typename Deserializer>
Program::BrilligOpcode::CalldataCopy serde::Deserializable<Program::BrilligOpcode::CalldataCopy>::deserialize(Deserializer &deserializer) {
    Program::BrilligOpcode::CalldataCopy obj;
    obj.destination_address = serde::Deserializable<decltype(obj.destination_address)>::deserialize(deserializer);
    obj.size = serde::Deserializable<decltype(obj.size)>::deserialize(deserializer);
    obj.offset = serde::Deserializable<decltype(obj.offset)>::deserialize(deserializer);
    return obj;
}

namespace Program {

    inline bool operator==(const BrilligOpcode::Call &lhs, const BrilligOpcode::Call &rhs) {
        if (!(lhs.location == rhs.location)) { return false; }
        return true;
    }

    inline std::vector<uint8_t> BrilligOpcode::Call::bincodeSerialize() const {
        auto serializer = serde::BincodeSerializer();
        serde::Serializable<BrilligOpcode::Call>::serialize(*this, serializer);
        return std::move(serializer).bytes();
    }

    inline BrilligOpcode::Call BrilligOpcode::Call::bincodeDeserialize(std::vector<uint8_t> input) {
        auto deserializer = serde::BincodeDeserializer(input);
        auto value = serde::Deserializable<BrilligOpcode::Call>::deserialize(deserializer);
        if (deserializer.get_buffer_offset() < input.size()) {
            throw serde::deserialization_error("Some input bytes were not read");
        }
        return value;
    }

} // end of namespace Program

template <>
template <typename Serializer>
void serde::Serializable<Program::BrilligOpcode::Call>::serialize(const Program::BrilligOpcode::Call &obj, Serializer &serializer) {
    serde::Serializable<decltype(obj.location)>::serialize(obj.location, serializer);
}

template <>
template <typename Deserializer>
Program::BrilligOpcode::Call serde::Deserializable<Program::BrilligOpcode::Call>::deserialize(Deserializer &deserializer) {
    Program::BrilligOpcode::Call obj;
    obj.location = serde::Deserializable<decltype(obj.location)>::deserialize(deserializer);
    return obj;
}

namespace Program {

    inline bool operator==(const BrilligOpcode::Const &lhs, const BrilligOpcode::Const &rhs) {
        if (!(lhs.destination == rhs.destination)) { return false; }
        if (!(lhs.bit_size == rhs.bit_size)) { return false; }
        if (!(lhs.value == rhs.value)) { return false; }
        return true;
    }

    inline std::vector<uint8_t> BrilligOpcode::Const::bincodeSerialize() const {
        auto serializer = serde::BincodeSerializer();
        serde::Serializable<BrilligOpcode::Const>::serialize(*this, serializer);
        return std::move(serializer).bytes();
    }

    inline BrilligOpcode::Const BrilligOpcode::Const::bincodeDeserialize(std::vector<uint8_t> input) {
        auto deserializer = serde::BincodeDeserializer(input);
        auto value = serde::Deserializable<BrilligOpcode::Const>::deserialize(deserializer);
        if (deserializer.get_buffer_offset() < input.size()) {
            throw serde::deserialization_error("Some input bytes were not read");
        }
        return value;
    }

} // end of namespace Program

template <>
template <typename Serializer>
void serde::Serializable<Program::BrilligOpcode::Const>::serialize(const Program::BrilligOpcode::Const &obj, Serializer &serializer) {
    serde::Serializable<decltype(obj.destination)>::serialize(obj.destination, serializer);
    serde::Serializable<decltype(obj.bit_size)>::serialize(obj.bit_size, serializer);
    serde::Serializable<decltype(obj.value)>::serialize(obj.value, serializer);
}

template <>
template <typename Deserializer>
Program::BrilligOpcode::Const serde::Deserializable<Program::BrilligOpcode::Const>::deserialize(Deserializer &deserializer) {
    Program::BrilligOpcode::Const obj;
    obj.destination = serde::Deserializable<decltype(obj.destination)>::deserialize(deserializer);
    obj.bit_size = serde::Deserializable<decltype(obj.bit_size)>::deserialize(deserializer);
    obj.value = serde::Deserializable<decltype(obj.value)>::deserialize(deserializer);
    return obj;
}

namespace Program {

    inline bool operator==(const BrilligOpcode::Return &lhs, const BrilligOpcode::Return &rhs) {
        return true;
    }

    inline std::vector<uint8_t> BrilligOpcode::Return::bincodeSerialize() const {
        auto serializer = serde::BincodeSerializer();
        serde::Serializable<BrilligOpcode::Return>::serialize(*this, serializer);
        return std::move(serializer).bytes();
    }

    inline BrilligOpcode::Return BrilligOpcode::Return::bincodeDeserialize(std::vector<uint8_t> input) {
        auto deserializer = serde::BincodeDeserializer(input);
        auto value = serde::Deserializable<BrilligOpcode::Return>::deserialize(deserializer);
        if (deserializer.get_buffer_offset() < input.size()) {
            throw serde::deserialization_error("Some input bytes were not read");
        }
        return value;
    }

} // end of namespace Program

template <>
template <typename Serializer>
void serde::Serializable<Program::BrilligOpcode::Return>::serialize(const Program::BrilligOpcode::Return &obj, Serializer &serializer) {
}

template <>
template <typename Deserializer>
Program::BrilligOpcode::Return serde::Deserializable<Program::BrilligOpcode::Return>::deserialize(Deserializer &deserializer) {
    Program::BrilligOpcode::Return obj;
    return obj;
}

namespace Program {

    inline bool operator==(const BrilligOpcode::ForeignCall &lhs, const BrilligOpcode::ForeignCall &rhs) {
        if (!(lhs.function == rhs.function)) { return false; }
        if (!(lhs.destinations == rhs.destinations)) { return false; }
        if (!(lhs.destination_value_types == rhs.destination_value_types)) { return false; }
        if (!(lhs.inputs == rhs.inputs)) { return false; }
        if (!(lhs.input_value_types == rhs.input_value_types)) { return false; }
        return true;
    }

    inline std::vector<uint8_t> BrilligOpcode::ForeignCall::bincodeSerialize() const {
        auto serializer = serde::BincodeSerializer();
        serde::Serializable<BrilligOpcode::ForeignCall>::serialize(*this, serializer);
        return std::move(serializer).bytes();
    }

    inline BrilligOpcode::ForeignCall BrilligOpcode::ForeignCall::bincodeDeserialize(std::vector<uint8_t> input) {
        auto deserializer = serde::BincodeDeserializer(input);
        auto value = serde::Deserializable<BrilligOpcode::ForeignCall>::deserialize(deserializer);
        if (deserializer.get_buffer_offset() < input.size()) {
            throw serde::deserialization_error("Some input bytes were not read");
        }
        return value;
    }

} // end of namespace Program

template <>
template <typename Serializer>
void serde::Serializable<Program::BrilligOpcode::ForeignCall>::serialize(const Program::BrilligOpcode::ForeignCall &obj, Serializer &serializer) {
    serde::Serializable<decltype(obj.function)>::serialize(obj.function, serializer);
    serde::Serializable<decltype(obj.destinations)>::serialize(obj.destinations, serializer);
    serde::Serializable<decltype(obj.destination_value_types)>::serialize(obj.destination_value_types, serializer);
    serde::Serializable<decltype(obj.inputs)>::serialize(obj.inputs, serializer);
    serde::Serializable<decltype(obj.input_value_types)>::serialize(obj.input_value_types, serializer);
}

template <>
template <typename Deserializer>
Program::BrilligOpcode::ForeignCall serde::Deserializable<Program::BrilligOpcode::ForeignCall>::deserialize(Deserializer &deserializer) {
    Program::BrilligOpcode::ForeignCall obj;
    obj.function = serde::Deserializable<decltype(obj.function)>::deserialize(deserializer);
    obj.destinations = serde::Deserializable<decltype(obj.destinations)>::deserialize(deserializer);
    obj.destination_value_types = serde::Deserializable<decltype(obj.destination_value_types)>::deserialize(deserializer);
    obj.inputs = serde::Deserializable<decltype(obj.inputs)>::deserialize(deserializer);
    obj.input_value_types = serde::Deserializable<decltype(obj.input_value_types)>::deserialize(deserializer);
    return obj;
}

namespace Program {

    inline bool operator==(const BrilligOpcode::Mov &lhs, const BrilligOpcode::Mov &rhs) {
        if (!(lhs.destination == rhs.destination)) { return false; }
        if (!(lhs.source == rhs.source)) { return false; }
        return true;
    }

    inline std::vector<uint8_t> BrilligOpcode::Mov::bincodeSerialize() const {
        auto serializer = serde::BincodeSerializer();
        serde::Serializable<BrilligOpcode::Mov>::serialize(*this, serializer);
        return std::move(serializer).bytes();
    }

    inline BrilligOpcode::Mov BrilligOpcode::Mov::bincodeDeserialize(std::vector<uint8_t> input) {
        auto deserializer = serde::BincodeDeserializer(input);
        auto value = serde::Deserializable<BrilligOpcode::Mov>::deserialize(deserializer);
        if (deserializer.get_buffer_offset() < input.size()) {
            throw serde::deserialization_error("Some input bytes were not read");
        }
        return value;
    }

} // end of namespace Program

template <>
template <typename Serializer>
void serde::Serializable<Program::BrilligOpcode::Mov>::serialize(const Program::BrilligOpcode::Mov &obj, Serializer &serializer) {
    serde::Serializable<decltype(obj.destination)>::serialize(obj.destination, serializer);
    serde::Serializable<decltype(obj.source)>::serialize(obj.source, serializer);
}

template <>
template <typename Deserializer>
Program::BrilligOpcode::Mov serde::Deserializable<Program::BrilligOpcode::Mov>::deserialize(Deserializer &deserializer) {
    Program::BrilligOpcode::Mov obj;
    obj.destination = serde::Deserializable<decltype(obj.destination)>::deserialize(deserializer);
    obj.source = serde::Deserializable<decltype(obj.source)>::deserialize(deserializer);
    return obj;
}

namespace Program {

    inline bool operator==(const BrilligOpcode::ConditionalMov &lhs, const BrilligOpcode::ConditionalMov &rhs) {
        if (!(lhs.destination == rhs.destination)) { return false; }
        if (!(lhs.source_a == rhs.source_a)) { return false; }
        if (!(lhs.source_b == rhs.source_b)) { return false; }
        if (!(lhs.condition == rhs.condition)) { return false; }
        return true;
    }

    inline std::vector<uint8_t> BrilligOpcode::ConditionalMov::bincodeSerialize() const {
        auto serializer = serde::BincodeSerializer();
        serde::Serializable<BrilligOpcode::ConditionalMov>::serialize(*this, serializer);
        return std::move(serializer).bytes();
    }

    inline BrilligOpcode::ConditionalMov BrilligOpcode::ConditionalMov::bincodeDeserialize(std::vector<uint8_t> input) {
        auto deserializer = serde::BincodeDeserializer(input);
        auto value = serde::Deserializable<BrilligOpcode::ConditionalMov>::deserialize(deserializer);
        if (deserializer.get_buffer_offset() < input.size()) {
            throw serde::deserialization_error("Some input bytes were not read");
        }
        return value;
    }

} // end of namespace Program

template <>
template <typename Serializer>
void serde::Serializable<Program::BrilligOpcode::ConditionalMov>::serialize(const Program::BrilligOpcode::ConditionalMov &obj, Serializer &serializer) {
    serde::Serializable<decltype(obj.destination)>::serialize(obj.destination, serializer);
    serde::Serializable<decltype(obj.source_a)>::serialize(obj.source_a, serializer);
    serde::Serializable<decltype(obj.source_b)>::serialize(obj.source_b, serializer);
    serde::Serializable<decltype(obj.condition)>::serialize(obj.condition, serializer);
}

template <>
template <typename Deserializer>
Program::BrilligOpcode::ConditionalMov serde::Deserializable<Program::BrilligOpcode::ConditionalMov>::deserialize(Deserializer &deserializer) {
    Program::BrilligOpcode::ConditionalMov obj;
    obj.destination = serde::Deserializable<decltype(obj.destination)>::deserialize(deserializer);
    obj.source_a = serde::Deserializable<decltype(obj.source_a)>::deserialize(deserializer);
    obj.source_b = serde::Deserializable<decltype(obj.source_b)>::deserialize(deserializer);
    obj.condition = serde::Deserializable<decltype(obj.condition)>::deserialize(deserializer);
    return obj;
}

namespace Program {

    inline bool operator==(const BrilligOpcode::Load &lhs, const BrilligOpcode::Load &rhs) {
        if (!(lhs.destination == rhs.destination)) { return false; }
        if (!(lhs.source_pointer == rhs.source_pointer)) { return false; }
        return true;
    }

    inline std::vector<uint8_t> BrilligOpcode::Load::bincodeSerialize() const {
        auto serializer = serde::BincodeSerializer();
        serde::Serializable<BrilligOpcode::Load>::serialize(*this, serializer);
        return std::move(serializer).bytes();
    }

    inline BrilligOpcode::Load BrilligOpcode::Load::bincodeDeserialize(std::vector<uint8_t> input) {
        auto deserializer = serde::BincodeDeserializer(input);
        auto value = serde::Deserializable<BrilligOpcode::Load>::deserialize(deserializer);
        if (deserializer.get_buffer_offset() < input.size()) {
            throw serde::deserialization_error("Some input bytes were not read");
        }
        return value;
    }

} // end of namespace Program

template <>
template <typename Serializer>
void serde::Serializable<Program::BrilligOpcode::Load>::serialize(const Program::BrilligOpcode::Load &obj, Serializer &serializer) {
    serde::Serializable<decltype(obj.destination)>::serialize(obj.destination, serializer);
    serde::Serializable<decltype(obj.source_pointer)>::serialize(obj.source_pointer, serializer);
}

template <>
template <typename Deserializer>
Program::BrilligOpcode::Load serde::Deserializable<Program::BrilligOpcode::Load>::deserialize(Deserializer &deserializer) {
    Program::BrilligOpcode::Load obj;
    obj.destination = serde::Deserializable<decltype(obj.destination)>::deserialize(deserializer);
    obj.source_pointer = serde::Deserializable<decltype(obj.source_pointer)>::deserialize(deserializer);
    return obj;
}

namespace Program {

    inline bool operator==(const BrilligOpcode::Store &lhs, const BrilligOpcode::Store &rhs) {
        if (!(lhs.destination_pointer == rhs.destination_pointer)) { return false; }
        if (!(lhs.source == rhs.source)) { return false; }
        return true;
    }

    inline std::vector<uint8_t> BrilligOpcode::Store::bincodeSerialize() const {
        auto serializer = serde::BincodeSerializer();
        serde::Serializable<BrilligOpcode::Store>::serialize(*this, serializer);
        return std::move(serializer).bytes();
    }

    inline BrilligOpcode::Store BrilligOpcode::Store::bincodeDeserialize(std::vector<uint8_t> input) {
        auto deserializer = serde::BincodeDeserializer(input);
        auto value = serde::Deserializable<BrilligOpcode::Store>::deserialize(deserializer);
        if (deserializer.get_buffer_offset() < input.size()) {
            throw serde::deserialization_error("Some input bytes were not read");
        }
        return value;
    }

} // end of namespace Program

template <>
template <typename Serializer>
void serde::Serializable<Program::BrilligOpcode::Store>::serialize(const Program::BrilligOpcode::Store &obj, Serializer &serializer) {
    serde::Serializable<decltype(obj.destination_pointer)>::serialize(obj.destination_pointer, serializer);
    serde::Serializable<decltype(obj.source)>::serialize(obj.source, serializer);
}

template <>
template <typename Deserializer>
Program::BrilligOpcode::Store serde::Deserializable<Program::BrilligOpcode::Store>::deserialize(Deserializer &deserializer) {
    Program::BrilligOpcode::Store obj;
    obj.destination_pointer = serde::Deserializable<decltype(obj.destination_pointer)>::deserialize(deserializer);
    obj.source = serde::Deserializable<decltype(obj.source)>::deserialize(deserializer);
    return obj;
}

namespace Program {

    inline bool operator==(const BrilligOpcode::BlackBox &lhs, const BrilligOpcode::BlackBox &rhs) {
        if (!(lhs.value == rhs.value)) { return false; }
        return true;
    }

    inline std::vector<uint8_t> BrilligOpcode::BlackBox::bincodeSerialize() const {
        auto serializer = serde::BincodeSerializer();
        serde::Serializable<BrilligOpcode::BlackBox>::serialize(*this, serializer);
        return std::move(serializer).bytes();
    }

    inline BrilligOpcode::BlackBox BrilligOpcode::BlackBox::bincodeDeserialize(std::vector<uint8_t> input) {
        auto deserializer = serde::BincodeDeserializer(input);
        auto value = serde::Deserializable<BrilligOpcode::BlackBox>::deserialize(deserializer);
        if (deserializer.get_buffer_offset() < input.size()) {
            throw serde::deserialization_error("Some input bytes were not read");
        }
        return value;
    }

} // end of namespace Program

template <>
template <typename Serializer>
void serde::Serializable<Program::BrilligOpcode::BlackBox>::serialize(const Program::BrilligOpcode::BlackBox &obj, Serializer &serializer) {
    serde::Serializable<decltype(obj.value)>::serialize(obj.value, serializer);
}

template <>
template <typename Deserializer>
Program::BrilligOpcode::BlackBox serde::Deserializable<Program::BrilligOpcode::BlackBox>::deserialize(Deserializer &deserializer) {
    Program::BrilligOpcode::BlackBox obj;
    obj.value = serde::Deserializable<decltype(obj.value)>::deserialize(deserializer);
    return obj;
}

namespace Program {

    inline bool operator==(const BrilligOpcode::Trap &lhs, const BrilligOpcode::Trap &rhs) {
        if (!(lhs.revert_data == rhs.revert_data)) { return false; }
        return true;
    }

    inline std::vector<uint8_t> BrilligOpcode::Trap::bincodeSerialize() const {
        auto serializer = serde::BincodeSerializer();
        serde::Serializable<BrilligOpcode::Trap>::serialize(*this, serializer);
        return std::move(serializer).bytes();
    }

    inline BrilligOpcode::Trap BrilligOpcode::Trap::bincodeDeserialize(std::vector<uint8_t> input) {
        auto deserializer = serde::BincodeDeserializer(input);
        auto value = serde::Deserializable<BrilligOpcode::Trap>::deserialize(deserializer);
        if (deserializer.get_buffer_offset() < input.size()) {
            throw serde::deserialization_error("Some input bytes were not read");
        }
        return value;
    }

} // end of namespace Program

template <>
template <typename Serializer>
void serde::Serializable<Program::BrilligOpcode::Trap>::serialize(const Program::BrilligOpcode::Trap &obj, Serializer &serializer) {
    serde::Serializable<decltype(obj.revert_data)>::serialize(obj.revert_data, serializer);
}

template <>
template <typename Deserializer>
Program::BrilligOpcode::Trap serde::Deserializable<Program::BrilligOpcode::Trap>::deserialize(Deserializer &deserializer) {
    Program::BrilligOpcode::Trap obj;
    obj.revert_data = serde::Deserializable<decltype(obj.revert_data)>::deserialize(deserializer);
    return obj;
}

namespace Program {

    inline bool operator==(const BrilligOpcode::Stop &lhs, const BrilligOpcode::Stop &rhs) {
        if (!(lhs.return_data_offset == rhs.return_data_offset)) { return false; }
        if (!(lhs.return_data_size == rhs.return_data_size)) { return false; }
        return true;
    }

    inline std::vector<uint8_t> BrilligOpcode::Stop::bincodeSerialize() const {
        auto serializer = serde::BincodeSerializer();
        serde::Serializable<BrilligOpcode::Stop>::serialize(*this, serializer);
        return std::move(serializer).bytes();
    }

    inline BrilligOpcode::Stop BrilligOpcode::Stop::bincodeDeserialize(std::vector<uint8_t> input) {
        auto deserializer = serde::BincodeDeserializer(input);
        auto value = serde::Deserializable<BrilligOpcode::Stop>::deserialize(deserializer);
        if (deserializer.get_buffer_offset() < input.size()) {
            throw serde::deserialization_error("Some input bytes were not read");
        }
        return value;
    }

} // end of namespace Program

template <>
template <typename Serializer>
void serde::Serializable<Program::BrilligOpcode::Stop>::serialize(const Program::BrilligOpcode::Stop &obj, Serializer &serializer) {
    serde::Serializable<decltype(obj.return_data_offset)>::serialize(obj.return_data_offset, serializer);
    serde::Serializable<decltype(obj.return_data_size)>::serialize(obj.return_data_size, serializer);
}

template <>
template <typename Deserializer>
Program::BrilligOpcode::Stop serde::Deserializable<Program::BrilligOpcode::Stop>::deserialize(Deserializer &deserializer) {
    Program::BrilligOpcode::Stop obj;
    obj.return_data_offset = serde::Deserializable<decltype(obj.return_data_offset)>::deserialize(deserializer);
    obj.return_data_size = serde::Deserializable<decltype(obj.return_data_size)>::deserialize(deserializer);
    return obj;
}

namespace Program {

    inline bool operator==(const BrilligOutputs &lhs, const BrilligOutputs &rhs) {
        if (!(lhs.value == rhs.value)) { return false; }
        return true;
    }

    inline std::vector<uint8_t> BrilligOutputs::bincodeSerialize() const {
        auto serializer = serde::BincodeSerializer();
        serde::Serializable<BrilligOutputs>::serialize(*this, serializer);
        return std::move(serializer).bytes();
    }

    inline BrilligOutputs BrilligOutputs::bincodeDeserialize(std::vector<uint8_t> input) {
        auto deserializer = serde::BincodeDeserializer(input);
        auto value = serde::Deserializable<BrilligOutputs>::deserialize(deserializer);
        if (deserializer.get_buffer_offset() < input.size()) {
            throw serde::deserialization_error("Some input bytes were not read");
        }
        return value;
    }

} // end of namespace Program

template <>
template <typename Serializer>
void serde::Serializable<Program::BrilligOutputs>::serialize(const Program::BrilligOutputs &obj, Serializer &serializer) {
    serializer.increase_container_depth();
    serde::Serializable<decltype(obj.value)>::serialize(obj.value, serializer);
    serializer.decrease_container_depth();
}

template <>
template <typename Deserializer>
Program::BrilligOutputs serde::Deserializable<Program::BrilligOutputs>::deserialize(Deserializer &deserializer) {
    deserializer.increase_container_depth();
    Program::BrilligOutputs obj;
    obj.value = serde::Deserializable<decltype(obj.value)>::deserialize(deserializer);
    deserializer.decrease_container_depth();
    return obj;
}

namespace Program {

    inline bool operator==(const BrilligOutputs::Simple &lhs, const BrilligOutputs::Simple &rhs) {
        if (!(lhs.value == rhs.value)) { return false; }
        return true;
    }

    inline std::vector<uint8_t> BrilligOutputs::Simple::bincodeSerialize() const {
        auto serializer = serde::BincodeSerializer();
        serde::Serializable<BrilligOutputs::Simple>::serialize(*this, serializer);
        return std::move(serializer).bytes();
    }

    inline BrilligOutputs::Simple BrilligOutputs::Simple::bincodeDeserialize(std::vector<uint8_t> input) {
        auto deserializer = serde::BincodeDeserializer(input);
        auto value = serde::Deserializable<BrilligOutputs::Simple>::deserialize(deserializer);
        if (deserializer.get_buffer_offset() < input.size()) {
            throw serde::deserialization_error("Some input bytes were not read");
        }
        return value;
    }

} // end of namespace Program

template <>
template <typename Serializer>
void serde::Serializable<Program::BrilligOutputs::Simple>::serialize(const Program::BrilligOutputs::Simple &obj, Serializer &serializer) {
    serde::Serializable<decltype(obj.value)>::serialize(obj.value, serializer);
}

template <>
template <typename Deserializer>
Program::BrilligOutputs::Simple serde::Deserializable<Program::BrilligOutputs::Simple>::deserialize(Deserializer &deserializer) {
    Program::BrilligOutputs::Simple obj;
    obj.value = serde::Deserializable<decltype(obj.value)>::deserialize(deserializer);
    return obj;
}

namespace Program {

    inline bool operator==(const BrilligOutputs::Array &lhs, const BrilligOutputs::Array &rhs) {
        if (!(lhs.value == rhs.value)) { return false; }
        return true;
    }

    inline std::vector<uint8_t> BrilligOutputs::Array::bincodeSerialize() const {
        auto serializer = serde::BincodeSerializer();
        serde::Serializable<BrilligOutputs::Array>::serialize(*this, serializer);
        return std::move(serializer).bytes();
    }

    inline BrilligOutputs::Array BrilligOutputs::Array::bincodeDeserialize(std::vector<uint8_t> input) {
        auto deserializer = serde::BincodeDeserializer(input);
        auto value = serde::Deserializable<BrilligOutputs::Array>::deserialize(deserializer);
        if (deserializer.get_buffer_offset() < input.size()) {
            throw serde::deserialization_error("Some input bytes were not read");
        }
        return value;
    }

} // end of namespace Program

template <>
template <typename Serializer>
void serde::Serializable<Program::BrilligOutputs::Array>::serialize(const Program::BrilligOutputs::Array &obj, Serializer &serializer) {
    serde::Serializable<decltype(obj.value)>::serialize(obj.value, serializer);
}

template <>
template <typename Deserializer>
Program::BrilligOutputs::Array serde::Deserializable<Program::BrilligOutputs::Array>::deserialize(Deserializer &deserializer) {
    Program::BrilligOutputs::Array obj;
    obj.value = serde::Deserializable<decltype(obj.value)>::deserialize(deserializer);
    return obj;
}

namespace Program {

    inline bool operator==(const Circuit &lhs, const Circuit &rhs) {
        if (!(lhs.current_witness_index == rhs.current_witness_index)) { return false; }
        if (!(lhs.opcodes == rhs.opcodes)) { return false; }
        if (!(lhs.expression_width == rhs.expression_width)) { return false; }
        if (!(lhs.private_parameters == rhs.private_parameters)) { return false; }
        if (!(lhs.public_parameters == rhs.public_parameters)) { return false; }
        if (!(lhs.return_values == rhs.return_values)) { return false; }
        if (!(lhs.assert_messages == rhs.assert_messages)) { return false; }
        if (!(lhs.recursive == rhs.recursive)) { return false; }
        return true;
    }

    inline std::vector<uint8_t> Circuit::bincodeSerialize() const {
        auto serializer = serde::BincodeSerializer();
        serde::Serializable<Circuit>::serialize(*this, serializer);
        return std::move(serializer).bytes();
    }

    inline Circuit Circuit::bincodeDeserialize(std::vector<uint8_t> input) {
        auto deserializer = serde::BincodeDeserializer(input);
        auto value = serde::Deserializable<Circuit>::deserialize(deserializer);
        if (deserializer.get_buffer_offset() < input.size()) {
            throw serde::deserialization_error("Some input bytes were not read");
        }
        return value;
    }

} // end of namespace Program

template <>
template <typename Serializer>
void serde::Serializable<Program::Circuit>::serialize(const Program::Circuit &obj, Serializer &serializer) {
    serializer.increase_container_depth();
    serde::Serializable<decltype(obj.current_witness_index)>::serialize(obj.current_witness_index, serializer);
    serde::Serializable<decltype(obj.opcodes)>::serialize(obj.opcodes, serializer);
    serde::Serializable<decltype(obj.expression_width)>::serialize(obj.expression_width, serializer);
    serde::Serializable<decltype(obj.private_parameters)>::serialize(obj.private_parameters, serializer);
    serde::Serializable<decltype(obj.public_parameters)>::serialize(obj.public_parameters, serializer);
    serde::Serializable<decltype(obj.return_values)>::serialize(obj.return_values, serializer);
    serde::Serializable<decltype(obj.assert_messages)>::serialize(obj.assert_messages, serializer);
    serde::Serializable<decltype(obj.recursive)>::serialize(obj.recursive, serializer);
    serializer.decrease_container_depth();
}

template <>
template <typename Deserializer>
Program::Circuit serde::Deserializable<Program::Circuit>::deserialize(Deserializer &deserializer) {
    deserializer.increase_container_depth();
    Program::Circuit obj;
    obj.current_witness_index = serde::Deserializable<decltype(obj.current_witness_index)>::deserialize(deserializer);
    obj.opcodes = serde::Deserializable<decltype(obj.opcodes)>::deserialize(deserializer);
    obj.expression_width = serde::Deserializable<decltype(obj.expression_width)>::deserialize(deserializer);
    obj.private_parameters = serde::Deserializable<decltype(obj.private_parameters)>::deserialize(deserializer);
    obj.public_parameters = serde::Deserializable<decltype(obj.public_parameters)>::deserialize(deserializer);
    obj.return_values = serde::Deserializable<decltype(obj.return_values)>::deserialize(deserializer);
    obj.assert_messages = serde::Deserializable<decltype(obj.assert_messages)>::deserialize(deserializer);
    obj.recursive = serde::Deserializable<decltype(obj.recursive)>::deserialize(deserializer);
    deserializer.decrease_container_depth();
    return obj;
}

namespace Program {

    inline bool operator==(const ConstantOrWitnessEnum &lhs, const ConstantOrWitnessEnum &rhs) {
        if (!(lhs.value == rhs.value)) { return false; }
        return true;
    }

    inline std::vector<uint8_t> ConstantOrWitnessEnum::bincodeSerialize() const {
        auto serializer = serde::BincodeSerializer();
        serde::Serializable<ConstantOrWitnessEnum>::serialize(*this, serializer);
        return std::move(serializer).bytes();
    }

    inline ConstantOrWitnessEnum ConstantOrWitnessEnum::bincodeDeserialize(std::vector<uint8_t> input) {
        auto deserializer = serde::BincodeDeserializer(input);
        auto value = serde::Deserializable<ConstantOrWitnessEnum>::deserialize(deserializer);
        if (deserializer.get_buffer_offset() < input.size()) {
            throw serde::deserialization_error("Some input bytes were not read");
        }
        return value;
    }

} // end of namespace Program

template <>
template <typename Serializer>
void serde::Serializable<Program::ConstantOrWitnessEnum>::serialize(const Program::ConstantOrWitnessEnum &obj, Serializer &serializer) {
    serializer.increase_container_depth();
    serde::Serializable<decltype(obj.value)>::serialize(obj.value, serializer);
    serializer.decrease_container_depth();
}

template <>
template <typename Deserializer>
Program::ConstantOrWitnessEnum serde::Deserializable<Program::ConstantOrWitnessEnum>::deserialize(Deserializer &deserializer) {
    deserializer.increase_container_depth();
    Program::ConstantOrWitnessEnum obj;
    obj.value = serde::Deserializable<decltype(obj.value)>::deserialize(deserializer);
    deserializer.decrease_container_depth();
    return obj;
}

namespace Program {

    inline bool operator==(const ConstantOrWitnessEnum::Constant &lhs, const ConstantOrWitnessEnum::Constant &rhs) {
        if (!(lhs.value == rhs.value)) { return false; }
        return true;
    }

    inline std::vector<uint8_t> ConstantOrWitnessEnum::Constant::bincodeSerialize() const {
        auto serializer = serde::BincodeSerializer();
        serde::Serializable<ConstantOrWitnessEnum::Constant>::serialize(*this, serializer);
        return std::move(serializer).bytes();
    }

    inline ConstantOrWitnessEnum::Constant ConstantOrWitnessEnum::Constant::bincodeDeserialize(std::vector<uint8_t> input) {
        auto deserializer = serde::BincodeDeserializer(input);
        auto value = serde::Deserializable<ConstantOrWitnessEnum::Constant>::deserialize(deserializer);
        if (deserializer.get_buffer_offset() < input.size()) {
            throw serde::deserialization_error("Some input bytes were not read");
        }
        return value;
    }

} // end of namespace Program

template <>
template <typename Serializer>
void serde::Serializable<Program::ConstantOrWitnessEnum::Constant>::serialize(const Program::ConstantOrWitnessEnum::Constant &obj, Serializer &serializer) {
    serde::Serializable<decltype(obj.value)>::serialize(obj.value, serializer);
}

template <>
template <typename Deserializer>
Program::ConstantOrWitnessEnum::Constant serde::Deserializable<Program::ConstantOrWitnessEnum::Constant>::deserialize(Deserializer &deserializer) {
    Program::ConstantOrWitnessEnum::Constant obj;
    obj.value = serde::Deserializable<decltype(obj.value)>::deserialize(deserializer);
    return obj;
}

namespace Program {

    inline bool operator==(const ConstantOrWitnessEnum::Witness &lhs, const ConstantOrWitnessEnum::Witness &rhs) {
        if (!(lhs.value == rhs.value)) { return false; }
        return true;
    }

    inline std::vector<uint8_t> ConstantOrWitnessEnum::Witness::bincodeSerialize() const {
        auto serializer = serde::BincodeSerializer();
        serde::Serializable<ConstantOrWitnessEnum::Witness>::serialize(*this, serializer);
        return std::move(serializer).bytes();
    }

    inline ConstantOrWitnessEnum::Witness ConstantOrWitnessEnum::Witness::bincodeDeserialize(std::vector<uint8_t> input) {
        auto deserializer = serde::BincodeDeserializer(input);
        auto value = serde::Deserializable<ConstantOrWitnessEnum::Witness>::deserialize(deserializer);
        if (deserializer.get_buffer_offset() < input.size()) {
            throw serde::deserialization_error("Some input bytes were not read");
        }
        return value;
    }

} // end of namespace Program

template <>
template <typename Serializer>
void serde::Serializable<Program::ConstantOrWitnessEnum::Witness>::serialize(const Program::ConstantOrWitnessEnum::Witness &obj, Serializer &serializer) {
    serde::Serializable<decltype(obj.value)>::serialize(obj.value, serializer);
}

template <>
template <typename Deserializer>
Program::ConstantOrWitnessEnum::Witness serde::Deserializable<Program::ConstantOrWitnessEnum::Witness>::deserialize(Deserializer &deserializer) {
    Program::ConstantOrWitnessEnum::Witness obj;
    obj.value = serde::Deserializable<decltype(obj.value)>::deserialize(deserializer);
    return obj;
}

namespace Program {

    inline bool operator==(const Directive &lhs, const Directive &rhs) {
        if (!(lhs.value == rhs.value)) { return false; }
        return true;
    }

    inline std::vector<uint8_t> Directive::bincodeSerialize() const {
        auto serializer = serde::BincodeSerializer();
        serde::Serializable<Directive>::serialize(*this, serializer);
        return std::move(serializer).bytes();
    }

    inline Directive Directive::bincodeDeserialize(std::vector<uint8_t> input) {
        auto deserializer = serde::BincodeDeserializer(input);
        auto value = serde::Deserializable<Directive>::deserialize(deserializer);
        if (deserializer.get_buffer_offset() < input.size()) {
            throw serde::deserialization_error("Some input bytes were not read");
        }
        return value;
    }

} // end of namespace Program

template <>
template <typename Serializer>
void serde::Serializable<Program::Directive>::serialize(const Program::Directive &obj, Serializer &serializer) {
    serializer.increase_container_depth();
    serde::Serializable<decltype(obj.value)>::serialize(obj.value, serializer);
    serializer.decrease_container_depth();
}

template <>
template <typename Deserializer>
Program::Directive serde::Deserializable<Program::Directive>::deserialize(Deserializer &deserializer) {
    deserializer.increase_container_depth();
    Program::Directive obj;
    obj.value = serde::Deserializable<decltype(obj.value)>::deserialize(deserializer);
    deserializer.decrease_container_depth();
    return obj;
}

namespace Program {

    inline bool operator==(const Directive::ToLeRadix &lhs, const Directive::ToLeRadix &rhs) {
        if (!(lhs.a == rhs.a)) { return false; }
        if (!(lhs.b == rhs.b)) { return false; }
        if (!(lhs.radix == rhs.radix)) { return false; }
        return true;
    }

    inline std::vector<uint8_t> Directive::ToLeRadix::bincodeSerialize() const {
        auto serializer = serde::BincodeSerializer();
        serde::Serializable<Directive::ToLeRadix>::serialize(*this, serializer);
        return std::move(serializer).bytes();
    }

    inline Directive::ToLeRadix Directive::ToLeRadix::bincodeDeserialize(std::vector<uint8_t> input) {
        auto deserializer = serde::BincodeDeserializer(input);
        auto value = serde::Deserializable<Directive::ToLeRadix>::deserialize(deserializer);
        if (deserializer.get_buffer_offset() < input.size()) {
            throw serde::deserialization_error("Some input bytes were not read");
        }
        return value;
    }

} // end of namespace Program

template <>
template <typename Serializer>
void serde::Serializable<Program::Directive::ToLeRadix>::serialize(const Program::Directive::ToLeRadix &obj, Serializer &serializer) {
    serde::Serializable<decltype(obj.a)>::serialize(obj.a, serializer);
    serde::Serializable<decltype(obj.b)>::serialize(obj.b, serializer);
    serde::Serializable<decltype(obj.radix)>::serialize(obj.radix, serializer);
}

template <>
template <typename Deserializer>
Program::Directive::ToLeRadix serde::Deserializable<Program::Directive::ToLeRadix>::deserialize(Deserializer &deserializer) {
    Program::Directive::ToLeRadix obj;
    obj.a = serde::Deserializable<decltype(obj.a)>::deserialize(deserializer);
    obj.b = serde::Deserializable<decltype(obj.b)>::deserialize(deserializer);
    obj.radix = serde::Deserializable<decltype(obj.radix)>::deserialize(deserializer);
    return obj;
}

namespace Program {

    inline bool operator==(const Expression &lhs, const Expression &rhs) {
        if (!(lhs.mul_terms == rhs.mul_terms)) { return false; }
        if (!(lhs.linear_combinations == rhs.linear_combinations)) { return false; }
        if (!(lhs.q_c == rhs.q_c)) { return false; }
        return true;
    }

    inline std::vector<uint8_t> Expression::bincodeSerialize() const {
        auto serializer = serde::BincodeSerializer();
        serde::Serializable<Expression>::serialize(*this, serializer);
        return std::move(serializer).bytes();
    }

    inline Expression Expression::bincodeDeserialize(std::vector<uint8_t> input) {
        auto deserializer = serde::BincodeDeserializer(input);
        auto value = serde::Deserializable<Expression>::deserialize(deserializer);
        if (deserializer.get_buffer_offset() < input.size()) {
            throw serde::deserialization_error("Some input bytes were not read");
        }
        return value;
    }

} // end of namespace Program

template <>
template <typename Serializer>
void serde::Serializable<Program::Expression>::serialize(const Program::Expression &obj, Serializer &serializer) {
    serializer.increase_container_depth();
    serde::Serializable<decltype(obj.mul_terms)>::serialize(obj.mul_terms, serializer);
    serde::Serializable<decltype(obj.linear_combinations)>::serialize(obj.linear_combinations, serializer);
    serde::Serializable<decltype(obj.q_c)>::serialize(obj.q_c, serializer);
    serializer.decrease_container_depth();
}

template <>
template <typename Deserializer>
Program::Expression serde::Deserializable<Program::Expression>::deserialize(Deserializer &deserializer) {
    deserializer.increase_container_depth();
    Program::Expression obj;
    obj.mul_terms = serde::Deserializable<decltype(obj.mul_terms)>::deserialize(deserializer);
    obj.linear_combinations = serde::Deserializable<decltype(obj.linear_combinations)>::deserialize(deserializer);
    obj.q_c = serde::Deserializable<decltype(obj.q_c)>::deserialize(deserializer);
    deserializer.decrease_container_depth();
    return obj;
}

namespace Program {

    inline bool operator==(const ExpressionOrMemory &lhs, const ExpressionOrMemory &rhs) {
        if (!(lhs.value == rhs.value)) { return false; }
        return true;
    }

    inline std::vector<uint8_t> ExpressionOrMemory::bincodeSerialize() const {
        auto serializer = serde::BincodeSerializer();
        serde::Serializable<ExpressionOrMemory>::serialize(*this, serializer);
        return std::move(serializer).bytes();
    }

    inline ExpressionOrMemory ExpressionOrMemory::bincodeDeserialize(std::vector<uint8_t> input) {
        auto deserializer = serde::BincodeDeserializer(input);
        auto value = serde::Deserializable<ExpressionOrMemory>::deserialize(deserializer);
        if (deserializer.get_buffer_offset() < input.size()) {
            throw serde::deserialization_error("Some input bytes were not read");
        }
        return value;
    }

} // end of namespace Program

template <>
template <typename Serializer>
void serde::Serializable<Program::ExpressionOrMemory>::serialize(const Program::ExpressionOrMemory &obj, Serializer &serializer) {
    serializer.increase_container_depth();
    serde::Serializable<decltype(obj.value)>::serialize(obj.value, serializer);
    serializer.decrease_container_depth();
}

template <>
template <typename Deserializer>
Program::ExpressionOrMemory serde::Deserializable<Program::ExpressionOrMemory>::deserialize(Deserializer &deserializer) {
    deserializer.increase_container_depth();
    Program::ExpressionOrMemory obj;
    obj.value = serde::Deserializable<decltype(obj.value)>::deserialize(deserializer);
    deserializer.decrease_container_depth();
    return obj;
}

namespace Program {

    inline bool operator==(const ExpressionOrMemory::Expression &lhs, const ExpressionOrMemory::Expression &rhs) {
        if (!(lhs.value == rhs.value)) { return false; }
        return true;
    }

    inline std::vector<uint8_t> ExpressionOrMemory::Expression::bincodeSerialize() const {
        auto serializer = serde::BincodeSerializer();
        serde::Serializable<ExpressionOrMemory::Expression>::serialize(*this, serializer);
        return std::move(serializer).bytes();
    }

    inline ExpressionOrMemory::Expression ExpressionOrMemory::Expression::bincodeDeserialize(std::vector<uint8_t> input) {
        auto deserializer = serde::BincodeDeserializer(input);
        auto value = serde::Deserializable<ExpressionOrMemory::Expression>::deserialize(deserializer);
        if (deserializer.get_buffer_offset() < input.size()) {
            throw serde::deserialization_error("Some input bytes were not read");
        }
        return value;
    }

} // end of namespace Program

template <>
template <typename Serializer>
void serde::Serializable<Program::ExpressionOrMemory::Expression>::serialize(const Program::ExpressionOrMemory::Expression &obj, Serializer &serializer) {
    serde::Serializable<decltype(obj.value)>::serialize(obj.value, serializer);
}

template <>
template <typename Deserializer>
Program::ExpressionOrMemory::Expression serde::Deserializable<Program::ExpressionOrMemory::Expression>::deserialize(Deserializer &deserializer) {
    Program::ExpressionOrMemory::Expression obj;
    obj.value = serde::Deserializable<decltype(obj.value)>::deserialize(deserializer);
    return obj;
}

namespace Program {

    inline bool operator==(const ExpressionOrMemory::Memory &lhs, const ExpressionOrMemory::Memory &rhs) {
        if (!(lhs.value == rhs.value)) { return false; }
        return true;
    }

    inline std::vector<uint8_t> ExpressionOrMemory::Memory::bincodeSerialize() const {
        auto serializer = serde::BincodeSerializer();
        serde::Serializable<ExpressionOrMemory::Memory>::serialize(*this, serializer);
        return std::move(serializer).bytes();
    }

    inline ExpressionOrMemory::Memory ExpressionOrMemory::Memory::bincodeDeserialize(std::vector<uint8_t> input) {
        auto deserializer = serde::BincodeDeserializer(input);
        auto value = serde::Deserializable<ExpressionOrMemory::Memory>::deserialize(deserializer);
        if (deserializer.get_buffer_offset() < input.size()) {
            throw serde::deserialization_error("Some input bytes were not read");
        }
        return value;
    }

} // end of namespace Program

template <>
template <typename Serializer>
void serde::Serializable<Program::ExpressionOrMemory::Memory>::serialize(const Program::ExpressionOrMemory::Memory &obj, Serializer &serializer) {
    serde::Serializable<decltype(obj.value)>::serialize(obj.value, serializer);
}

template <>
template <typename Deserializer>
Program::ExpressionOrMemory::Memory serde::Deserializable<Program::ExpressionOrMemory::Memory>::deserialize(Deserializer &deserializer) {
    Program::ExpressionOrMemory::Memory obj;
    obj.value = serde::Deserializable<decltype(obj.value)>::deserialize(deserializer);
    return obj;
}

namespace Program {

    inline bool operator==(const ExpressionWidth &lhs, const ExpressionWidth &rhs) {
        if (!(lhs.value == rhs.value)) { return false; }
        return true;
    }

    inline std::vector<uint8_t> ExpressionWidth::bincodeSerialize() const {
        auto serializer = serde::BincodeSerializer();
        serde::Serializable<ExpressionWidth>::serialize(*this, serializer);
        return std::move(serializer).bytes();
    }

    inline ExpressionWidth ExpressionWidth::bincodeDeserialize(std::vector<uint8_t> input) {
        auto deserializer = serde::BincodeDeserializer(input);
        auto value = serde::Deserializable<ExpressionWidth>::deserialize(deserializer);
        if (deserializer.get_buffer_offset() < input.size()) {
            throw serde::deserialization_error("Some input bytes were not read");
        }
        return value;
    }

} // end of namespace Program

template <>
template <typename Serializer>
void serde::Serializable<Program::ExpressionWidth>::serialize(const Program::ExpressionWidth &obj, Serializer &serializer) {
    serializer.increase_container_depth();
    serde::Serializable<decltype(obj.value)>::serialize(obj.value, serializer);
    serializer.decrease_container_depth();
}

template <>
template <typename Deserializer>
Program::ExpressionWidth serde::Deserializable<Program::ExpressionWidth>::deserialize(Deserializer &deserializer) {
    deserializer.increase_container_depth();
    Program::ExpressionWidth obj;
    obj.value = serde::Deserializable<decltype(obj.value)>::deserialize(deserializer);
    deserializer.decrease_container_depth();
    return obj;
}

namespace Program {

    inline bool operator==(const ExpressionWidth::Unbounded &lhs, const ExpressionWidth::Unbounded &rhs) {
        return true;
    }

    inline std::vector<uint8_t> ExpressionWidth::Unbounded::bincodeSerialize() const {
        auto serializer = serde::BincodeSerializer();
        serde::Serializable<ExpressionWidth::Unbounded>::serialize(*this, serializer);
        return std::move(serializer).bytes();
    }

    inline ExpressionWidth::Unbounded ExpressionWidth::Unbounded::bincodeDeserialize(std::vector<uint8_t> input) {
        auto deserializer = serde::BincodeDeserializer(input);
        auto value = serde::Deserializable<ExpressionWidth::Unbounded>::deserialize(deserializer);
        if (deserializer.get_buffer_offset() < input.size()) {
            throw serde::deserialization_error("Some input bytes were not read");
        }
        return value;
    }

} // end of namespace Program

template <>
template <typename Serializer>
void serde::Serializable<Program::ExpressionWidth::Unbounded>::serialize(const Program::ExpressionWidth::Unbounded &obj, Serializer &serializer) {
}

template <>
template <typename Deserializer>
Program::ExpressionWidth::Unbounded serde::Deserializable<Program::ExpressionWidth::Unbounded>::deserialize(Deserializer &deserializer) {
    Program::ExpressionWidth::Unbounded obj;
    return obj;
}

namespace Program {

    inline bool operator==(const ExpressionWidth::Bounded &lhs, const ExpressionWidth::Bounded &rhs) {
        if (!(lhs.width == rhs.width)) { return false; }
        return true;
    }

    inline std::vector<uint8_t> ExpressionWidth::Bounded::bincodeSerialize() const {
        auto serializer = serde::BincodeSerializer();
        serde::Serializable<ExpressionWidth::Bounded>::serialize(*this, serializer);
        return std::move(serializer).bytes();
    }

    inline ExpressionWidth::Bounded ExpressionWidth::Bounded::bincodeDeserialize(std::vector<uint8_t> input) {
        auto deserializer = serde::BincodeDeserializer(input);
        auto value = serde::Deserializable<ExpressionWidth::Bounded>::deserialize(deserializer);
        if (deserializer.get_buffer_offset() < input.size()) {
            throw serde::deserialization_error("Some input bytes were not read");
        }
        return value;
    }

} // end of namespace Program

template <>
template <typename Serializer>
void serde::Serializable<Program::ExpressionWidth::Bounded>::serialize(const Program::ExpressionWidth::Bounded &obj, Serializer &serializer) {
    serde::Serializable<decltype(obj.width)>::serialize(obj.width, serializer);
}

template <>
template <typename Deserializer>
Program::ExpressionWidth::Bounded serde::Deserializable<Program::ExpressionWidth::Bounded>::deserialize(Deserializer &deserializer) {
    Program::ExpressionWidth::Bounded obj;
    obj.width = serde::Deserializable<decltype(obj.width)>::deserialize(deserializer);
    return obj;
}

namespace Program {

    inline bool operator==(const FunctionInput &lhs, const FunctionInput &rhs) {
        if (!(lhs.input == rhs.input)) { return false; }
        if (!(lhs.num_bits == rhs.num_bits)) { return false; }
        return true;
    }

    inline std::vector<uint8_t> FunctionInput::bincodeSerialize() const {
        auto serializer = serde::BincodeSerializer();
        serde::Serializable<FunctionInput>::serialize(*this, serializer);
        return std::move(serializer).bytes();
    }

    inline FunctionInput FunctionInput::bincodeDeserialize(std::vector<uint8_t> input) {
        auto deserializer = serde::BincodeDeserializer(input);
        auto value = serde::Deserializable<FunctionInput>::deserialize(deserializer);
        if (deserializer.get_buffer_offset() < input.size()) {
            throw serde::deserialization_error("Some input bytes were not read");
        }
        return value;
    }

} // end of namespace Program

template <>
template <typename Serializer>
void serde::Serializable<Program::FunctionInput>::serialize(const Program::FunctionInput &obj, Serializer &serializer) {
    serializer.increase_container_depth();
    serde::Serializable<decltype(obj.input)>::serialize(obj.input, serializer);
    serde::Serializable<decltype(obj.num_bits)>::serialize(obj.num_bits, serializer);
    serializer.decrease_container_depth();
}

template <>
template <typename Deserializer>
Program::FunctionInput serde::Deserializable<Program::FunctionInput>::deserialize(Deserializer &deserializer) {
    deserializer.increase_container_depth();
    Program::FunctionInput obj;
    obj.input = serde::Deserializable<decltype(obj.input)>::deserialize(deserializer);
    obj.num_bits = serde::Deserializable<decltype(obj.num_bits)>::deserialize(deserializer);
    deserializer.decrease_container_depth();
    return obj;
}

namespace Program {

    inline bool operator==(const HeapArray &lhs, const HeapArray &rhs) {
        if (!(lhs.pointer == rhs.pointer)) { return false; }
        if (!(lhs.size == rhs.size)) { return false; }
        return true;
    }

    inline std::vector<uint8_t> HeapArray::bincodeSerialize() const {
        auto serializer = serde::BincodeSerializer();
        serde::Serializable<HeapArray>::serialize(*this, serializer);
        return std::move(serializer).bytes();
    }

    inline HeapArray HeapArray::bincodeDeserialize(std::vector<uint8_t> input) {
        auto deserializer = serde::BincodeDeserializer(input);
        auto value = serde::Deserializable<HeapArray>::deserialize(deserializer);
        if (deserializer.get_buffer_offset() < input.size()) {
            throw serde::deserialization_error("Some input bytes were not read");
        }
        return value;
    }

} // end of namespace Program

template <>
template <typename Serializer>
void serde::Serializable<Program::HeapArray>::serialize(const Program::HeapArray &obj, Serializer &serializer) {
    serializer.increase_container_depth();
    serde::Serializable<decltype(obj.pointer)>::serialize(obj.pointer, serializer);
    serde::Serializable<decltype(obj.size)>::serialize(obj.size, serializer);
    serializer.decrease_container_depth();
}

template <>
template <typename Deserializer>
Program::HeapArray serde::Deserializable<Program::HeapArray>::deserialize(Deserializer &deserializer) {
    deserializer.increase_container_depth();
    Program::HeapArray obj;
    obj.pointer = serde::Deserializable<decltype(obj.pointer)>::deserialize(deserializer);
    obj.size = serde::Deserializable<decltype(obj.size)>::deserialize(deserializer);
    deserializer.decrease_container_depth();
    return obj;
}

namespace Program {

    inline bool operator==(const HeapValueType &lhs, const HeapValueType &rhs) {
        if (!(lhs.value == rhs.value)) { return false; }
        return true;
    }

    inline std::vector<uint8_t> HeapValueType::bincodeSerialize() const {
        auto serializer = serde::BincodeSerializer();
        serde::Serializable<HeapValueType>::serialize(*this, serializer);
        return std::move(serializer).bytes();
    }

    inline HeapValueType HeapValueType::bincodeDeserialize(std::vector<uint8_t> input) {
        auto deserializer = serde::BincodeDeserializer(input);
        auto value = serde::Deserializable<HeapValueType>::deserialize(deserializer);
        if (deserializer.get_buffer_offset() < input.size()) {
            throw serde::deserialization_error("Some input bytes were not read");
        }
        return value;
    }

} // end of namespace Program

template <>
template <typename Serializer>
void serde::Serializable<Program::HeapValueType>::serialize(const Program::HeapValueType &obj, Serializer &serializer) {
    serializer.increase_container_depth();
    serde::Serializable<decltype(obj.value)>::serialize(obj.value, serializer);
    serializer.decrease_container_depth();
}

template <>
template <typename Deserializer>
Program::HeapValueType serde::Deserializable<Program::HeapValueType>::deserialize(Deserializer &deserializer) {
    deserializer.increase_container_depth();
    Program::HeapValueType obj;
    obj.value = serde::Deserializable<decltype(obj.value)>::deserialize(deserializer);
    deserializer.decrease_container_depth();
    return obj;
}

namespace Program {

    inline bool operator==(const HeapValueType::Simple &lhs, const HeapValueType::Simple &rhs) {
        if (!(lhs.value == rhs.value)) { return false; }
        return true;
    }

    inline std::vector<uint8_t> HeapValueType::Simple::bincodeSerialize() const {
        auto serializer = serde::BincodeSerializer();
        serde::Serializable<HeapValueType::Simple>::serialize(*this, serializer);
        return std::move(serializer).bytes();
    }

    inline HeapValueType::Simple HeapValueType::Simple::bincodeDeserialize(std::vector<uint8_t> input) {
        auto deserializer = serde::BincodeDeserializer(input);
        auto value = serde::Deserializable<HeapValueType::Simple>::deserialize(deserializer);
        if (deserializer.get_buffer_offset() < input.size()) {
            throw serde::deserialization_error("Some input bytes were not read");
        }
        return value;
    }

} // end of namespace Program

template <>
template <typename Serializer>
void serde::Serializable<Program::HeapValueType::Simple>::serialize(const Program::HeapValueType::Simple &obj, Serializer &serializer) {
    serde::Serializable<decltype(obj.value)>::serialize(obj.value, serializer);
}

template <>
template <typename Deserializer>
Program::HeapValueType::Simple serde::Deserializable<Program::HeapValueType::Simple>::deserialize(Deserializer &deserializer) {
    Program::HeapValueType::Simple obj;
    obj.value = serde::Deserializable<decltype(obj.value)>::deserialize(deserializer);
    return obj;
}

namespace Program {

    inline bool operator==(const HeapValueType::Array &lhs, const HeapValueType::Array &rhs) {
        if (!(lhs.value_types == rhs.value_types)) { return false; }
        if (!(lhs.size == rhs.size)) { return false; }
        return true;
    }

    inline std::vector<uint8_t> HeapValueType::Array::bincodeSerialize() const {
        auto serializer = serde::BincodeSerializer();
        serde::Serializable<HeapValueType::Array>::serialize(*this, serializer);
        return std::move(serializer).bytes();
    }

    inline HeapValueType::Array HeapValueType::Array::bincodeDeserialize(std::vector<uint8_t> input) {
        auto deserializer = serde::BincodeDeserializer(input);
        auto value = serde::Deserializable<HeapValueType::Array>::deserialize(deserializer);
        if (deserializer.get_buffer_offset() < input.size()) {
            throw serde::deserialization_error("Some input bytes were not read");
        }
        return value;
    }

} // end of namespace Program

template <>
template <typename Serializer>
void serde::Serializable<Program::HeapValueType::Array>::serialize(const Program::HeapValueType::Array &obj, Serializer &serializer) {
    serde::Serializable<decltype(obj.value_types)>::serialize(obj.value_types, serializer);
    serde::Serializable<decltype(obj.size)>::serialize(obj.size, serializer);
}

template <>
template <typename Deserializer>
Program::HeapValueType::Array serde::Deserializable<Program::HeapValueType::Array>::deserialize(Deserializer &deserializer) {
    Program::HeapValueType::Array obj;
    obj.value_types = serde::Deserializable<decltype(obj.value_types)>::deserialize(deserializer);
    obj.size = serde::Deserializable<decltype(obj.size)>::deserialize(deserializer);
    return obj;
}

namespace Program {

    inline bool operator==(const HeapValueType::Vector &lhs, const HeapValueType::Vector &rhs) {
        if (!(lhs.value_types == rhs.value_types)) { return false; }
        return true;
    }

    inline std::vector<uint8_t> HeapValueType::Vector::bincodeSerialize() const {
        auto serializer = serde::BincodeSerializer();
        serde::Serializable<HeapValueType::Vector>::serialize(*this, serializer);
        return std::move(serializer).bytes();
    }

    inline HeapValueType::Vector HeapValueType::Vector::bincodeDeserialize(std::vector<uint8_t> input) {
        auto deserializer = serde::BincodeDeserializer(input);
        auto value = serde::Deserializable<HeapValueType::Vector>::deserialize(deserializer);
        if (deserializer.get_buffer_offset() < input.size()) {
            throw serde::deserialization_error("Some input bytes were not read");
        }
        return value;
    }

} // end of namespace Program

template <>
template <typename Serializer>
void serde::Serializable<Program::HeapValueType::Vector>::serialize(const Program::HeapValueType::Vector &obj, Serializer &serializer) {
    serde::Serializable<decltype(obj.value_types)>::serialize(obj.value_types, serializer);
}

template <>
template <typename Deserializer>
Program::HeapValueType::Vector serde::Deserializable<Program::HeapValueType::Vector>::deserialize(Deserializer &deserializer) {
    Program::HeapValueType::Vector obj;
    obj.value_types = serde::Deserializable<decltype(obj.value_types)>::deserialize(deserializer);
    return obj;
}

namespace Program {

    inline bool operator==(const HeapVector &lhs, const HeapVector &rhs) {
        if (!(lhs.pointer == rhs.pointer)) { return false; }
        if (!(lhs.size == rhs.size)) { return false; }
        return true;
    }

    inline std::vector<uint8_t> HeapVector::bincodeSerialize() const {
        auto serializer = serde::BincodeSerializer();
        serde::Serializable<HeapVector>::serialize(*this, serializer);
        return std::move(serializer).bytes();
    }

    inline HeapVector HeapVector::bincodeDeserialize(std::vector<uint8_t> input) {
        auto deserializer = serde::BincodeDeserializer(input);
        auto value = serde::Deserializable<HeapVector>::deserialize(deserializer);
        if (deserializer.get_buffer_offset() < input.size()) {
            throw serde::deserialization_error("Some input bytes were not read");
        }
        return value;
    }

} // end of namespace Program

template <>
template <typename Serializer>
void serde::Serializable<Program::HeapVector>::serialize(const Program::HeapVector &obj, Serializer &serializer) {
    serializer.increase_container_depth();
    serde::Serializable<decltype(obj.pointer)>::serialize(obj.pointer, serializer);
    serde::Serializable<decltype(obj.size)>::serialize(obj.size, serializer);
    serializer.decrease_container_depth();
}

template <>
template <typename Deserializer>
Program::HeapVector serde::Deserializable<Program::HeapVector>::deserialize(Deserializer &deserializer) {
    deserializer.increase_container_depth();
    Program::HeapVector obj;
    obj.pointer = serde::Deserializable<decltype(obj.pointer)>::deserialize(deserializer);
    obj.size = serde::Deserializable<decltype(obj.size)>::deserialize(deserializer);
    deserializer.decrease_container_depth();
    return obj;
}

namespace Program {

    inline bool operator==(const IntegerBitSize &lhs, const IntegerBitSize &rhs) {
        if (!(lhs.value == rhs.value)) { return false; }
        return true;
    }

    inline std::vector<uint8_t> IntegerBitSize::bincodeSerialize() const {
        auto serializer = serde::BincodeSerializer();
        serde::Serializable<IntegerBitSize>::serialize(*this, serializer);
        return std::move(serializer).bytes();
    }

    inline IntegerBitSize IntegerBitSize::bincodeDeserialize(std::vector<uint8_t> input) {
        auto deserializer = serde::BincodeDeserializer(input);
        auto value = serde::Deserializable<IntegerBitSize>::deserialize(deserializer);
        if (deserializer.get_buffer_offset() < input.size()) {
            throw serde::deserialization_error("Some input bytes were not read");
        }
        return value;
    }

} // end of namespace Program

template <>
template <typename Serializer>
void serde::Serializable<Program::IntegerBitSize>::serialize(const Program::IntegerBitSize &obj, Serializer &serializer) {
    serializer.increase_container_depth();
    serde::Serializable<decltype(obj.value)>::serialize(obj.value, serializer);
    serializer.decrease_container_depth();
}

template <>
template <typename Deserializer>
Program::IntegerBitSize serde::Deserializable<Program::IntegerBitSize>::deserialize(Deserializer &deserializer) {
    deserializer.increase_container_depth();
    Program::IntegerBitSize obj;
    obj.value = serde::Deserializable<decltype(obj.value)>::deserialize(deserializer);
    deserializer.decrease_container_depth();
    return obj;
}

namespace Program {

    inline bool operator==(const IntegerBitSize::U0 &lhs, const IntegerBitSize::U0 &rhs) {
        return true;
    }

    inline std::vector<uint8_t> IntegerBitSize::U0::bincodeSerialize() const {
        auto serializer = serde::BincodeSerializer();
        serde::Serializable<IntegerBitSize::U0>::serialize(*this, serializer);
        return std::move(serializer).bytes();
    }

    inline IntegerBitSize::U0 IntegerBitSize::U0::bincodeDeserialize(std::vector<uint8_t> input) {
        auto deserializer = serde::BincodeDeserializer(input);
        auto value = serde::Deserializable<IntegerBitSize::U0>::deserialize(deserializer);
        if (deserializer.get_buffer_offset() < input.size()) {
            throw serde::deserialization_error("Some input bytes were not read");
        }
        return value;
    }

} // end of namespace Program

template <>
template <typename Serializer>
void serde::Serializable<Program::IntegerBitSize::U0>::serialize(const Program::IntegerBitSize::U0 &obj, Serializer &serializer) {
}

template <>
template <typename Deserializer>
Program::IntegerBitSize::U0 serde::Deserializable<Program::IntegerBitSize::U0>::deserialize(Deserializer &deserializer) {
    Program::IntegerBitSize::U0 obj;
    return obj;
}

namespace Program {

    inline bool operator==(const IntegerBitSize::U1 &lhs, const IntegerBitSize::U1 &rhs) {
        return true;
    }

    inline std::vector<uint8_t> IntegerBitSize::U1::bincodeSerialize() const {
        auto serializer = serde::BincodeSerializer();
        serde::Serializable<IntegerBitSize::U1>::serialize(*this, serializer);
        return std::move(serializer).bytes();
    }

    inline IntegerBitSize::U1 IntegerBitSize::U1::bincodeDeserialize(std::vector<uint8_t> input) {
        auto deserializer = serde::BincodeDeserializer(input);
        auto value = serde::Deserializable<IntegerBitSize::U1>::deserialize(deserializer);
        if (deserializer.get_buffer_offset() < input.size()) {
            throw serde::deserialization_error("Some input bytes were not read");
        }
        return value;
    }

} // end of namespace Program

template <>
template <typename Serializer>
void serde::Serializable<Program::IntegerBitSize::U1>::serialize(const Program::IntegerBitSize::U1 &obj, Serializer &serializer) {
}

template <>
template <typename Deserializer>
Program::IntegerBitSize::U1 serde::Deserializable<Program::IntegerBitSize::U1>::deserialize(Deserializer &deserializer) {
    Program::IntegerBitSize::U1 obj;
    return obj;
}

namespace Program {

    inline bool operator==(const IntegerBitSize::U8 &lhs, const IntegerBitSize::U8 &rhs) {
        return true;
    }

    inline std::vector<uint8_t> IntegerBitSize::U8::bincodeSerialize() const {
        auto serializer = serde::BincodeSerializer();
        serde::Serializable<IntegerBitSize::U8>::serialize(*this, serializer);
        return std::move(serializer).bytes();
    }

    inline IntegerBitSize::U8 IntegerBitSize::U8::bincodeDeserialize(std::vector<uint8_t> input) {
        auto deserializer = serde::BincodeDeserializer(input);
        auto value = serde::Deserializable<IntegerBitSize::U8>::deserialize(deserializer);
        if (deserializer.get_buffer_offset() < input.size()) {
            throw serde::deserialization_error("Some input bytes were not read");
        }
        return value;
    }

} // end of namespace Program

template <>
template <typename Serializer>
void serde::Serializable<Program::IntegerBitSize::U8>::serialize(const Program::IntegerBitSize::U8 &obj, Serializer &serializer) {
}

template <>
template <typename Deserializer>
Program::IntegerBitSize::U8 serde::Deserializable<Program::IntegerBitSize::U8>::deserialize(Deserializer &deserializer) {
    Program::IntegerBitSize::U8 obj;
    return obj;
}

namespace Program {

    inline bool operator==(const IntegerBitSize::U16 &lhs, const IntegerBitSize::U16 &rhs) {
        return true;
    }

    inline std::vector<uint8_t> IntegerBitSize::U16::bincodeSerialize() const {
        auto serializer = serde::BincodeSerializer();
        serde::Serializable<IntegerBitSize::U16>::serialize(*this, serializer);
        return std::move(serializer).bytes();
    }

    inline IntegerBitSize::U16 IntegerBitSize::U16::bincodeDeserialize(std::vector<uint8_t> input) {
        auto deserializer = serde::BincodeDeserializer(input);
        auto value = serde::Deserializable<IntegerBitSize::U16>::deserialize(deserializer);
        if (deserializer.get_buffer_offset() < input.size()) {
            throw serde::deserialization_error("Some input bytes were not read");
        }
        return value;
    }

} // end of namespace Program

template <>
template <typename Serializer>
void serde::Serializable<Program::IntegerBitSize::U16>::serialize(const Program::IntegerBitSize::U16 &obj, Serializer &serializer) {
}

template <>
template <typename Deserializer>
Program::IntegerBitSize::U16 serde::Deserializable<Program::IntegerBitSize::U16>::deserialize(Deserializer &deserializer) {
    Program::IntegerBitSize::U16 obj;
    return obj;
}

namespace Program {

    inline bool operator==(const IntegerBitSize::U32 &lhs, const IntegerBitSize::U32 &rhs) {
        return true;
    }

    inline std::vector<uint8_t> IntegerBitSize::U32::bincodeSerialize() const {
        auto serializer = serde::BincodeSerializer();
        serde::Serializable<IntegerBitSize::U32>::serialize(*this, serializer);
        return std::move(serializer).bytes();
    }

    inline IntegerBitSize::U32 IntegerBitSize::U32::bincodeDeserialize(std::vector<uint8_t> input) {
        auto deserializer = serde::BincodeDeserializer(input);
        auto value = serde::Deserializable<IntegerBitSize::U32>::deserialize(deserializer);
        if (deserializer.get_buffer_offset() < input.size()) {
            throw serde::deserialization_error("Some input bytes were not read");
        }
        return value;
    }

} // end of namespace Program

template <>
template <typename Serializer>
void serde::Serializable<Program::IntegerBitSize::U32>::serialize(const Program::IntegerBitSize::U32 &obj, Serializer &serializer) {
}

template <>
template <typename Deserializer>
Program::IntegerBitSize::U32 serde::Deserializable<Program::IntegerBitSize::U32>::deserialize(Deserializer &deserializer) {
    Program::IntegerBitSize::U32 obj;
    return obj;
}

namespace Program {

    inline bool operator==(const IntegerBitSize::U64 &lhs, const IntegerBitSize::U64 &rhs) {
        return true;
    }

    inline std::vector<uint8_t> IntegerBitSize::U64::bincodeSerialize() const {
        auto serializer = serde::BincodeSerializer();
        serde::Serializable<IntegerBitSize::U64>::serialize(*this, serializer);
        return std::move(serializer).bytes();
    }

    inline IntegerBitSize::U64 IntegerBitSize::U64::bincodeDeserialize(std::vector<uint8_t> input) {
        auto deserializer = serde::BincodeDeserializer(input);
        auto value = serde::Deserializable<IntegerBitSize::U64>::deserialize(deserializer);
        if (deserializer.get_buffer_offset() < input.size()) {
            throw serde::deserialization_error("Some input bytes were not read");
        }
        return value;
    }

} // end of namespace Program

template <>
template <typename Serializer>
void serde::Serializable<Program::IntegerBitSize::U64>::serialize(const Program::IntegerBitSize::U64 &obj, Serializer &serializer) {
}

template <>
template <typename Deserializer>
Program::IntegerBitSize::U64 serde::Deserializable<Program::IntegerBitSize::U64>::deserialize(Deserializer &deserializer) {
    Program::IntegerBitSize::U64 obj;
    return obj;
}

namespace Program {

    inline bool operator==(const IntegerBitSize::U128 &lhs, const IntegerBitSize::U128 &rhs) {
        return true;
    }

    inline std::vector<uint8_t> IntegerBitSize::U128::bincodeSerialize() const {
        auto serializer = serde::BincodeSerializer();
        serde::Serializable<IntegerBitSize::U128>::serialize(*this, serializer);
        return std::move(serializer).bytes();
    }

    inline IntegerBitSize::U128 IntegerBitSize::U128::bincodeDeserialize(std::vector<uint8_t> input) {
        auto deserializer = serde::BincodeDeserializer(input);
        auto value = serde::Deserializable<IntegerBitSize::U128>::deserialize(deserializer);
        if (deserializer.get_buffer_offset() < input.size()) {
            throw serde::deserialization_error("Some input bytes were not read");
        }
        return value;
    }

} // end of namespace Program

template <>
template <typename Serializer>
void serde::Serializable<Program::IntegerBitSize::U128>::serialize(const Program::IntegerBitSize::U128 &obj, Serializer &serializer) {
}

template <>
template <typename Deserializer>
Program::IntegerBitSize::U128 serde::Deserializable<Program::IntegerBitSize::U128>::deserialize(Deserializer &deserializer) {
    Program::IntegerBitSize::U128 obj;
    return obj;
}

namespace Program {

    inline bool operator==(const MemOp &lhs, const MemOp &rhs) {
        if (!(lhs.operation == rhs.operation)) { return false; }
        if (!(lhs.index == rhs.index)) { return false; }
        if (!(lhs.value == rhs.value)) { return false; }
        return true;
    }

    inline std::vector<uint8_t> MemOp::bincodeSerialize() const {
        auto serializer = serde::BincodeSerializer();
        serde::Serializable<MemOp>::serialize(*this, serializer);
        return std::move(serializer).bytes();
    }

    inline MemOp MemOp::bincodeDeserialize(std::vector<uint8_t> input) {
        auto deserializer = serde::BincodeDeserializer(input);
        auto value = serde::Deserializable<MemOp>::deserialize(deserializer);
        if (deserializer.get_buffer_offset() < input.size()) {
            throw serde::deserialization_error("Some input bytes were not read");
        }
        return value;
    }

} // end of namespace Program

template <>
template <typename Serializer>
void serde::Serializable<Program::MemOp>::serialize(const Program::MemOp &obj, Serializer &serializer) {
    serializer.increase_container_depth();
    serde::Serializable<decltype(obj.operation)>::serialize(obj.operation, serializer);
    serde::Serializable<decltype(obj.index)>::serialize(obj.index, serializer);
    serde::Serializable<decltype(obj.value)>::serialize(obj.value, serializer);
    serializer.decrease_container_depth();
}

template <>
template <typename Deserializer>
Program::MemOp serde::Deserializable<Program::MemOp>::deserialize(Deserializer &deserializer) {
    deserializer.increase_container_depth();
    Program::MemOp obj;
    obj.operation = serde::Deserializable<decltype(obj.operation)>::deserialize(deserializer);
    obj.index = serde::Deserializable<decltype(obj.index)>::deserialize(deserializer);
    obj.value = serde::Deserializable<decltype(obj.value)>::deserialize(deserializer);
    deserializer.decrease_container_depth();
    return obj;
}

namespace Program {

    inline bool operator==(const MemoryAddress &lhs, const MemoryAddress &rhs) {
        if (!(lhs.value == rhs.value)) { return false; }
        return true;
    }

    inline std::vector<uint8_t> MemoryAddress::bincodeSerialize() const {
        auto serializer = serde::BincodeSerializer();
        serde::Serializable<MemoryAddress>::serialize(*this, serializer);
        return std::move(serializer).bytes();
    }

    inline MemoryAddress MemoryAddress::bincodeDeserialize(std::vector<uint8_t> input) {
        auto deserializer = serde::BincodeDeserializer(input);
        auto value = serde::Deserializable<MemoryAddress>::deserialize(deserializer);
        if (deserializer.get_buffer_offset() < input.size()) {
            throw serde::deserialization_error("Some input bytes were not read");
        }
        return value;
    }

} // end of namespace Program

template <>
template <typename Serializer>
void serde::Serializable<Program::MemoryAddress>::serialize(const Program::MemoryAddress &obj, Serializer &serializer) {
    serializer.increase_container_depth();
    serde::Serializable<decltype(obj.value)>::serialize(obj.value, serializer);
    serializer.decrease_container_depth();
}

template <>
template <typename Deserializer>
Program::MemoryAddress serde::Deserializable<Program::MemoryAddress>::deserialize(Deserializer &deserializer) {
    deserializer.increase_container_depth();
    Program::MemoryAddress obj;
    obj.value = serde::Deserializable<decltype(obj.value)>::deserialize(deserializer);
    deserializer.decrease_container_depth();
    return obj;
}

namespace Program {

    inline bool operator==(const Opcode &lhs, const Opcode &rhs) {
        if (!(lhs.value == rhs.value)) { return false; }
        return true;
    }

    inline std::vector<uint8_t> Opcode::bincodeSerialize() const {
        auto serializer = serde::BincodeSerializer();
        serde::Serializable<Opcode>::serialize(*this, serializer);
        return std::move(serializer).bytes();
    }

    inline Opcode Opcode::bincodeDeserialize(std::vector<uint8_t> input) {
        auto deserializer = serde::BincodeDeserializer(input);
        auto value = serde::Deserializable<Opcode>::deserialize(deserializer);
        if (deserializer.get_buffer_offset() < input.size()) {
            throw serde::deserialization_error("Some input bytes were not read");
        }
        return value;
    }

} // end of namespace Program

template <>
template <typename Serializer>
void serde::Serializable<Program::Opcode>::serialize(const Program::Opcode &obj, Serializer &serializer) {
    serializer.increase_container_depth();
    serde::Serializable<decltype(obj.value)>::serialize(obj.value, serializer);
    serializer.decrease_container_depth();
}

template <>
template <typename Deserializer>
Program::Opcode serde::Deserializable<Program::Opcode>::deserialize(Deserializer &deserializer) {
    deserializer.increase_container_depth();
    Program::Opcode obj;
    obj.value = serde::Deserializable<decltype(obj.value)>::deserialize(deserializer);
    deserializer.decrease_container_depth();
    return obj;
}

namespace Program {

    inline bool operator==(const Opcode::AssertZero &lhs, const Opcode::AssertZero &rhs) {
        if (!(lhs.value == rhs.value)) { return false; }
        return true;
    }

    inline std::vector<uint8_t> Opcode::AssertZero::bincodeSerialize() const {
        auto serializer = serde::BincodeSerializer();
        serde::Serializable<Opcode::AssertZero>::serialize(*this, serializer);
        return std::move(serializer).bytes();
    }

    inline Opcode::AssertZero Opcode::AssertZero::bincodeDeserialize(std::vector<uint8_t> input) {
        auto deserializer = serde::BincodeDeserializer(input);
        auto value = serde::Deserializable<Opcode::AssertZero>::deserialize(deserializer);
        if (deserializer.get_buffer_offset() < input.size()) {
            throw serde::deserialization_error("Some input bytes were not read");
        }
        return value;
    }

} // end of namespace Program

template <>
template <typename Serializer>
void serde::Serializable<Program::Opcode::AssertZero>::serialize(const Program::Opcode::AssertZero &obj, Serializer &serializer) {
    serde::Serializable<decltype(obj.value)>::serialize(obj.value, serializer);
}

template <>
template <typename Deserializer>
Program::Opcode::AssertZero serde::Deserializable<Program::Opcode::AssertZero>::deserialize(Deserializer &deserializer) {
    Program::Opcode::AssertZero obj;
    obj.value = serde::Deserializable<decltype(obj.value)>::deserialize(deserializer);
    return obj;
}

namespace Program {

    inline bool operator==(const Opcode::BlackBoxFuncCall &lhs, const Opcode::BlackBoxFuncCall &rhs) {
        if (!(lhs.value == rhs.value)) { return false; }
        return true;
    }

    inline std::vector<uint8_t> Opcode::BlackBoxFuncCall::bincodeSerialize() const {
        auto serializer = serde::BincodeSerializer();
        serde::Serializable<Opcode::BlackBoxFuncCall>::serialize(*this, serializer);
        return std::move(serializer).bytes();
    }

    inline Opcode::BlackBoxFuncCall Opcode::BlackBoxFuncCall::bincodeDeserialize(std::vector<uint8_t> input) {
        auto deserializer = serde::BincodeDeserializer(input);
        auto value = serde::Deserializable<Opcode::BlackBoxFuncCall>::deserialize(deserializer);
        if (deserializer.get_buffer_offset() < input.size()) {
            throw serde::deserialization_error("Some input bytes were not read");
        }
        return value;
    }

} // end of namespace Program

template <>
template <typename Serializer>
void serde::Serializable<Program::Opcode::BlackBoxFuncCall>::serialize(const Program::Opcode::BlackBoxFuncCall &obj, Serializer &serializer) {
    serde::Serializable<decltype(obj.value)>::serialize(obj.value, serializer);
}

template <>
template <typename Deserializer>
Program::Opcode::BlackBoxFuncCall serde::Deserializable<Program::Opcode::BlackBoxFuncCall>::deserialize(Deserializer &deserializer) {
    Program::Opcode::BlackBoxFuncCall obj;
    obj.value = serde::Deserializable<decltype(obj.value)>::deserialize(deserializer);
    return obj;
}

namespace Program {

    inline bool operator==(const Opcode::Directive &lhs, const Opcode::Directive &rhs) {
        if (!(lhs.value == rhs.value)) { return false; }
        return true;
    }

    inline std::vector<uint8_t> Opcode::Directive::bincodeSerialize() const {
        auto serializer = serde::BincodeSerializer();
        serde::Serializable<Opcode::Directive>::serialize(*this, serializer);
        return std::move(serializer).bytes();
    }

    inline Opcode::Directive Opcode::Directive::bincodeDeserialize(std::vector<uint8_t> input) {
        auto deserializer = serde::BincodeDeserializer(input);
        auto value = serde::Deserializable<Opcode::Directive>::deserialize(deserializer);
        if (deserializer.get_buffer_offset() < input.size()) {
            throw serde::deserialization_error("Some input bytes were not read");
        }
        return value;
    }

} // end of namespace Program

template <>
template <typename Serializer>
void serde::Serializable<Program::Opcode::Directive>::serialize(const Program::Opcode::Directive &obj, Serializer &serializer) {
    serde::Serializable<decltype(obj.value)>::serialize(obj.value, serializer);
}

template <>
template <typename Deserializer>
Program::Opcode::Directive serde::Deserializable<Program::Opcode::Directive>::deserialize(Deserializer &deserializer) {
    Program::Opcode::Directive obj;
    obj.value = serde::Deserializable<decltype(obj.value)>::deserialize(deserializer);
    return obj;
}

namespace Program {

    inline bool operator==(const Opcode::MemoryOp &lhs, const Opcode::MemoryOp &rhs) {
        if (!(lhs.block_id == rhs.block_id)) { return false; }
        if (!(lhs.op == rhs.op)) { return false; }
        if (!(lhs.predicate == rhs.predicate)) { return false; }
        return true;
    }

    inline std::vector<uint8_t> Opcode::MemoryOp::bincodeSerialize() const {
        auto serializer = serde::BincodeSerializer();
        serde::Serializable<Opcode::MemoryOp>::serialize(*this, serializer);
        return std::move(serializer).bytes();
    }

    inline Opcode::MemoryOp Opcode::MemoryOp::bincodeDeserialize(std::vector<uint8_t> input) {
        auto deserializer = serde::BincodeDeserializer(input);
        auto value = serde::Deserializable<Opcode::MemoryOp>::deserialize(deserializer);
        if (deserializer.get_buffer_offset() < input.size()) {
            throw serde::deserialization_error("Some input bytes were not read");
        }
        return value;
    }

} // end of namespace Program

template <>
template <typename Serializer>
void serde::Serializable<Program::Opcode::MemoryOp>::serialize(const Program::Opcode::MemoryOp &obj, Serializer &serializer) {
    serde::Serializable<decltype(obj.block_id)>::serialize(obj.block_id, serializer);
    serde::Serializable<decltype(obj.op)>::serialize(obj.op, serializer);
    serde::Serializable<decltype(obj.predicate)>::serialize(obj.predicate, serializer);
}

template <>
template <typename Deserializer>
Program::Opcode::MemoryOp serde::Deserializable<Program::Opcode::MemoryOp>::deserialize(Deserializer &deserializer) {
    Program::Opcode::MemoryOp obj;
    obj.block_id = serde::Deserializable<decltype(obj.block_id)>::deserialize(deserializer);
    obj.op = serde::Deserializable<decltype(obj.op)>::deserialize(deserializer);
    obj.predicate = serde::Deserializable<decltype(obj.predicate)>::deserialize(deserializer);
    return obj;
}

namespace Program {

    inline bool operator==(const Opcode::MemoryInit &lhs, const Opcode::MemoryInit &rhs) {
        if (!(lhs.block_id == rhs.block_id)) { return false; }
        if (!(lhs.init == rhs.init)) { return false; }
        if (!(lhs.block_type == rhs.block_type)) { return false; }
        return true;
    }

    inline std::vector<uint8_t> Opcode::MemoryInit::bincodeSerialize() const {
        auto serializer = serde::BincodeSerializer();
        serde::Serializable<Opcode::MemoryInit>::serialize(*this, serializer);
        return std::move(serializer).bytes();
    }

    inline Opcode::MemoryInit Opcode::MemoryInit::bincodeDeserialize(std::vector<uint8_t> input) {
        auto deserializer = serde::BincodeDeserializer(input);
        auto value = serde::Deserializable<Opcode::MemoryInit>::deserialize(deserializer);
        if (deserializer.get_buffer_offset() < input.size()) {
            throw serde::deserialization_error("Some input bytes were not read");
        }
        return value;
    }

} // end of namespace Program

template <>
template <typename Serializer>
void serde::Serializable<Program::Opcode::MemoryInit>::serialize(const Program::Opcode::MemoryInit &obj, Serializer &serializer) {
    serde::Serializable<decltype(obj.block_id)>::serialize(obj.block_id, serializer);
    serde::Serializable<decltype(obj.init)>::serialize(obj.init, serializer);
    serde::Serializable<decltype(obj.block_type)>::serialize(obj.block_type, serializer);
}

template <>
template <typename Deserializer>
Program::Opcode::MemoryInit serde::Deserializable<Program::Opcode::MemoryInit>::deserialize(Deserializer &deserializer) {
    Program::Opcode::MemoryInit obj;
    obj.block_id = serde::Deserializable<decltype(obj.block_id)>::deserialize(deserializer);
    obj.init = serde::Deserializable<decltype(obj.init)>::deserialize(deserializer);
    obj.block_type = serde::Deserializable<decltype(obj.block_type)>::deserialize(deserializer);
    return obj;
}

namespace Program {

    inline bool operator==(const Opcode::BrilligCall &lhs, const Opcode::BrilligCall &rhs) {
        if (!(lhs.id == rhs.id)) { return false; }
        if (!(lhs.inputs == rhs.inputs)) { return false; }
        if (!(lhs.outputs == rhs.outputs)) { return false; }
        if (!(lhs.predicate == rhs.predicate)) { return false; }
        return true;
    }

    inline std::vector<uint8_t> Opcode::BrilligCall::bincodeSerialize() const {
        auto serializer = serde::BincodeSerializer();
        serde::Serializable<Opcode::BrilligCall>::serialize(*this, serializer);
        return std::move(serializer).bytes();
    }

    inline Opcode::BrilligCall Opcode::BrilligCall::bincodeDeserialize(std::vector<uint8_t> input) {
        auto deserializer = serde::BincodeDeserializer(input);
        auto value = serde::Deserializable<Opcode::BrilligCall>::deserialize(deserializer);
        if (deserializer.get_buffer_offset() < input.size()) {
            throw serde::deserialization_error("Some input bytes were not read");
        }
        return value;
    }

} // end of namespace Program

template <>
template <typename Serializer>
void serde::Serializable<Program::Opcode::BrilligCall>::serialize(const Program::Opcode::BrilligCall &obj, Serializer &serializer) {
    serde::Serializable<decltype(obj.id)>::serialize(obj.id, serializer);
    serde::Serializable<decltype(obj.inputs)>::serialize(obj.inputs, serializer);
    serde::Serializable<decltype(obj.outputs)>::serialize(obj.outputs, serializer);
    serde::Serializable<decltype(obj.predicate)>::serialize(obj.predicate, serializer);
}

template <>
template <typename Deserializer>
Program::Opcode::BrilligCall serde::Deserializable<Program::Opcode::BrilligCall>::deserialize(Deserializer &deserializer) {
    Program::Opcode::BrilligCall obj;
    obj.id = serde::Deserializable<decltype(obj.id)>::deserialize(deserializer);
    obj.inputs = serde::Deserializable<decltype(obj.inputs)>::deserialize(deserializer);
    obj.outputs = serde::Deserializable<decltype(obj.outputs)>::deserialize(deserializer);
    obj.predicate = serde::Deserializable<decltype(obj.predicate)>::deserialize(deserializer);
    return obj;
}

namespace Program {

    inline bool operator==(const Opcode::Call &lhs, const Opcode::Call &rhs) {
        if (!(lhs.id == rhs.id)) { return false; }
        if (!(lhs.inputs == rhs.inputs)) { return false; }
        if (!(lhs.outputs == rhs.outputs)) { return false; }
        if (!(lhs.predicate == rhs.predicate)) { return false; }
        return true;
    }

    inline std::vector<uint8_t> Opcode::Call::bincodeSerialize() const {
        auto serializer = serde::BincodeSerializer();
        serde::Serializable<Opcode::Call>::serialize(*this, serializer);
        return std::move(serializer).bytes();
    }

    inline Opcode::Call Opcode::Call::bincodeDeserialize(std::vector<uint8_t> input) {
        auto deserializer = serde::BincodeDeserializer(input);
        auto value = serde::Deserializable<Opcode::Call>::deserialize(deserializer);
        if (deserializer.get_buffer_offset() < input.size()) {
            throw serde::deserialization_error("Some input bytes were not read");
        }
        return value;
    }

} // end of namespace Program

template <>
template <typename Serializer>
void serde::Serializable<Program::Opcode::Call>::serialize(const Program::Opcode::Call &obj, Serializer &serializer) {
    serde::Serializable<decltype(obj.id)>::serialize(obj.id, serializer);
    serde::Serializable<decltype(obj.inputs)>::serialize(obj.inputs, serializer);
    serde::Serializable<decltype(obj.outputs)>::serialize(obj.outputs, serializer);
    serde::Serializable<decltype(obj.predicate)>::serialize(obj.predicate, serializer);
}

template <>
template <typename Deserializer>
Program::Opcode::Call serde::Deserializable<Program::Opcode::Call>::deserialize(Deserializer &deserializer) {
    Program::Opcode::Call obj;
    obj.id = serde::Deserializable<decltype(obj.id)>::deserialize(deserializer);
    obj.inputs = serde::Deserializable<decltype(obj.inputs)>::deserialize(deserializer);
    obj.outputs = serde::Deserializable<decltype(obj.outputs)>::deserialize(deserializer);
    obj.predicate = serde::Deserializable<decltype(obj.predicate)>::deserialize(deserializer);
    return obj;
}

namespace Program {

    inline bool operator==(const OpcodeLocation &lhs, const OpcodeLocation &rhs) {
        if (!(lhs.value == rhs.value)) { return false; }
        return true;
    }

    inline std::vector<uint8_t> OpcodeLocation::bincodeSerialize() const {
        auto serializer = serde::BincodeSerializer();
        serde::Serializable<OpcodeLocation>::serialize(*this, serializer);
        return std::move(serializer).bytes();
    }

    inline OpcodeLocation OpcodeLocation::bincodeDeserialize(std::vector<uint8_t> input) {
        auto deserializer = serde::BincodeDeserializer(input);
        auto value = serde::Deserializable<OpcodeLocation>::deserialize(deserializer);
        if (deserializer.get_buffer_offset() < input.size()) {
            throw serde::deserialization_error("Some input bytes were not read");
        }
        return value;
    }

} // end of namespace Program

template <>
template <typename Serializer>
void serde::Serializable<Program::OpcodeLocation>::serialize(const Program::OpcodeLocation &obj, Serializer &serializer) {
    serializer.increase_container_depth();
    serde::Serializable<decltype(obj.value)>::serialize(obj.value, serializer);
    serializer.decrease_container_depth();
}

template <>
template <typename Deserializer>
Program::OpcodeLocation serde::Deserializable<Program::OpcodeLocation>::deserialize(Deserializer &deserializer) {
    deserializer.increase_container_depth();
    Program::OpcodeLocation obj;
    obj.value = serde::Deserializable<decltype(obj.value)>::deserialize(deserializer);
    deserializer.decrease_container_depth();
    return obj;
}

namespace Program {

    inline bool operator==(const OpcodeLocation::Acir &lhs, const OpcodeLocation::Acir &rhs) {
        if (!(lhs.value == rhs.value)) { return false; }
        return true;
    }

    inline std::vector<uint8_t> OpcodeLocation::Acir::bincodeSerialize() const {
        auto serializer = serde::BincodeSerializer();
        serde::Serializable<OpcodeLocation::Acir>::serialize(*this, serializer);
        return std::move(serializer).bytes();
    }

    inline OpcodeLocation::Acir OpcodeLocation::Acir::bincodeDeserialize(std::vector<uint8_t> input) {
        auto deserializer = serde::BincodeDeserializer(input);
        auto value = serde::Deserializable<OpcodeLocation::Acir>::deserialize(deserializer);
        if (deserializer.get_buffer_offset() < input.size()) {
            throw serde::deserialization_error("Some input bytes were not read");
        }
        return value;
    }

} // end of namespace Program

template <>
template <typename Serializer>
void serde::Serializable<Program::OpcodeLocation::Acir>::serialize(const Program::OpcodeLocation::Acir &obj, Serializer &serializer) {
    serde::Serializable<decltype(obj.value)>::serialize(obj.value, serializer);
}

template <>
template <typename Deserializer>
Program::OpcodeLocation::Acir serde::Deserializable<Program::OpcodeLocation::Acir>::deserialize(Deserializer &deserializer) {
    Program::OpcodeLocation::Acir obj;
    obj.value = serde::Deserializable<decltype(obj.value)>::deserialize(deserializer);
    return obj;
}

namespace Program {

    inline bool operator==(const OpcodeLocation::Brillig &lhs, const OpcodeLocation::Brillig &rhs) {
        if (!(lhs.acir_index == rhs.acir_index)) { return false; }
        if (!(lhs.brillig_index == rhs.brillig_index)) { return false; }
        return true;
    }

    inline std::vector<uint8_t> OpcodeLocation::Brillig::bincodeSerialize() const {
        auto serializer = serde::BincodeSerializer();
        serde::Serializable<OpcodeLocation::Brillig>::serialize(*this, serializer);
        return std::move(serializer).bytes();
    }

    inline OpcodeLocation::Brillig OpcodeLocation::Brillig::bincodeDeserialize(std::vector<uint8_t> input) {
        auto deserializer = serde::BincodeDeserializer(input);
        auto value = serde::Deserializable<OpcodeLocation::Brillig>::deserialize(deserializer);
        if (deserializer.get_buffer_offset() < input.size()) {
            throw serde::deserialization_error("Some input bytes were not read");
        }
        return value;
    }

} // end of namespace Program

template <>
template <typename Serializer>
void serde::Serializable<Program::OpcodeLocation::Brillig>::serialize(const Program::OpcodeLocation::Brillig &obj, Serializer &serializer) {
    serde::Serializable<decltype(obj.acir_index)>::serialize(obj.acir_index, serializer);
    serde::Serializable<decltype(obj.brillig_index)>::serialize(obj.brillig_index, serializer);
}

template <>
template <typename Deserializer>
Program::OpcodeLocation::Brillig serde::Deserializable<Program::OpcodeLocation::Brillig>::deserialize(Deserializer &deserializer) {
    Program::OpcodeLocation::Brillig obj;
    obj.acir_index = serde::Deserializable<decltype(obj.acir_index)>::deserialize(deserializer);
    obj.brillig_index = serde::Deserializable<decltype(obj.brillig_index)>::deserialize(deserializer);
    return obj;
}

namespace Program {

    inline bool operator==(const Program &lhs, const Program &rhs) {
        if (!(lhs.functions == rhs.functions)) { return false; }
        if (!(lhs.unconstrained_functions == rhs.unconstrained_functions)) { return false; }
        return true;
    }

    inline std::vector<uint8_t> Program::bincodeSerialize() const {
        auto serializer = serde::BincodeSerializer();
        serde::Serializable<Program>::serialize(*this, serializer);
        return std::move(serializer).bytes();
    }

    inline Program Program::bincodeDeserialize(std::vector<uint8_t> input) {
        auto deserializer = serde::BincodeDeserializer(input);
        auto value = serde::Deserializable<Program>::deserialize(deserializer);
        if (deserializer.get_buffer_offset() < input.size()) {
            throw serde::deserialization_error("Some input bytes were not read");
        }
        return value;
    }

} // end of namespace Program

template <>
template <typename Serializer>
void serde::Serializable<Program::Program>::serialize(const Program::Program &obj, Serializer &serializer) {
    serializer.increase_container_depth();
    serde::Serializable<decltype(obj.functions)>::serialize(obj.functions, serializer);
    serde::Serializable<decltype(obj.unconstrained_functions)>::serialize(obj.unconstrained_functions, serializer);
    serializer.decrease_container_depth();
}

template <>
template <typename Deserializer>
Program::Program serde::Deserializable<Program::Program>::deserialize(Deserializer &deserializer) {
    deserializer.increase_container_depth();
    Program::Program obj;
    obj.functions = serde::Deserializable<decltype(obj.functions)>::deserialize(deserializer);
    obj.unconstrained_functions = serde::Deserializable<decltype(obj.unconstrained_functions)>::deserialize(deserializer);
    deserializer.decrease_container_depth();
    return obj;
}

namespace Program {

    inline bool operator==(const PublicInputs &lhs, const PublicInputs &rhs) {
        if (!(lhs.value == rhs.value)) { return false; }
        return true;
    }

    inline std::vector<uint8_t> PublicInputs::bincodeSerialize() const {
        auto serializer = serde::BincodeSerializer();
        serde::Serializable<PublicInputs>::serialize(*this, serializer);
        return std::move(serializer).bytes();
    }

    inline PublicInputs PublicInputs::bincodeDeserialize(std::vector<uint8_t> input) {
        auto deserializer = serde::BincodeDeserializer(input);
        auto value = serde::Deserializable<PublicInputs>::deserialize(deserializer);
        if (deserializer.get_buffer_offset() < input.size()) {
            throw serde::deserialization_error("Some input bytes were not read");
        }
        return value;
    }

} // end of namespace Program

template <>
template <typename Serializer>
void serde::Serializable<Program::PublicInputs>::serialize(const Program::PublicInputs &obj, Serializer &serializer) {
    serializer.increase_container_depth();
    serde::Serializable<decltype(obj.value)>::serialize(obj.value, serializer);
    serializer.decrease_container_depth();
}

template <>
template <typename Deserializer>
Program::PublicInputs serde::Deserializable<Program::PublicInputs>::deserialize(Deserializer &deserializer) {
    deserializer.increase_container_depth();
    Program::PublicInputs obj;
    obj.value = serde::Deserializable<decltype(obj.value)>::deserialize(deserializer);
    deserializer.decrease_container_depth();
    return obj;
}

namespace Program {

    inline bool operator==(const ValueOrArray &lhs, const ValueOrArray &rhs) {
        if (!(lhs.value == rhs.value)) { return false; }
        return true;
    }

    inline std::vector<uint8_t> ValueOrArray::bincodeSerialize() const {
        auto serializer = serde::BincodeSerializer();
        serde::Serializable<ValueOrArray>::serialize(*this, serializer);
        return std::move(serializer).bytes();
    }

    inline ValueOrArray ValueOrArray::bincodeDeserialize(std::vector<uint8_t> input) {
        auto deserializer = serde::BincodeDeserializer(input);
        auto value = serde::Deserializable<ValueOrArray>::deserialize(deserializer);
        if (deserializer.get_buffer_offset() < input.size()) {
            throw serde::deserialization_error("Some input bytes were not read");
        }
        return value;
    }

} // end of namespace Program

template <>
template <typename Serializer>
void serde::Serializable<Program::ValueOrArray>::serialize(const Program::ValueOrArray &obj, Serializer &serializer) {
    serializer.increase_container_depth();
    serde::Serializable<decltype(obj.value)>::serialize(obj.value, serializer);
    serializer.decrease_container_depth();
}

template <>
template <typename Deserializer>
Program::ValueOrArray serde::Deserializable<Program::ValueOrArray>::deserialize(Deserializer &deserializer) {
    deserializer.increase_container_depth();
    Program::ValueOrArray obj;
    obj.value = serde::Deserializable<decltype(obj.value)>::deserialize(deserializer);
    deserializer.decrease_container_depth();
    return obj;
}

namespace Program {

    inline bool operator==(const ValueOrArray::MemoryAddress &lhs, const ValueOrArray::MemoryAddress &rhs) {
        if (!(lhs.value == rhs.value)) { return false; }
        return true;
    }

    inline std::vector<uint8_t> ValueOrArray::MemoryAddress::bincodeSerialize() const {
        auto serializer = serde::BincodeSerializer();
        serde::Serializable<ValueOrArray::MemoryAddress>::serialize(*this, serializer);
        return std::move(serializer).bytes();
    }

    inline ValueOrArray::MemoryAddress ValueOrArray::MemoryAddress::bincodeDeserialize(std::vector<uint8_t> input) {
        auto deserializer = serde::BincodeDeserializer(input);
        auto value = serde::Deserializable<ValueOrArray::MemoryAddress>::deserialize(deserializer);
        if (deserializer.get_buffer_offset() < input.size()) {
            throw serde::deserialization_error("Some input bytes were not read");
        }
        return value;
    }

} // end of namespace Program

template <>
template <typename Serializer>
void serde::Serializable<Program::ValueOrArray::MemoryAddress>::serialize(const Program::ValueOrArray::MemoryAddress &obj, Serializer &serializer) {
    serde::Serializable<decltype(obj.value)>::serialize(obj.value, serializer);
}

template <>
template <typename Deserializer>
Program::ValueOrArray::MemoryAddress serde::Deserializable<Program::ValueOrArray::MemoryAddress>::deserialize(Deserializer &deserializer) {
    Program::ValueOrArray::MemoryAddress obj;
    obj.value = serde::Deserializable<decltype(obj.value)>::deserialize(deserializer);
    return obj;
}

namespace Program {

    inline bool operator==(const ValueOrArray::HeapArray &lhs, const ValueOrArray::HeapArray &rhs) {
        if (!(lhs.value == rhs.value)) { return false; }
        return true;
    }

    inline std::vector<uint8_t> ValueOrArray::HeapArray::bincodeSerialize() const {
        auto serializer = serde::BincodeSerializer();
        serde::Serializable<ValueOrArray::HeapArray>::serialize(*this, serializer);
        return std::move(serializer).bytes();
    }

    inline ValueOrArray::HeapArray ValueOrArray::HeapArray::bincodeDeserialize(std::vector<uint8_t> input) {
        auto deserializer = serde::BincodeDeserializer(input);
        auto value = serde::Deserializable<ValueOrArray::HeapArray>::deserialize(deserializer);
        if (deserializer.get_buffer_offset() < input.size()) {
            throw serde::deserialization_error("Some input bytes were not read");
        }
        return value;
    }

} // end of namespace Program

template <>
template <typename Serializer>
void serde::Serializable<Program::ValueOrArray::HeapArray>::serialize(const Program::ValueOrArray::HeapArray &obj, Serializer &serializer) {
    serde::Serializable<decltype(obj.value)>::serialize(obj.value, serializer);
}

template <>
template <typename Deserializer>
Program::ValueOrArray::HeapArray serde::Deserializable<Program::ValueOrArray::HeapArray>::deserialize(Deserializer &deserializer) {
    Program::ValueOrArray::HeapArray obj;
    obj.value = serde::Deserializable<decltype(obj.value)>::deserialize(deserializer);
    return obj;
}

namespace Program {

    inline bool operator==(const ValueOrArray::HeapVector &lhs, const ValueOrArray::HeapVector &rhs) {
        if (!(lhs.value == rhs.value)) { return false; }
        return true;
    }

    inline std::vector<uint8_t> ValueOrArray::HeapVector::bincodeSerialize() const {
        auto serializer = serde::BincodeSerializer();
        serde::Serializable<ValueOrArray::HeapVector>::serialize(*this, serializer);
        return std::move(serializer).bytes();
    }

    inline ValueOrArray::HeapVector ValueOrArray::HeapVector::bincodeDeserialize(std::vector<uint8_t> input) {
        auto deserializer = serde::BincodeDeserializer(input);
        auto value = serde::Deserializable<ValueOrArray::HeapVector>::deserialize(deserializer);
        if (deserializer.get_buffer_offset() < input.size()) {
            throw serde::deserialization_error("Some input bytes were not read");
        }
        return value;
    }

} // end of namespace Program

template <>
template <typename Serializer>
void serde::Serializable<Program::ValueOrArray::HeapVector>::serialize(const Program::ValueOrArray::HeapVector &obj, Serializer &serializer) {
    serde::Serializable<decltype(obj.value)>::serialize(obj.value, serializer);
}

template <>
template <typename Deserializer>
Program::ValueOrArray::HeapVector serde::Deserializable<Program::ValueOrArray::HeapVector>::deserialize(Deserializer &deserializer) {
    Program::ValueOrArray::HeapVector obj;
    obj.value = serde::Deserializable<decltype(obj.value)>::deserialize(deserializer);
    return obj;
}

namespace Program {

    inline bool operator==(const Witness &lhs, const Witness &rhs) {
        if (!(lhs.value == rhs.value)) { return false; }
        return true;
    }

    inline std::vector<uint8_t> Witness::bincodeSerialize() const {
        auto serializer = serde::BincodeSerializer();
        serde::Serializable<Witness>::serialize(*this, serializer);
        return std::move(serializer).bytes();
    }

    inline Witness Witness::bincodeDeserialize(std::vector<uint8_t> input) {
        auto deserializer = serde::BincodeDeserializer(input);
        auto value = serde::Deserializable<Witness>::deserialize(deserializer);
        if (deserializer.get_buffer_offset() < input.size()) {
            throw serde::deserialization_error("Some input bytes were not read");
        }
        return value;
    }

} // end of namespace Program

template <>
template <typename Serializer>
void serde::Serializable<Program::Witness>::serialize(const Program::Witness &obj, Serializer &serializer) {
    serializer.increase_container_depth();
    serde::Serializable<decltype(obj.value)>::serialize(obj.value, serializer);
    serializer.decrease_container_depth();
}

template <>
template <typename Deserializer>
Program::Witness serde::Deserializable<Program::Witness>::deserialize(Deserializer &deserializer) {
    deserializer.increase_container_depth();
    Program::Witness obj;
    obj.value = serde::Deserializable<decltype(obj.value)>::deserialize(deserializer);
    deserializer.decrease_container_depth();
    return obj;
}<|MERGE_RESOLUTION|>--- conflicted
+++ resolved
@@ -202,17 +202,8 @@
             static Field bincodeDeserialize(std::vector<uint8_t>);
         };
 
-<<<<<<< HEAD
-        struct RecursiveAggregation {
-            std::vector<Program::FunctionInput> verification_key;
-            std::vector<Program::FunctionInput> proof;
-            std::vector<Program::FunctionInput> public_inputs;
-            Program::FunctionInput key_hash;
-            uint32_t proof_type;
-=======
         struct Integer {
             Program::IntegerBitSize value;
->>>>>>> 55999ffb
 
             friend bool operator==(const Integer&, const Integer&);
             std::vector<uint8_t> bincodeSerialize() const;
@@ -942,6 +933,7 @@
             std::vector<Program::FunctionInput> proof;
             std::vector<Program::FunctionInput> public_inputs;
             Program::FunctionInput key_hash;
+            uint32_t proof_type;
 
             friend bool operator==(const RecursiveAggregation&, const RecursiveAggregation&);
             std::vector<uint8_t> bincodeSerialize() const;
