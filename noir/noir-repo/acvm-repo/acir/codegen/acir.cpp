#pragma once

#include "serde.hpp"
#include "bincode.hpp"

namespace Program {

    struct Witness {
        uint32_t value;

        friend bool operator==(const Witness&, const Witness&);
        std::vector<uint8_t> bincodeSerialize() const;
        static Witness bincodeDeserialize(std::vector<uint8_t>);
    };

    struct FunctionInput {
        Program::Witness witness;
        uint32_t num_bits;

        friend bool operator==(const FunctionInput&, const FunctionInput&);
        std::vector<uint8_t> bincodeSerialize() const;
        static FunctionInput bincodeDeserialize(std::vector<uint8_t>);
    };

    struct BlackBoxFuncCall {

        struct AES128Encrypt {
            std::vector<Program::FunctionInput> inputs;
            std::array<Program::FunctionInput, 16> iv;
            std::array<Program::FunctionInput, 16> key;
            std::vector<Program::Witness> outputs;

            friend bool operator==(const AES128Encrypt&, const AES128Encrypt&);
            std::vector<uint8_t> bincodeSerialize() const;
            static AES128Encrypt bincodeDeserialize(std::vector<uint8_t>);
        };

        struct AND {
            Program::FunctionInput lhs;
            Program::FunctionInput rhs;
            Program::Witness output;

            friend bool operator==(const AND&, const AND&);
            std::vector<uint8_t> bincodeSerialize() const;
            static AND bincodeDeserialize(std::vector<uint8_t>);
        };

        struct XOR {
            Program::FunctionInput lhs;
            Program::FunctionInput rhs;
            Program::Witness output;

            friend bool operator==(const XOR&, const XOR&);
            std::vector<uint8_t> bincodeSerialize() const;
            static XOR bincodeDeserialize(std::vector<uint8_t>);
        };

        struct RANGE {
            Program::FunctionInput input;

            friend bool operator==(const RANGE&, const RANGE&);
            std::vector<uint8_t> bincodeSerialize() const;
            static RANGE bincodeDeserialize(std::vector<uint8_t>);
        };

        struct Blake2s {
            std::vector<Program::FunctionInput> inputs;
            std::array<Program::Witness, 32> outputs;

            friend bool operator==(const Blake2s&, const Blake2s&);
            std::vector<uint8_t> bincodeSerialize() const;
            static Blake2s bincodeDeserialize(std::vector<uint8_t>);
        };

        struct Blake3 {
            std::vector<Program::FunctionInput> inputs;
            std::array<Program::Witness, 32> outputs;

            friend bool operator==(const Blake3&, const Blake3&);
            std::vector<uint8_t> bincodeSerialize() const;
            static Blake3 bincodeDeserialize(std::vector<uint8_t>);
        };

        struct SchnorrVerify {
            Program::FunctionInput public_key_x;
            Program::FunctionInput public_key_y;
            std::array<Program::FunctionInput, 64> signature;
            std::vector<Program::FunctionInput> message;
            Program::Witness output;

            friend bool operator==(const SchnorrVerify&, const SchnorrVerify&);
            std::vector<uint8_t> bincodeSerialize() const;
            static SchnorrVerify bincodeDeserialize(std::vector<uint8_t>);
        };

        struct PedersenCommitment {
            std::vector<Program::FunctionInput> inputs;
            uint32_t domain_separator;
            std::array<Program::Witness, 2> outputs;

            friend bool operator==(const PedersenCommitment&, const PedersenCommitment&);
            std::vector<uint8_t> bincodeSerialize() const;
            static PedersenCommitment bincodeDeserialize(std::vector<uint8_t>);
        };

        struct PedersenHash {
            std::vector<Program::FunctionInput> inputs;
            uint32_t domain_separator;
            Program::Witness output;

            friend bool operator==(const PedersenHash&, const PedersenHash&);
            std::vector<uint8_t> bincodeSerialize() const;
            static PedersenHash bincodeDeserialize(std::vector<uint8_t>);
        };

        struct EcdsaSecp256k1 {
            std::array<Program::FunctionInput, 32> public_key_x;
            std::array<Program::FunctionInput, 32> public_key_y;
            std::array<Program::FunctionInput, 64> signature;
            std::array<Program::FunctionInput, 32> hashed_message;
            Program::Witness output;

            friend bool operator==(const EcdsaSecp256k1&, const EcdsaSecp256k1&);
            std::vector<uint8_t> bincodeSerialize() const;
            static EcdsaSecp256k1 bincodeDeserialize(std::vector<uint8_t>);
        };

        struct EcdsaSecp256r1 {
            std::array<Program::FunctionInput, 32> public_key_x;
            std::array<Program::FunctionInput, 32> public_key_y;
            std::array<Program::FunctionInput, 64> signature;
            std::array<Program::FunctionInput, 32> hashed_message;
            Program::Witness output;

            friend bool operator==(const EcdsaSecp256r1&, const EcdsaSecp256r1&);
            std::vector<uint8_t> bincodeSerialize() const;
            static EcdsaSecp256r1 bincodeDeserialize(std::vector<uint8_t>);
        };

        struct MultiScalarMul {
            std::vector<Program::FunctionInput> points;
            std::vector<Program::FunctionInput> scalars;
            std::array<Program::Witness, 2> outputs;

            friend bool operator==(const MultiScalarMul&, const MultiScalarMul&);
            std::vector<uint8_t> bincodeSerialize() const;
            static MultiScalarMul bincodeDeserialize(std::vector<uint8_t>);
        };

        struct EmbeddedCurveAdd {
            Program::FunctionInput input1_x;
            Program::FunctionInput input1_y;
            Program::FunctionInput input2_x;
            Program::FunctionInput input2_y;
            std::array<Program::Witness, 2> outputs;

            friend bool operator==(const EmbeddedCurveAdd&, const EmbeddedCurveAdd&);
            std::vector<uint8_t> bincodeSerialize() const;
            static EmbeddedCurveAdd bincodeDeserialize(std::vector<uint8_t>);
        };

        struct Keccak256 {
            std::vector<Program::FunctionInput> inputs;
            Program::FunctionInput var_message_size;
            std::array<Program::Witness, 32> outputs;

            friend bool operator==(const Keccak256&, const Keccak256&);
            std::vector<uint8_t> bincodeSerialize() const;
            static Keccak256 bincodeDeserialize(std::vector<uint8_t>);
        };

        struct Keccakf1600 {
            std::array<Program::FunctionInput, 25> inputs;
            std::array<Program::Witness, 25> outputs;

            friend bool operator==(const Keccakf1600&, const Keccakf1600&);
            std::vector<uint8_t> bincodeSerialize() const;
            static Keccakf1600 bincodeDeserialize(std::vector<uint8_t>);
        };

        struct RecursiveAggregation {
            std::vector<Program::FunctionInput> verification_key;
            std::vector<Program::FunctionInput> proof;
            std::vector<Program::FunctionInput> public_inputs;
            Program::FunctionInput key_hash;

            friend bool operator==(const RecursiveAggregation&, const RecursiveAggregation&);
            std::vector<uint8_t> bincodeSerialize() const;
            static RecursiveAggregation bincodeDeserialize(std::vector<uint8_t>);
        };

        struct BigIntAdd {
            uint32_t lhs;
            uint32_t rhs;
            uint32_t output;

            friend bool operator==(const BigIntAdd&, const BigIntAdd&);
            std::vector<uint8_t> bincodeSerialize() const;
            static BigIntAdd bincodeDeserialize(std::vector<uint8_t>);
        };

        struct BigIntSub {
            uint32_t lhs;
            uint32_t rhs;
            uint32_t output;

            friend bool operator==(const BigIntSub&, const BigIntSub&);
            std::vector<uint8_t> bincodeSerialize() const;
            static BigIntSub bincodeDeserialize(std::vector<uint8_t>);
        };

        struct BigIntMul {
            uint32_t lhs;
            uint32_t rhs;
            uint32_t output;

            friend bool operator==(const BigIntMul&, const BigIntMul&);
            std::vector<uint8_t> bincodeSerialize() const;
            static BigIntMul bincodeDeserialize(std::vector<uint8_t>);
        };

        struct BigIntDiv {
            uint32_t lhs;
            uint32_t rhs;
            uint32_t output;

            friend bool operator==(const BigIntDiv&, const BigIntDiv&);
            std::vector<uint8_t> bincodeSerialize() const;
            static BigIntDiv bincodeDeserialize(std::vector<uint8_t>);
        };

        struct BigIntFromLeBytes {
            std::vector<Program::FunctionInput> inputs;
            std::vector<uint8_t> modulus;
            uint32_t output;

            friend bool operator==(const BigIntFromLeBytes&, const BigIntFromLeBytes&);
            std::vector<uint8_t> bincodeSerialize() const;
            static BigIntFromLeBytes bincodeDeserialize(std::vector<uint8_t>);
        };

        struct BigIntToLeBytes {
            uint32_t input;
            std::vector<Program::Witness> outputs;

            friend bool operator==(const BigIntToLeBytes&, const BigIntToLeBytes&);
            std::vector<uint8_t> bincodeSerialize() const;
            static BigIntToLeBytes bincodeDeserialize(std::vector<uint8_t>);
        };

        struct Poseidon2Permutation {
            std::vector<Program::FunctionInput> inputs;
            std::vector<Program::Witness> outputs;
            uint32_t len;

            friend bool operator==(const Poseidon2Permutation&, const Poseidon2Permutation&);
            std::vector<uint8_t> bincodeSerialize() const;
            static Poseidon2Permutation bincodeDeserialize(std::vector<uint8_t>);
        };

        struct Sha256Compression {
            std::array<Program::FunctionInput, 16> inputs;
            std::array<Program::FunctionInput, 8> hash_values;
            std::array<Program::Witness, 8> outputs;

            friend bool operator==(const Sha256Compression&, const Sha256Compression&);
            std::vector<uint8_t> bincodeSerialize() const;
            static Sha256Compression bincodeDeserialize(std::vector<uint8_t>);
        };

        std::variant<AES128Encrypt, AND, XOR, RANGE, Blake2s, Blake3, SchnorrVerify, PedersenCommitment, PedersenHash, EcdsaSecp256k1, EcdsaSecp256r1, MultiScalarMul, EmbeddedCurveAdd, Keccak256, Keccakf1600, RecursiveAggregation, BigIntAdd, BigIntSub, BigIntMul, BigIntDiv, BigIntFromLeBytes, BigIntToLeBytes, Poseidon2Permutation, Sha256Compression> value;

        friend bool operator==(const BlackBoxFuncCall&, const BlackBoxFuncCall&);
        std::vector<uint8_t> bincodeSerialize() const;
        static BlackBoxFuncCall bincodeDeserialize(std::vector<uint8_t>);
    };

    struct BlockId {
        uint32_t value;

        friend bool operator==(const BlockId&, const BlockId&);
        std::vector<uint8_t> bincodeSerialize() const;
        static BlockId bincodeDeserialize(std::vector<uint8_t>);
    };

    struct BlockType {

        struct Memory {
            friend bool operator==(const Memory&, const Memory&);
            std::vector<uint8_t> bincodeSerialize() const;
            static Memory bincodeDeserialize(std::vector<uint8_t>);
        };

        struct CallData {
            friend bool operator==(const CallData&, const CallData&);
            std::vector<uint8_t> bincodeSerialize() const;
            static CallData bincodeDeserialize(std::vector<uint8_t>);
        };

        struct ReturnData {
            friend bool operator==(const ReturnData&, const ReturnData&);
            std::vector<uint8_t> bincodeSerialize() const;
            static ReturnData bincodeDeserialize(std::vector<uint8_t>);
        };

        std::variant<Memory, CallData, ReturnData> value;

        friend bool operator==(const BlockType&, const BlockType&);
        std::vector<uint8_t> bincodeSerialize() const;
        static BlockType bincodeDeserialize(std::vector<uint8_t>);
    };

    struct Expression {
        std::vector<std::tuple<std::string, Program::Witness, Program::Witness>> mul_terms;
        std::vector<std::tuple<std::string, Program::Witness>> linear_combinations;
        std::string q_c;

        friend bool operator==(const Expression&, const Expression&);
        std::vector<uint8_t> bincodeSerialize() const;
        static Expression bincodeDeserialize(std::vector<uint8_t>);
    };

    struct BrilligInputs {

        struct Single {
            Program::Expression value;

            friend bool operator==(const Single&, const Single&);
            std::vector<uint8_t> bincodeSerialize() const;
            static Single bincodeDeserialize(std::vector<uint8_t>);
        };

        struct Array {
            std::vector<Program::Expression> value;

            friend bool operator==(const Array&, const Array&);
            std::vector<uint8_t> bincodeSerialize() const;
            static Array bincodeDeserialize(std::vector<uint8_t>);
        };

        struct MemoryArray {
            Program::BlockId value;

            friend bool operator==(const MemoryArray&, const MemoryArray&);
            std::vector<uint8_t> bincodeSerialize() const;
            static MemoryArray bincodeDeserialize(std::vector<uint8_t>);
        };

        std::variant<Single, Array, MemoryArray> value;

        friend bool operator==(const BrilligInputs&, const BrilligInputs&);
        std::vector<uint8_t> bincodeSerialize() const;
        static BrilligInputs bincodeDeserialize(std::vector<uint8_t>);
    };

    struct BrilligOutputs {

        struct Simple {
            Program::Witness value;

            friend bool operator==(const Simple&, const Simple&);
            std::vector<uint8_t> bincodeSerialize() const;
            static Simple bincodeDeserialize(std::vector<uint8_t>);
        };

        struct Array {
            std::vector<Program::Witness> value;

            friend bool operator==(const Array&, const Array&);
            std::vector<uint8_t> bincodeSerialize() const;
            static Array bincodeDeserialize(std::vector<uint8_t>);
        };

        std::variant<Simple, Array> value;

        friend bool operator==(const BrilligOutputs&, const BrilligOutputs&);
        std::vector<uint8_t> bincodeSerialize() const;
        static BrilligOutputs bincodeDeserialize(std::vector<uint8_t>);
    };

    struct Directive {

        struct ToLeRadix {
            Program::Expression a;
            std::vector<Program::Witness> b;
            uint32_t radix;

            friend bool operator==(const ToLeRadix&, const ToLeRadix&);
            std::vector<uint8_t> bincodeSerialize() const;
            static ToLeRadix bincodeDeserialize(std::vector<uint8_t>);
        };

        std::variant<ToLeRadix> value;

        friend bool operator==(const Directive&, const Directive&);
        std::vector<uint8_t> bincodeSerialize() const;
        static Directive bincodeDeserialize(std::vector<uint8_t>);
    };

    struct MemOp {
        Program::Expression operation;
        Program::Expression index;
        Program::Expression value;

        friend bool operator==(const MemOp&, const MemOp&);
        std::vector<uint8_t> bincodeSerialize() const;
        static MemOp bincodeDeserialize(std::vector<uint8_t>);
    };

    struct Opcode {

        struct AssertZero {
            Program::Expression value;

            friend bool operator==(const AssertZero&, const AssertZero&);
            std::vector<uint8_t> bincodeSerialize() const;
            static AssertZero bincodeDeserialize(std::vector<uint8_t>);
        };

        struct BlackBoxFuncCall {
            Program::BlackBoxFuncCall value;

            friend bool operator==(const BlackBoxFuncCall&, const BlackBoxFuncCall&);
            std::vector<uint8_t> bincodeSerialize() const;
            static BlackBoxFuncCall bincodeDeserialize(std::vector<uint8_t>);
        };

        struct Directive {
            Program::Directive value;

            friend bool operator==(const Directive&, const Directive&);
            std::vector<uint8_t> bincodeSerialize() const;
            static Directive bincodeDeserialize(std::vector<uint8_t>);
        };

        struct MemoryOp {
            Program::BlockId block_id;
            Program::MemOp op;
            std::optional<Program::Expression> predicate;

            friend bool operator==(const MemoryOp&, const MemoryOp&);
            std::vector<uint8_t> bincodeSerialize() const;
            static MemoryOp bincodeDeserialize(std::vector<uint8_t>);
        };

        struct MemoryInit {
            Program::BlockId block_id;
            std::vector<Program::Witness> init;
            Program::BlockType block_type;

            friend bool operator==(const MemoryInit&, const MemoryInit&);
            std::vector<uint8_t> bincodeSerialize() const;
            static MemoryInit bincodeDeserialize(std::vector<uint8_t>);
        };

        struct BrilligCall {
            uint32_t id;
            std::vector<Program::BrilligInputs> inputs;
            std::vector<Program::BrilligOutputs> outputs;
            std::optional<Program::Expression> predicate;

            friend bool operator==(const BrilligCall&, const BrilligCall&);
            std::vector<uint8_t> bincodeSerialize() const;
            static BrilligCall bincodeDeserialize(std::vector<uint8_t>);
        };

        struct Call {
            uint32_t id;
            std::vector<Program::Witness> inputs;
            std::vector<Program::Witness> outputs;
            std::optional<Program::Expression> predicate;

            friend bool operator==(const Call&, const Call&);
            std::vector<uint8_t> bincodeSerialize() const;
            static Call bincodeDeserialize(std::vector<uint8_t>);
        };

        std::variant<AssertZero, BlackBoxFuncCall, Directive, MemoryOp, MemoryInit, BrilligCall, Call> value;

        friend bool operator==(const Opcode&, const Opcode&);
        std::vector<uint8_t> bincodeSerialize() const;
        static Opcode bincodeDeserialize(std::vector<uint8_t>);
    };

    struct BinaryFieldOp {

        struct Add {
            friend bool operator==(const Add&, const Add&);
            std::vector<uint8_t> bincodeSerialize() const;
            static Add bincodeDeserialize(std::vector<uint8_t>);
        };

        struct Sub {
            friend bool operator==(const Sub&, const Sub&);
            std::vector<uint8_t> bincodeSerialize() const;
            static Sub bincodeDeserialize(std::vector<uint8_t>);
        };

        struct Mul {
            friend bool operator==(const Mul&, const Mul&);
            std::vector<uint8_t> bincodeSerialize() const;
            static Mul bincodeDeserialize(std::vector<uint8_t>);
        };

        struct Div {
            friend bool operator==(const Div&, const Div&);
            std::vector<uint8_t> bincodeSerialize() const;
            static Div bincodeDeserialize(std::vector<uint8_t>);
        };

        struct IntegerDiv {
            friend bool operator==(const IntegerDiv&, const IntegerDiv&);
            std::vector<uint8_t> bincodeSerialize() const;
            static IntegerDiv bincodeDeserialize(std::vector<uint8_t>);
        };

        struct Equals {
            friend bool operator==(const Equals&, const Equals&);
            std::vector<uint8_t> bincodeSerialize() const;
            static Equals bincodeDeserialize(std::vector<uint8_t>);
        };

        struct LessThan {
            friend bool operator==(const LessThan&, const LessThan&);
            std::vector<uint8_t> bincodeSerialize() const;
            static LessThan bincodeDeserialize(std::vector<uint8_t>);
        };

        struct LessThanEquals {
            friend bool operator==(const LessThanEquals&, const LessThanEquals&);
            std::vector<uint8_t> bincodeSerialize() const;
            static LessThanEquals bincodeDeserialize(std::vector<uint8_t>);
        };

        std::variant<Add, Sub, Mul, Div, IntegerDiv, Equals, LessThan, LessThanEquals> value;

        friend bool operator==(const BinaryFieldOp&, const BinaryFieldOp&);
        std::vector<uint8_t> bincodeSerialize() const;
        static BinaryFieldOp bincodeDeserialize(std::vector<uint8_t>);
    };

    struct BinaryIntOp {

        struct Add {
            friend bool operator==(const Add&, const Add&);
            std::vector<uint8_t> bincodeSerialize() const;
            static Add bincodeDeserialize(std::vector<uint8_t>);
        };

        struct Sub {
            friend bool operator==(const Sub&, const Sub&);
            std::vector<uint8_t> bincodeSerialize() const;
            static Sub bincodeDeserialize(std::vector<uint8_t>);
        };

        struct Mul {
            friend bool operator==(const Mul&, const Mul&);
            std::vector<uint8_t> bincodeSerialize() const;
            static Mul bincodeDeserialize(std::vector<uint8_t>);
        };

        struct Div {
            friend bool operator==(const Div&, const Div&);
            std::vector<uint8_t> bincodeSerialize() const;
            static Div bincodeDeserialize(std::vector<uint8_t>);
        };

        struct Equals {
            friend bool operator==(const Equals&, const Equals&);
            std::vector<uint8_t> bincodeSerialize() const;
            static Equals bincodeDeserialize(std::vector<uint8_t>);
        };

        struct LessThan {
            friend bool operator==(const LessThan&, const LessThan&);
            std::vector<uint8_t> bincodeSerialize() const;
            static LessThan bincodeDeserialize(std::vector<uint8_t>);
        };

        struct LessThanEquals {
            friend bool operator==(const LessThanEquals&, const LessThanEquals&);
            std::vector<uint8_t> bincodeSerialize() const;
            static LessThanEquals bincodeDeserialize(std::vector<uint8_t>);
        };

        struct And {
            friend bool operator==(const And&, const And&);
            std::vector<uint8_t> bincodeSerialize() const;
            static And bincodeDeserialize(std::vector<uint8_t>);
        };

        struct Or {
            friend bool operator==(const Or&, const Or&);
            std::vector<uint8_t> bincodeSerialize() const;
            static Or bincodeDeserialize(std::vector<uint8_t>);
        };

        struct Xor {
            friend bool operator==(const Xor&, const Xor&);
            std::vector<uint8_t> bincodeSerialize() const;
            static Xor bincodeDeserialize(std::vector<uint8_t>);
        };

        struct Shl {
            friend bool operator==(const Shl&, const Shl&);
            std::vector<uint8_t> bincodeSerialize() const;
            static Shl bincodeDeserialize(std::vector<uint8_t>);
        };

        struct Shr {
            friend bool operator==(const Shr&, const Shr&);
            std::vector<uint8_t> bincodeSerialize() const;
            static Shr bincodeDeserialize(std::vector<uint8_t>);
        };

        std::variant<Add, Sub, Mul, Div, Equals, LessThan, LessThanEquals, And, Or, Xor, Shl, Shr> value;

        friend bool operator==(const BinaryIntOp&, const BinaryIntOp&);
        std::vector<uint8_t> bincodeSerialize() const;
        static BinaryIntOp bincodeDeserialize(std::vector<uint8_t>);
    };

    struct MemoryAddress {
        uint64_t value;

        friend bool operator==(const MemoryAddress&, const MemoryAddress&);
        std::vector<uint8_t> bincodeSerialize() const;
        static MemoryAddress bincodeDeserialize(std::vector<uint8_t>);
    };

    struct HeapArray {
        Program::MemoryAddress pointer;
        uint64_t size;

        friend bool operator==(const HeapArray&, const HeapArray&);
        std::vector<uint8_t> bincodeSerialize() const;
        static HeapArray bincodeDeserialize(std::vector<uint8_t>);
    };

    struct HeapVector {
        Program::MemoryAddress pointer;
        Program::MemoryAddress size;

        friend bool operator==(const HeapVector&, const HeapVector&);
        std::vector<uint8_t> bincodeSerialize() const;
        static HeapVector bincodeDeserialize(std::vector<uint8_t>);
    };

    struct BlackBoxOp {

        struct AES128Encrypt {
            Program::HeapVector inputs;
            Program::HeapArray iv;
            Program::HeapArray key;
            Program::HeapVector outputs;

            friend bool operator==(const AES128Encrypt&, const AES128Encrypt&);
            std::vector<uint8_t> bincodeSerialize() const;
            static AES128Encrypt bincodeDeserialize(std::vector<uint8_t>);
        };

        struct Blake2s {
            Program::HeapVector message;
            Program::HeapArray output;

            friend bool operator==(const Blake2s&, const Blake2s&);
            std::vector<uint8_t> bincodeSerialize() const;
            static Blake2s bincodeDeserialize(std::vector<uint8_t>);
        };

        struct Blake3 {
            Program::HeapVector message;
            Program::HeapArray output;

            friend bool operator==(const Blake3&, const Blake3&);
            std::vector<uint8_t> bincodeSerialize() const;
            static Blake3 bincodeDeserialize(std::vector<uint8_t>);
        };

        struct Keccak256 {
            Program::HeapVector message;
            Program::HeapArray output;

            friend bool operator==(const Keccak256&, const Keccak256&);
            std::vector<uint8_t> bincodeSerialize() const;
            static Keccak256 bincodeDeserialize(std::vector<uint8_t>);
        };

        struct Keccakf1600 {
            Program::HeapVector message;
            Program::HeapArray output;

            friend bool operator==(const Keccakf1600&, const Keccakf1600&);
            std::vector<uint8_t> bincodeSerialize() const;
            static Keccakf1600 bincodeDeserialize(std::vector<uint8_t>);
        };

        struct EcdsaSecp256k1 {
            Program::HeapVector hashed_msg;
            Program::HeapArray public_key_x;
            Program::HeapArray public_key_y;
            Program::HeapArray signature;
            Program::MemoryAddress result;

            friend bool operator==(const EcdsaSecp256k1&, const EcdsaSecp256k1&);
            std::vector<uint8_t> bincodeSerialize() const;
            static EcdsaSecp256k1 bincodeDeserialize(std::vector<uint8_t>);
        };

        struct EcdsaSecp256r1 {
            Program::HeapVector hashed_msg;
            Program::HeapArray public_key_x;
            Program::HeapArray public_key_y;
            Program::HeapArray signature;
            Program::MemoryAddress result;

            friend bool operator==(const EcdsaSecp256r1&, const EcdsaSecp256r1&);
            std::vector<uint8_t> bincodeSerialize() const;
            static EcdsaSecp256r1 bincodeDeserialize(std::vector<uint8_t>);
        };

        struct SchnorrVerify {
            Program::MemoryAddress public_key_x;
            Program::MemoryAddress public_key_y;
            Program::HeapVector message;
            Program::HeapVector signature;
            Program::MemoryAddress result;

            friend bool operator==(const SchnorrVerify&, const SchnorrVerify&);
            std::vector<uint8_t> bincodeSerialize() const;
            static SchnorrVerify bincodeDeserialize(std::vector<uint8_t>);
        };

        struct PedersenCommitment {
            Program::HeapVector inputs;
            Program::MemoryAddress domain_separator;
            Program::HeapArray output;

            friend bool operator==(const PedersenCommitment&, const PedersenCommitment&);
            std::vector<uint8_t> bincodeSerialize() const;
            static PedersenCommitment bincodeDeserialize(std::vector<uint8_t>);
        };

        struct PedersenHash {
            Program::HeapVector inputs;
            Program::MemoryAddress domain_separator;
            Program::MemoryAddress output;

            friend bool operator==(const PedersenHash&, const PedersenHash&);
            std::vector<uint8_t> bincodeSerialize() const;
            static PedersenHash bincodeDeserialize(std::vector<uint8_t>);
        };

        struct MultiScalarMul {
            Program::HeapVector points;
            Program::HeapVector scalars;
            Program::HeapArray outputs;

            friend bool operator==(const MultiScalarMul&, const MultiScalarMul&);
            std::vector<uint8_t> bincodeSerialize() const;
            static MultiScalarMul bincodeDeserialize(std::vector<uint8_t>);
        };

        struct EmbeddedCurveAdd {
            Program::MemoryAddress input1_x;
            Program::MemoryAddress input1_y;
            Program::MemoryAddress input2_x;
            Program::MemoryAddress input2_y;
            Program::HeapArray result;

            friend bool operator==(const EmbeddedCurveAdd&, const EmbeddedCurveAdd&);
            std::vector<uint8_t> bincodeSerialize() const;
            static EmbeddedCurveAdd bincodeDeserialize(std::vector<uint8_t>);
        };

        struct BigIntAdd {
            Program::MemoryAddress lhs;
            Program::MemoryAddress rhs;
            Program::MemoryAddress output;

            friend bool operator==(const BigIntAdd&, const BigIntAdd&);
            std::vector<uint8_t> bincodeSerialize() const;
            static BigIntAdd bincodeDeserialize(std::vector<uint8_t>);
        };

        struct BigIntSub {
            Program::MemoryAddress lhs;
            Program::MemoryAddress rhs;
            Program::MemoryAddress output;

            friend bool operator==(const BigIntSub&, const BigIntSub&);
            std::vector<uint8_t> bincodeSerialize() const;
            static BigIntSub bincodeDeserialize(std::vector<uint8_t>);
        };

        struct BigIntMul {
            Program::MemoryAddress lhs;
            Program::MemoryAddress rhs;
            Program::MemoryAddress output;

            friend bool operator==(const BigIntMul&, const BigIntMul&);
            std::vector<uint8_t> bincodeSerialize() const;
            static BigIntMul bincodeDeserialize(std::vector<uint8_t>);
        };

        struct BigIntDiv {
            Program::MemoryAddress lhs;
            Program::MemoryAddress rhs;
            Program::MemoryAddress output;

            friend bool operator==(const BigIntDiv&, const BigIntDiv&);
            std::vector<uint8_t> bincodeSerialize() const;
            static BigIntDiv bincodeDeserialize(std::vector<uint8_t>);
        };

        struct BigIntFromLeBytes {
            Program::HeapVector inputs;
            Program::HeapVector modulus;
            Program::MemoryAddress output;

            friend bool operator==(const BigIntFromLeBytes&, const BigIntFromLeBytes&);
            std::vector<uint8_t> bincodeSerialize() const;
            static BigIntFromLeBytes bincodeDeserialize(std::vector<uint8_t>);
        };

        struct BigIntToLeBytes {
            Program::MemoryAddress input;
            Program::HeapVector output;

            friend bool operator==(const BigIntToLeBytes&, const BigIntToLeBytes&);
            std::vector<uint8_t> bincodeSerialize() const;
            static BigIntToLeBytes bincodeDeserialize(std::vector<uint8_t>);
        };

        struct Poseidon2Permutation {
            Program::HeapVector message;
            Program::HeapArray output;
            Program::MemoryAddress len;

            friend bool operator==(const Poseidon2Permutation&, const Poseidon2Permutation&);
            std::vector<uint8_t> bincodeSerialize() const;
            static Poseidon2Permutation bincodeDeserialize(std::vector<uint8_t>);
        };

        struct Sha256Compression {
            Program::HeapVector input;
            Program::HeapVector hash_values;
            Program::HeapArray output;

            friend bool operator==(const Sha256Compression&, const Sha256Compression&);
            std::vector<uint8_t> bincodeSerialize() const;
            static Sha256Compression bincodeDeserialize(std::vector<uint8_t>);
        };

<<<<<<< HEAD
        std::variant<AES128Encrypt, Blake2s, Blake3, Keccak256, Keccakf1600, EcdsaSecp256k1, EcdsaSecp256r1, SchnorrVerify, PedersenCommitment, PedersenHash, MultiScalarMul, EmbeddedCurveAdd, BigIntAdd, BigIntSub, BigIntMul, BigIntDiv, BigIntFromLeBytes, BigIntToLeBytes, Poseidon2Permutation, Sha256Compression> value;
=======
        struct ToRadix {
            Program::MemoryAddress input;
            uint32_t radix;
            Program::HeapArray output;

            friend bool operator==(const ToRadix&, const ToRadix&);
            std::vector<uint8_t> bincodeSerialize() const;
            static ToRadix bincodeDeserialize(std::vector<uint8_t>);
        };

        std::variant<AES128Encrypt, Sha256, Blake2s, Blake3, Keccak256, Keccakf1600, EcdsaSecp256k1, EcdsaSecp256r1, SchnorrVerify, PedersenCommitment, PedersenHash, MultiScalarMul, EmbeddedCurveAdd, BigIntAdd, BigIntSub, BigIntMul, BigIntDiv, BigIntFromLeBytes, BigIntToLeBytes, Poseidon2Permutation, Sha256Compression, ToRadix> value;
>>>>>>> 97d54220

        friend bool operator==(const BlackBoxOp&, const BlackBoxOp&);
        std::vector<uint8_t> bincodeSerialize() const;
        static BlackBoxOp bincodeDeserialize(std::vector<uint8_t>);
    };

    struct HeapValueType;

    struct HeapValueType {

        struct Simple {
            uint32_t value;

            friend bool operator==(const Simple&, const Simple&);
            std::vector<uint8_t> bincodeSerialize() const;
            static Simple bincodeDeserialize(std::vector<uint8_t>);
        };

        struct Array {
            std::vector<Program::HeapValueType> value_types;
            uint64_t size;

            friend bool operator==(const Array&, const Array&);
            std::vector<uint8_t> bincodeSerialize() const;
            static Array bincodeDeserialize(std::vector<uint8_t>);
        };

        struct Vector {
            std::vector<Program::HeapValueType> value_types;

            friend bool operator==(const Vector&, const Vector&);
            std::vector<uint8_t> bincodeSerialize() const;
            static Vector bincodeDeserialize(std::vector<uint8_t>);
        };

        std::variant<Simple, Array, Vector> value;

        friend bool operator==(const HeapValueType&, const HeapValueType&);
        std::vector<uint8_t> bincodeSerialize() const;
        static HeapValueType bincodeDeserialize(std::vector<uint8_t>);
    };

    struct ValueOrArray {

        struct MemoryAddress {
            Program::MemoryAddress value;

            friend bool operator==(const MemoryAddress&, const MemoryAddress&);
            std::vector<uint8_t> bincodeSerialize() const;
            static MemoryAddress bincodeDeserialize(std::vector<uint8_t>);
        };

        struct HeapArray {
            Program::HeapArray value;

            friend bool operator==(const HeapArray&, const HeapArray&);
            std::vector<uint8_t> bincodeSerialize() const;
            static HeapArray bincodeDeserialize(std::vector<uint8_t>);
        };

        struct HeapVector {
            Program::HeapVector value;

            friend bool operator==(const HeapVector&, const HeapVector&);
            std::vector<uint8_t> bincodeSerialize() const;
            static HeapVector bincodeDeserialize(std::vector<uint8_t>);
        };

        std::variant<MemoryAddress, HeapArray, HeapVector> value;

        friend bool operator==(const ValueOrArray&, const ValueOrArray&);
        std::vector<uint8_t> bincodeSerialize() const;
        static ValueOrArray bincodeDeserialize(std::vector<uint8_t>);
    };

    struct BrilligOpcode {

        struct BinaryFieldOp {
            Program::MemoryAddress destination;
            Program::BinaryFieldOp op;
            Program::MemoryAddress lhs;
            Program::MemoryAddress rhs;

            friend bool operator==(const BinaryFieldOp&, const BinaryFieldOp&);
            std::vector<uint8_t> bincodeSerialize() const;
            static BinaryFieldOp bincodeDeserialize(std::vector<uint8_t>);
        };

        struct BinaryIntOp {
            Program::MemoryAddress destination;
            Program::BinaryIntOp op;
            uint32_t bit_size;
            Program::MemoryAddress lhs;
            Program::MemoryAddress rhs;

            friend bool operator==(const BinaryIntOp&, const BinaryIntOp&);
            std::vector<uint8_t> bincodeSerialize() const;
            static BinaryIntOp bincodeDeserialize(std::vector<uint8_t>);
        };

        struct Cast {
            Program::MemoryAddress destination;
            Program::MemoryAddress source;
            uint32_t bit_size;

            friend bool operator==(const Cast&, const Cast&);
            std::vector<uint8_t> bincodeSerialize() const;
            static Cast bincodeDeserialize(std::vector<uint8_t>);
        };

        struct JumpIfNot {
            Program::MemoryAddress condition;
            uint64_t location;

            friend bool operator==(const JumpIfNot&, const JumpIfNot&);
            std::vector<uint8_t> bincodeSerialize() const;
            static JumpIfNot bincodeDeserialize(std::vector<uint8_t>);
        };

        struct JumpIf {
            Program::MemoryAddress condition;
            uint64_t location;

            friend bool operator==(const JumpIf&, const JumpIf&);
            std::vector<uint8_t> bincodeSerialize() const;
            static JumpIf bincodeDeserialize(std::vector<uint8_t>);
        };

        struct Jump {
            uint64_t location;

            friend bool operator==(const Jump&, const Jump&);
            std::vector<uint8_t> bincodeSerialize() const;
            static Jump bincodeDeserialize(std::vector<uint8_t>);
        };

        struct CalldataCopy {
            Program::MemoryAddress destination_address;
            uint64_t size;
            uint64_t offset;

            friend bool operator==(const CalldataCopy&, const CalldataCopy&);
            std::vector<uint8_t> bincodeSerialize() const;
            static CalldataCopy bincodeDeserialize(std::vector<uint8_t>);
        };

        struct Call {
            uint64_t location;

            friend bool operator==(const Call&, const Call&);
            std::vector<uint8_t> bincodeSerialize() const;
            static Call bincodeDeserialize(std::vector<uint8_t>);
        };

        struct Const {
            Program::MemoryAddress destination;
            uint32_t bit_size;
            std::string value;

            friend bool operator==(const Const&, const Const&);
            std::vector<uint8_t> bincodeSerialize() const;
            static Const bincodeDeserialize(std::vector<uint8_t>);
        };

        struct Return {
            friend bool operator==(const Return&, const Return&);
            std::vector<uint8_t> bincodeSerialize() const;
            static Return bincodeDeserialize(std::vector<uint8_t>);
        };

        struct ForeignCall {
            std::string function;
            std::vector<Program::ValueOrArray> destinations;
            std::vector<Program::HeapValueType> destination_value_types;
            std::vector<Program::ValueOrArray> inputs;
            std::vector<Program::HeapValueType> input_value_types;

            friend bool operator==(const ForeignCall&, const ForeignCall&);
            std::vector<uint8_t> bincodeSerialize() const;
            static ForeignCall bincodeDeserialize(std::vector<uint8_t>);
        };

        struct Mov {
            Program::MemoryAddress destination;
            Program::MemoryAddress source;

            friend bool operator==(const Mov&, const Mov&);
            std::vector<uint8_t> bincodeSerialize() const;
            static Mov bincodeDeserialize(std::vector<uint8_t>);
        };

        struct ConditionalMov {
            Program::MemoryAddress destination;
            Program::MemoryAddress source_a;
            Program::MemoryAddress source_b;
            Program::MemoryAddress condition;

            friend bool operator==(const ConditionalMov&, const ConditionalMov&);
            std::vector<uint8_t> bincodeSerialize() const;
            static ConditionalMov bincodeDeserialize(std::vector<uint8_t>);
        };

        struct Load {
            Program::MemoryAddress destination;
            Program::MemoryAddress source_pointer;

            friend bool operator==(const Load&, const Load&);
            std::vector<uint8_t> bincodeSerialize() const;
            static Load bincodeDeserialize(std::vector<uint8_t>);
        };

        struct Store {
            Program::MemoryAddress destination_pointer;
            Program::MemoryAddress source;

            friend bool operator==(const Store&, const Store&);
            std::vector<uint8_t> bincodeSerialize() const;
            static Store bincodeDeserialize(std::vector<uint8_t>);
        };

        struct BlackBox {
            Program::BlackBoxOp value;

            friend bool operator==(const BlackBox&, const BlackBox&);
            std::vector<uint8_t> bincodeSerialize() const;
            static BlackBox bincodeDeserialize(std::vector<uint8_t>);
        };

        struct Trap {
            Program::HeapArray revert_data;

            friend bool operator==(const Trap&, const Trap&);
            std::vector<uint8_t> bincodeSerialize() const;
            static Trap bincodeDeserialize(std::vector<uint8_t>);
        };

        struct Stop {
            uint64_t return_data_offset;
            uint64_t return_data_size;

            friend bool operator==(const Stop&, const Stop&);
            std::vector<uint8_t> bincodeSerialize() const;
            static Stop bincodeDeserialize(std::vector<uint8_t>);
        };

        std::variant<BinaryFieldOp, BinaryIntOp, Cast, JumpIfNot, JumpIf, Jump, CalldataCopy, Call, Const, Return, ForeignCall, Mov, ConditionalMov, Load, Store, BlackBox, Trap, Stop> value;

        friend bool operator==(const BrilligOpcode&, const BrilligOpcode&);
        std::vector<uint8_t> bincodeSerialize() const;
        static BrilligOpcode bincodeDeserialize(std::vector<uint8_t>);
    };

    struct ExpressionOrMemory {

        struct Expression {
            Program::Expression value;

            friend bool operator==(const Expression&, const Expression&);
            std::vector<uint8_t> bincodeSerialize() const;
            static Expression bincodeDeserialize(std::vector<uint8_t>);
        };

        struct Memory {
            Program::BlockId value;

            friend bool operator==(const Memory&, const Memory&);
            std::vector<uint8_t> bincodeSerialize() const;
            static Memory bincodeDeserialize(std::vector<uint8_t>);
        };

        std::variant<Expression, Memory> value;

        friend bool operator==(const ExpressionOrMemory&, const ExpressionOrMemory&);
        std::vector<uint8_t> bincodeSerialize() const;
        static ExpressionOrMemory bincodeDeserialize(std::vector<uint8_t>);
    };

    struct AssertionPayload {

        struct StaticString {
            std::string value;

            friend bool operator==(const StaticString&, const StaticString&);
            std::vector<uint8_t> bincodeSerialize() const;
            static StaticString bincodeDeserialize(std::vector<uint8_t>);
        };

        struct Dynamic {
            std::tuple<uint64_t, std::vector<Program::ExpressionOrMemory>> value;

            friend bool operator==(const Dynamic&, const Dynamic&);
            std::vector<uint8_t> bincodeSerialize() const;
            static Dynamic bincodeDeserialize(std::vector<uint8_t>);
        };

        std::variant<StaticString, Dynamic> value;

        friend bool operator==(const AssertionPayload&, const AssertionPayload&);
        std::vector<uint8_t> bincodeSerialize() const;
        static AssertionPayload bincodeDeserialize(std::vector<uint8_t>);
    };

    struct ExpressionWidth {

        struct Unbounded {
            friend bool operator==(const Unbounded&, const Unbounded&);
            std::vector<uint8_t> bincodeSerialize() const;
            static Unbounded bincodeDeserialize(std::vector<uint8_t>);
        };

        struct Bounded {
            uint64_t width;

            friend bool operator==(const Bounded&, const Bounded&);
            std::vector<uint8_t> bincodeSerialize() const;
            static Bounded bincodeDeserialize(std::vector<uint8_t>);
        };

        std::variant<Unbounded, Bounded> value;

        friend bool operator==(const ExpressionWidth&, const ExpressionWidth&);
        std::vector<uint8_t> bincodeSerialize() const;
        static ExpressionWidth bincodeDeserialize(std::vector<uint8_t>);
    };

    struct OpcodeLocation {

        struct Acir {
            uint64_t value;

            friend bool operator==(const Acir&, const Acir&);
            std::vector<uint8_t> bincodeSerialize() const;
            static Acir bincodeDeserialize(std::vector<uint8_t>);
        };

        struct Brillig {
            uint64_t acir_index;
            uint64_t brillig_index;

            friend bool operator==(const Brillig&, const Brillig&);
            std::vector<uint8_t> bincodeSerialize() const;
            static Brillig bincodeDeserialize(std::vector<uint8_t>);
        };

        std::variant<Acir, Brillig> value;

        friend bool operator==(const OpcodeLocation&, const OpcodeLocation&);
        std::vector<uint8_t> bincodeSerialize() const;
        static OpcodeLocation bincodeDeserialize(std::vector<uint8_t>);
    };

    struct PublicInputs {
        std::vector<Program::Witness> value;

        friend bool operator==(const PublicInputs&, const PublicInputs&);
        std::vector<uint8_t> bincodeSerialize() const;
        static PublicInputs bincodeDeserialize(std::vector<uint8_t>);
    };

    struct Circuit {
        uint32_t current_witness_index;
        std::vector<Program::Opcode> opcodes;
        Program::ExpressionWidth expression_width;
        std::vector<Program::Witness> private_parameters;
        Program::PublicInputs public_parameters;
        Program::PublicInputs return_values;
        std::vector<std::tuple<Program::OpcodeLocation, Program::AssertionPayload>> assert_messages;
        bool recursive;

        friend bool operator==(const Circuit&, const Circuit&);
        std::vector<uint8_t> bincodeSerialize() const;
        static Circuit bincodeDeserialize(std::vector<uint8_t>);
    };

    struct BrilligBytecode {
        std::vector<Program::BrilligOpcode> bytecode;

        friend bool operator==(const BrilligBytecode&, const BrilligBytecode&);
        std::vector<uint8_t> bincodeSerialize() const;
        static BrilligBytecode bincodeDeserialize(std::vector<uint8_t>);
    };

    struct Program {
        std::vector<Program::Circuit> functions;
        std::vector<Program::BrilligBytecode> unconstrained_functions;

        friend bool operator==(const Program&, const Program&);
        std::vector<uint8_t> bincodeSerialize() const;
        static Program bincodeDeserialize(std::vector<uint8_t>);
    };

} // end of namespace Program


namespace Program {

    inline bool operator==(const AssertionPayload &lhs, const AssertionPayload &rhs) {
        if (!(lhs.value == rhs.value)) { return false; }
        return true;
    }

    inline std::vector<uint8_t> AssertionPayload::bincodeSerialize() const {
        auto serializer = serde::BincodeSerializer();
        serde::Serializable<AssertionPayload>::serialize(*this, serializer);
        return std::move(serializer).bytes();
    }

    inline AssertionPayload AssertionPayload::bincodeDeserialize(std::vector<uint8_t> input) {
        auto deserializer = serde::BincodeDeserializer(input);
        auto value = serde::Deserializable<AssertionPayload>::deserialize(deserializer);
        if (deserializer.get_buffer_offset() < input.size()) {
            throw serde::deserialization_error("Some input bytes were not read");
        }
        return value;
    }

} // end of namespace Program

template <>
template <typename Serializer>
void serde::Serializable<Program::AssertionPayload>::serialize(const Program::AssertionPayload &obj, Serializer &serializer) {
    serializer.increase_container_depth();
    serde::Serializable<decltype(obj.value)>::serialize(obj.value, serializer);
    serializer.decrease_container_depth();
}

template <>
template <typename Deserializer>
Program::AssertionPayload serde::Deserializable<Program::AssertionPayload>::deserialize(Deserializer &deserializer) {
    deserializer.increase_container_depth();
    Program::AssertionPayload obj;
    obj.value = serde::Deserializable<decltype(obj.value)>::deserialize(deserializer);
    deserializer.decrease_container_depth();
    return obj;
}

namespace Program {

    inline bool operator==(const AssertionPayload::StaticString &lhs, const AssertionPayload::StaticString &rhs) {
        if (!(lhs.value == rhs.value)) { return false; }
        return true;
    }

    inline std::vector<uint8_t> AssertionPayload::StaticString::bincodeSerialize() const {
        auto serializer = serde::BincodeSerializer();
        serde::Serializable<AssertionPayload::StaticString>::serialize(*this, serializer);
        return std::move(serializer).bytes();
    }

    inline AssertionPayload::StaticString AssertionPayload::StaticString::bincodeDeserialize(std::vector<uint8_t> input) {
        auto deserializer = serde::BincodeDeserializer(input);
        auto value = serde::Deserializable<AssertionPayload::StaticString>::deserialize(deserializer);
        if (deserializer.get_buffer_offset() < input.size()) {
            throw serde::deserialization_error("Some input bytes were not read");
        }
        return value;
    }

} // end of namespace Program

template <>
template <typename Serializer>
void serde::Serializable<Program::AssertionPayload::StaticString>::serialize(const Program::AssertionPayload::StaticString &obj, Serializer &serializer) {
    serde::Serializable<decltype(obj.value)>::serialize(obj.value, serializer);
}

template <>
template <typename Deserializer>
Program::AssertionPayload::StaticString serde::Deserializable<Program::AssertionPayload::StaticString>::deserialize(Deserializer &deserializer) {
    Program::AssertionPayload::StaticString obj;
    obj.value = serde::Deserializable<decltype(obj.value)>::deserialize(deserializer);
    return obj;
}

namespace Program {

    inline bool operator==(const AssertionPayload::Dynamic &lhs, const AssertionPayload::Dynamic &rhs) {
        if (!(lhs.value == rhs.value)) { return false; }
        return true;
    }

    inline std::vector<uint8_t> AssertionPayload::Dynamic::bincodeSerialize() const {
        auto serializer = serde::BincodeSerializer();
        serde::Serializable<AssertionPayload::Dynamic>::serialize(*this, serializer);
        return std::move(serializer).bytes();
    }

    inline AssertionPayload::Dynamic AssertionPayload::Dynamic::bincodeDeserialize(std::vector<uint8_t> input) {
        auto deserializer = serde::BincodeDeserializer(input);
        auto value = serde::Deserializable<AssertionPayload::Dynamic>::deserialize(deserializer);
        if (deserializer.get_buffer_offset() < input.size()) {
            throw serde::deserialization_error("Some input bytes were not read");
        }
        return value;
    }

} // end of namespace Program

template <>
template <typename Serializer>
void serde::Serializable<Program::AssertionPayload::Dynamic>::serialize(const Program::AssertionPayload::Dynamic &obj, Serializer &serializer) {
    serde::Serializable<decltype(obj.value)>::serialize(obj.value, serializer);
}

template <>
template <typename Deserializer>
Program::AssertionPayload::Dynamic serde::Deserializable<Program::AssertionPayload::Dynamic>::deserialize(Deserializer &deserializer) {
    Program::AssertionPayload::Dynamic obj;
    obj.value = serde::Deserializable<decltype(obj.value)>::deserialize(deserializer);
    return obj;
}

namespace Program {

    inline bool operator==(const BinaryFieldOp &lhs, const BinaryFieldOp &rhs) {
        if (!(lhs.value == rhs.value)) { return false; }
        return true;
    }

    inline std::vector<uint8_t> BinaryFieldOp::bincodeSerialize() const {
        auto serializer = serde::BincodeSerializer();
        serde::Serializable<BinaryFieldOp>::serialize(*this, serializer);
        return std::move(serializer).bytes();
    }

    inline BinaryFieldOp BinaryFieldOp::bincodeDeserialize(std::vector<uint8_t> input) {
        auto deserializer = serde::BincodeDeserializer(input);
        auto value = serde::Deserializable<BinaryFieldOp>::deserialize(deserializer);
        if (deserializer.get_buffer_offset() < input.size()) {
            throw serde::deserialization_error("Some input bytes were not read");
        }
        return value;
    }

} // end of namespace Program

template <>
template <typename Serializer>
void serde::Serializable<Program::BinaryFieldOp>::serialize(const Program::BinaryFieldOp &obj, Serializer &serializer) {
    serializer.increase_container_depth();
    serde::Serializable<decltype(obj.value)>::serialize(obj.value, serializer);
    serializer.decrease_container_depth();
}

template <>
template <typename Deserializer>
Program::BinaryFieldOp serde::Deserializable<Program::BinaryFieldOp>::deserialize(Deserializer &deserializer) {
    deserializer.increase_container_depth();
    Program::BinaryFieldOp obj;
    obj.value = serde::Deserializable<decltype(obj.value)>::deserialize(deserializer);
    deserializer.decrease_container_depth();
    return obj;
}

namespace Program {

    inline bool operator==(const BinaryFieldOp::Add &lhs, const BinaryFieldOp::Add &rhs) {
        return true;
    }

    inline std::vector<uint8_t> BinaryFieldOp::Add::bincodeSerialize() const {
        auto serializer = serde::BincodeSerializer();
        serde::Serializable<BinaryFieldOp::Add>::serialize(*this, serializer);
        return std::move(serializer).bytes();
    }

    inline BinaryFieldOp::Add BinaryFieldOp::Add::bincodeDeserialize(std::vector<uint8_t> input) {
        auto deserializer = serde::BincodeDeserializer(input);
        auto value = serde::Deserializable<BinaryFieldOp::Add>::deserialize(deserializer);
        if (deserializer.get_buffer_offset() < input.size()) {
            throw serde::deserialization_error("Some input bytes were not read");
        }
        return value;
    }

} // end of namespace Program

template <>
template <typename Serializer>
void serde::Serializable<Program::BinaryFieldOp::Add>::serialize(const Program::BinaryFieldOp::Add &obj, Serializer &serializer) {
}

template <>
template <typename Deserializer>
Program::BinaryFieldOp::Add serde::Deserializable<Program::BinaryFieldOp::Add>::deserialize(Deserializer &deserializer) {
    Program::BinaryFieldOp::Add obj;
    return obj;
}

namespace Program {

    inline bool operator==(const BinaryFieldOp::Sub &lhs, const BinaryFieldOp::Sub &rhs) {
        return true;
    }

    inline std::vector<uint8_t> BinaryFieldOp::Sub::bincodeSerialize() const {
        auto serializer = serde::BincodeSerializer();
        serde::Serializable<BinaryFieldOp::Sub>::serialize(*this, serializer);
        return std::move(serializer).bytes();
    }

    inline BinaryFieldOp::Sub BinaryFieldOp::Sub::bincodeDeserialize(std::vector<uint8_t> input) {
        auto deserializer = serde::BincodeDeserializer(input);
        auto value = serde::Deserializable<BinaryFieldOp::Sub>::deserialize(deserializer);
        if (deserializer.get_buffer_offset() < input.size()) {
            throw serde::deserialization_error("Some input bytes were not read");
        }
        return value;
    }

} // end of namespace Program

template <>
template <typename Serializer>
void serde::Serializable<Program::BinaryFieldOp::Sub>::serialize(const Program::BinaryFieldOp::Sub &obj, Serializer &serializer) {
}

template <>
template <typename Deserializer>
Program::BinaryFieldOp::Sub serde::Deserializable<Program::BinaryFieldOp::Sub>::deserialize(Deserializer &deserializer) {
    Program::BinaryFieldOp::Sub obj;
    return obj;
}

namespace Program {

    inline bool operator==(const BinaryFieldOp::Mul &lhs, const BinaryFieldOp::Mul &rhs) {
        return true;
    }

    inline std::vector<uint8_t> BinaryFieldOp::Mul::bincodeSerialize() const {
        auto serializer = serde::BincodeSerializer();
        serde::Serializable<BinaryFieldOp::Mul>::serialize(*this, serializer);
        return std::move(serializer).bytes();
    }

    inline BinaryFieldOp::Mul BinaryFieldOp::Mul::bincodeDeserialize(std::vector<uint8_t> input) {
        auto deserializer = serde::BincodeDeserializer(input);
        auto value = serde::Deserializable<BinaryFieldOp::Mul>::deserialize(deserializer);
        if (deserializer.get_buffer_offset() < input.size()) {
            throw serde::deserialization_error("Some input bytes were not read");
        }
        return value;
    }

} // end of namespace Program

template <>
template <typename Serializer>
void serde::Serializable<Program::BinaryFieldOp::Mul>::serialize(const Program::BinaryFieldOp::Mul &obj, Serializer &serializer) {
}

template <>
template <typename Deserializer>
Program::BinaryFieldOp::Mul serde::Deserializable<Program::BinaryFieldOp::Mul>::deserialize(Deserializer &deserializer) {
    Program::BinaryFieldOp::Mul obj;
    return obj;
}

namespace Program {

    inline bool operator==(const BinaryFieldOp::Div &lhs, const BinaryFieldOp::Div &rhs) {
        return true;
    }

    inline std::vector<uint8_t> BinaryFieldOp::Div::bincodeSerialize() const {
        auto serializer = serde::BincodeSerializer();
        serde::Serializable<BinaryFieldOp::Div>::serialize(*this, serializer);
        return std::move(serializer).bytes();
    }

    inline BinaryFieldOp::Div BinaryFieldOp::Div::bincodeDeserialize(std::vector<uint8_t> input) {
        auto deserializer = serde::BincodeDeserializer(input);
        auto value = serde::Deserializable<BinaryFieldOp::Div>::deserialize(deserializer);
        if (deserializer.get_buffer_offset() < input.size()) {
            throw serde::deserialization_error("Some input bytes were not read");
        }
        return value;
    }

} // end of namespace Program

template <>
template <typename Serializer>
void serde::Serializable<Program::BinaryFieldOp::Div>::serialize(const Program::BinaryFieldOp::Div &obj, Serializer &serializer) {
}

template <>
template <typename Deserializer>
Program::BinaryFieldOp::Div serde::Deserializable<Program::BinaryFieldOp::Div>::deserialize(Deserializer &deserializer) {
    Program::BinaryFieldOp::Div obj;
    return obj;
}

namespace Program {

    inline bool operator==(const BinaryFieldOp::IntegerDiv &lhs, const BinaryFieldOp::IntegerDiv &rhs) {
        return true;
    }

    inline std::vector<uint8_t> BinaryFieldOp::IntegerDiv::bincodeSerialize() const {
        auto serializer = serde::BincodeSerializer();
        serde::Serializable<BinaryFieldOp::IntegerDiv>::serialize(*this, serializer);
        return std::move(serializer).bytes();
    }

    inline BinaryFieldOp::IntegerDiv BinaryFieldOp::IntegerDiv::bincodeDeserialize(std::vector<uint8_t> input) {
        auto deserializer = serde::BincodeDeserializer(input);
        auto value = serde::Deserializable<BinaryFieldOp::IntegerDiv>::deserialize(deserializer);
        if (deserializer.get_buffer_offset() < input.size()) {
            throw serde::deserialization_error("Some input bytes were not read");
        }
        return value;
    }

} // end of namespace Program

template <>
template <typename Serializer>
void serde::Serializable<Program::BinaryFieldOp::IntegerDiv>::serialize(const Program::BinaryFieldOp::IntegerDiv &obj, Serializer &serializer) {
}

template <>
template <typename Deserializer>
Program::BinaryFieldOp::IntegerDiv serde::Deserializable<Program::BinaryFieldOp::IntegerDiv>::deserialize(Deserializer &deserializer) {
    Program::BinaryFieldOp::IntegerDiv obj;
    return obj;
}

namespace Program {

    inline bool operator==(const BinaryFieldOp::Equals &lhs, const BinaryFieldOp::Equals &rhs) {
        return true;
    }

    inline std::vector<uint8_t> BinaryFieldOp::Equals::bincodeSerialize() const {
        auto serializer = serde::BincodeSerializer();
        serde::Serializable<BinaryFieldOp::Equals>::serialize(*this, serializer);
        return std::move(serializer).bytes();
    }

    inline BinaryFieldOp::Equals BinaryFieldOp::Equals::bincodeDeserialize(std::vector<uint8_t> input) {
        auto deserializer = serde::BincodeDeserializer(input);
        auto value = serde::Deserializable<BinaryFieldOp::Equals>::deserialize(deserializer);
        if (deserializer.get_buffer_offset() < input.size()) {
            throw serde::deserialization_error("Some input bytes were not read");
        }
        return value;
    }

} // end of namespace Program

template <>
template <typename Serializer>
void serde::Serializable<Program::BinaryFieldOp::Equals>::serialize(const Program::BinaryFieldOp::Equals &obj, Serializer &serializer) {
}

template <>
template <typename Deserializer>
Program::BinaryFieldOp::Equals serde::Deserializable<Program::BinaryFieldOp::Equals>::deserialize(Deserializer &deserializer) {
    Program::BinaryFieldOp::Equals obj;
    return obj;
}

namespace Program {

    inline bool operator==(const BinaryFieldOp::LessThan &lhs, const BinaryFieldOp::LessThan &rhs) {
        return true;
    }

    inline std::vector<uint8_t> BinaryFieldOp::LessThan::bincodeSerialize() const {
        auto serializer = serde::BincodeSerializer();
        serde::Serializable<BinaryFieldOp::LessThan>::serialize(*this, serializer);
        return std::move(serializer).bytes();
    }

    inline BinaryFieldOp::LessThan BinaryFieldOp::LessThan::bincodeDeserialize(std::vector<uint8_t> input) {
        auto deserializer = serde::BincodeDeserializer(input);
        auto value = serde::Deserializable<BinaryFieldOp::LessThan>::deserialize(deserializer);
        if (deserializer.get_buffer_offset() < input.size()) {
            throw serde::deserialization_error("Some input bytes were not read");
        }
        return value;
    }

} // end of namespace Program

template <>
template <typename Serializer>
void serde::Serializable<Program::BinaryFieldOp::LessThan>::serialize(const Program::BinaryFieldOp::LessThan &obj, Serializer &serializer) {
}

template <>
template <typename Deserializer>
Program::BinaryFieldOp::LessThan serde::Deserializable<Program::BinaryFieldOp::LessThan>::deserialize(Deserializer &deserializer) {
    Program::BinaryFieldOp::LessThan obj;
    return obj;
}

namespace Program {

    inline bool operator==(const BinaryFieldOp::LessThanEquals &lhs, const BinaryFieldOp::LessThanEquals &rhs) {
        return true;
    }

    inline std::vector<uint8_t> BinaryFieldOp::LessThanEquals::bincodeSerialize() const {
        auto serializer = serde::BincodeSerializer();
        serde::Serializable<BinaryFieldOp::LessThanEquals>::serialize(*this, serializer);
        return std::move(serializer).bytes();
    }

    inline BinaryFieldOp::LessThanEquals BinaryFieldOp::LessThanEquals::bincodeDeserialize(std::vector<uint8_t> input) {
        auto deserializer = serde::BincodeDeserializer(input);
        auto value = serde::Deserializable<BinaryFieldOp::LessThanEquals>::deserialize(deserializer);
        if (deserializer.get_buffer_offset() < input.size()) {
            throw serde::deserialization_error("Some input bytes were not read");
        }
        return value;
    }

} // end of namespace Program

template <>
template <typename Serializer>
void serde::Serializable<Program::BinaryFieldOp::LessThanEquals>::serialize(const Program::BinaryFieldOp::LessThanEquals &obj, Serializer &serializer) {
}

template <>
template <typename Deserializer>
Program::BinaryFieldOp::LessThanEquals serde::Deserializable<Program::BinaryFieldOp::LessThanEquals>::deserialize(Deserializer &deserializer) {
    Program::BinaryFieldOp::LessThanEquals obj;
    return obj;
}

namespace Program {

    inline bool operator==(const BinaryIntOp &lhs, const BinaryIntOp &rhs) {
        if (!(lhs.value == rhs.value)) { return false; }
        return true;
    }

    inline std::vector<uint8_t> BinaryIntOp::bincodeSerialize() const {
        auto serializer = serde::BincodeSerializer();
        serde::Serializable<BinaryIntOp>::serialize(*this, serializer);
        return std::move(serializer).bytes();
    }

    inline BinaryIntOp BinaryIntOp::bincodeDeserialize(std::vector<uint8_t> input) {
        auto deserializer = serde::BincodeDeserializer(input);
        auto value = serde::Deserializable<BinaryIntOp>::deserialize(deserializer);
        if (deserializer.get_buffer_offset() < input.size()) {
            throw serde::deserialization_error("Some input bytes were not read");
        }
        return value;
    }

} // end of namespace Program

template <>
template <typename Serializer>
void serde::Serializable<Program::BinaryIntOp>::serialize(const Program::BinaryIntOp &obj, Serializer &serializer) {
    serializer.increase_container_depth();
    serde::Serializable<decltype(obj.value)>::serialize(obj.value, serializer);
    serializer.decrease_container_depth();
}

template <>
template <typename Deserializer>
Program::BinaryIntOp serde::Deserializable<Program::BinaryIntOp>::deserialize(Deserializer &deserializer) {
    deserializer.increase_container_depth();
    Program::BinaryIntOp obj;
    obj.value = serde::Deserializable<decltype(obj.value)>::deserialize(deserializer);
    deserializer.decrease_container_depth();
    return obj;
}

namespace Program {

    inline bool operator==(const BinaryIntOp::Add &lhs, const BinaryIntOp::Add &rhs) {
        return true;
    }

    inline std::vector<uint8_t> BinaryIntOp::Add::bincodeSerialize() const {
        auto serializer = serde::BincodeSerializer();
        serde::Serializable<BinaryIntOp::Add>::serialize(*this, serializer);
        return std::move(serializer).bytes();
    }

    inline BinaryIntOp::Add BinaryIntOp::Add::bincodeDeserialize(std::vector<uint8_t> input) {
        auto deserializer = serde::BincodeDeserializer(input);
        auto value = serde::Deserializable<BinaryIntOp::Add>::deserialize(deserializer);
        if (deserializer.get_buffer_offset() < input.size()) {
            throw serde::deserialization_error("Some input bytes were not read");
        }
        return value;
    }

} // end of namespace Program

template <>
template <typename Serializer>
void serde::Serializable<Program::BinaryIntOp::Add>::serialize(const Program::BinaryIntOp::Add &obj, Serializer &serializer) {
}

template <>
template <typename Deserializer>
Program::BinaryIntOp::Add serde::Deserializable<Program::BinaryIntOp::Add>::deserialize(Deserializer &deserializer) {
    Program::BinaryIntOp::Add obj;
    return obj;
}

namespace Program {

    inline bool operator==(const BinaryIntOp::Sub &lhs, const BinaryIntOp::Sub &rhs) {
        return true;
    }

    inline std::vector<uint8_t> BinaryIntOp::Sub::bincodeSerialize() const {
        auto serializer = serde::BincodeSerializer();
        serde::Serializable<BinaryIntOp::Sub>::serialize(*this, serializer);
        return std::move(serializer).bytes();
    }

    inline BinaryIntOp::Sub BinaryIntOp::Sub::bincodeDeserialize(std::vector<uint8_t> input) {
        auto deserializer = serde::BincodeDeserializer(input);
        auto value = serde::Deserializable<BinaryIntOp::Sub>::deserialize(deserializer);
        if (deserializer.get_buffer_offset() < input.size()) {
            throw serde::deserialization_error("Some input bytes were not read");
        }
        return value;
    }

} // end of namespace Program

template <>
template <typename Serializer>
void serde::Serializable<Program::BinaryIntOp::Sub>::serialize(const Program::BinaryIntOp::Sub &obj, Serializer &serializer) {
}

template <>
template <typename Deserializer>
Program::BinaryIntOp::Sub serde::Deserializable<Program::BinaryIntOp::Sub>::deserialize(Deserializer &deserializer) {
    Program::BinaryIntOp::Sub obj;
    return obj;
}

namespace Program {

    inline bool operator==(const BinaryIntOp::Mul &lhs, const BinaryIntOp::Mul &rhs) {
        return true;
    }

    inline std::vector<uint8_t> BinaryIntOp::Mul::bincodeSerialize() const {
        auto serializer = serde::BincodeSerializer();
        serde::Serializable<BinaryIntOp::Mul>::serialize(*this, serializer);
        return std::move(serializer).bytes();
    }

    inline BinaryIntOp::Mul BinaryIntOp::Mul::bincodeDeserialize(std::vector<uint8_t> input) {
        auto deserializer = serde::BincodeDeserializer(input);
        auto value = serde::Deserializable<BinaryIntOp::Mul>::deserialize(deserializer);
        if (deserializer.get_buffer_offset() < input.size()) {
            throw serde::deserialization_error("Some input bytes were not read");
        }
        return value;
    }

} // end of namespace Program

template <>
template <typename Serializer>
void serde::Serializable<Program::BinaryIntOp::Mul>::serialize(const Program::BinaryIntOp::Mul &obj, Serializer &serializer) {
}

template <>
template <typename Deserializer>
Program::BinaryIntOp::Mul serde::Deserializable<Program::BinaryIntOp::Mul>::deserialize(Deserializer &deserializer) {
    Program::BinaryIntOp::Mul obj;
    return obj;
}

namespace Program {

    inline bool operator==(const BinaryIntOp::Div &lhs, const BinaryIntOp::Div &rhs) {
        return true;
    }

    inline std::vector<uint8_t> BinaryIntOp::Div::bincodeSerialize() const {
        auto serializer = serde::BincodeSerializer();
        serde::Serializable<BinaryIntOp::Div>::serialize(*this, serializer);
        return std::move(serializer).bytes();
    }

    inline BinaryIntOp::Div BinaryIntOp::Div::bincodeDeserialize(std::vector<uint8_t> input) {
        auto deserializer = serde::BincodeDeserializer(input);
        auto value = serde::Deserializable<BinaryIntOp::Div>::deserialize(deserializer);
        if (deserializer.get_buffer_offset() < input.size()) {
            throw serde::deserialization_error("Some input bytes were not read");
        }
        return value;
    }

} // end of namespace Program

template <>
template <typename Serializer>
void serde::Serializable<Program::BinaryIntOp::Div>::serialize(const Program::BinaryIntOp::Div &obj, Serializer &serializer) {
}

template <>
template <typename Deserializer>
Program::BinaryIntOp::Div serde::Deserializable<Program::BinaryIntOp::Div>::deserialize(Deserializer &deserializer) {
    Program::BinaryIntOp::Div obj;
    return obj;
}

namespace Program {

    inline bool operator==(const BinaryIntOp::Equals &lhs, const BinaryIntOp::Equals &rhs) {
        return true;
    }

    inline std::vector<uint8_t> BinaryIntOp::Equals::bincodeSerialize() const {
        auto serializer = serde::BincodeSerializer();
        serde::Serializable<BinaryIntOp::Equals>::serialize(*this, serializer);
        return std::move(serializer).bytes();
    }

    inline BinaryIntOp::Equals BinaryIntOp::Equals::bincodeDeserialize(std::vector<uint8_t> input) {
        auto deserializer = serde::BincodeDeserializer(input);
        auto value = serde::Deserializable<BinaryIntOp::Equals>::deserialize(deserializer);
        if (deserializer.get_buffer_offset() < input.size()) {
            throw serde::deserialization_error("Some input bytes were not read");
        }
        return value;
    }

} // end of namespace Program

template <>
template <typename Serializer>
void serde::Serializable<Program::BinaryIntOp::Equals>::serialize(const Program::BinaryIntOp::Equals &obj, Serializer &serializer) {
}

template <>
template <typename Deserializer>
Program::BinaryIntOp::Equals serde::Deserializable<Program::BinaryIntOp::Equals>::deserialize(Deserializer &deserializer) {
    Program::BinaryIntOp::Equals obj;
    return obj;
}

namespace Program {

    inline bool operator==(const BinaryIntOp::LessThan &lhs, const BinaryIntOp::LessThan &rhs) {
        return true;
    }

    inline std::vector<uint8_t> BinaryIntOp::LessThan::bincodeSerialize() const {
        auto serializer = serde::BincodeSerializer();
        serde::Serializable<BinaryIntOp::LessThan>::serialize(*this, serializer);
        return std::move(serializer).bytes();
    }

    inline BinaryIntOp::LessThan BinaryIntOp::LessThan::bincodeDeserialize(std::vector<uint8_t> input) {
        auto deserializer = serde::BincodeDeserializer(input);
        auto value = serde::Deserializable<BinaryIntOp::LessThan>::deserialize(deserializer);
        if (deserializer.get_buffer_offset() < input.size()) {
            throw serde::deserialization_error("Some input bytes were not read");
        }
        return value;
    }

} // end of namespace Program

template <>
template <typename Serializer>
void serde::Serializable<Program::BinaryIntOp::LessThan>::serialize(const Program::BinaryIntOp::LessThan &obj, Serializer &serializer) {
}

template <>
template <typename Deserializer>
Program::BinaryIntOp::LessThan serde::Deserializable<Program::BinaryIntOp::LessThan>::deserialize(Deserializer &deserializer) {
    Program::BinaryIntOp::LessThan obj;
    return obj;
}

namespace Program {

    inline bool operator==(const BinaryIntOp::LessThanEquals &lhs, const BinaryIntOp::LessThanEquals &rhs) {
        return true;
    }

    inline std::vector<uint8_t> BinaryIntOp::LessThanEquals::bincodeSerialize() const {
        auto serializer = serde::BincodeSerializer();
        serde::Serializable<BinaryIntOp::LessThanEquals>::serialize(*this, serializer);
        return std::move(serializer).bytes();
    }

    inline BinaryIntOp::LessThanEquals BinaryIntOp::LessThanEquals::bincodeDeserialize(std::vector<uint8_t> input) {
        auto deserializer = serde::BincodeDeserializer(input);
        auto value = serde::Deserializable<BinaryIntOp::LessThanEquals>::deserialize(deserializer);
        if (deserializer.get_buffer_offset() < input.size()) {
            throw serde::deserialization_error("Some input bytes were not read");
        }
        return value;
    }

} // end of namespace Program

template <>
template <typename Serializer>
void serde::Serializable<Program::BinaryIntOp::LessThanEquals>::serialize(const Program::BinaryIntOp::LessThanEquals &obj, Serializer &serializer) {
}

template <>
template <typename Deserializer>
Program::BinaryIntOp::LessThanEquals serde::Deserializable<Program::BinaryIntOp::LessThanEquals>::deserialize(Deserializer &deserializer) {
    Program::BinaryIntOp::LessThanEquals obj;
    return obj;
}

namespace Program {

    inline bool operator==(const BinaryIntOp::And &lhs, const BinaryIntOp::And &rhs) {
        return true;
    }

    inline std::vector<uint8_t> BinaryIntOp::And::bincodeSerialize() const {
        auto serializer = serde::BincodeSerializer();
        serde::Serializable<BinaryIntOp::And>::serialize(*this, serializer);
        return std::move(serializer).bytes();
    }

    inline BinaryIntOp::And BinaryIntOp::And::bincodeDeserialize(std::vector<uint8_t> input) {
        auto deserializer = serde::BincodeDeserializer(input);
        auto value = serde::Deserializable<BinaryIntOp::And>::deserialize(deserializer);
        if (deserializer.get_buffer_offset() < input.size()) {
            throw serde::deserialization_error("Some input bytes were not read");
        }
        return value;
    }

} // end of namespace Program

template <>
template <typename Serializer>
void serde::Serializable<Program::BinaryIntOp::And>::serialize(const Program::BinaryIntOp::And &obj, Serializer &serializer) {
}

template <>
template <typename Deserializer>
Program::BinaryIntOp::And serde::Deserializable<Program::BinaryIntOp::And>::deserialize(Deserializer &deserializer) {
    Program::BinaryIntOp::And obj;
    return obj;
}

namespace Program {

    inline bool operator==(const BinaryIntOp::Or &lhs, const BinaryIntOp::Or &rhs) {
        return true;
    }

    inline std::vector<uint8_t> BinaryIntOp::Or::bincodeSerialize() const {
        auto serializer = serde::BincodeSerializer();
        serde::Serializable<BinaryIntOp::Or>::serialize(*this, serializer);
        return std::move(serializer).bytes();
    }

    inline BinaryIntOp::Or BinaryIntOp::Or::bincodeDeserialize(std::vector<uint8_t> input) {
        auto deserializer = serde::BincodeDeserializer(input);
        auto value = serde::Deserializable<BinaryIntOp::Or>::deserialize(deserializer);
        if (deserializer.get_buffer_offset() < input.size()) {
            throw serde::deserialization_error("Some input bytes were not read");
        }
        return value;
    }

} // end of namespace Program

template <>
template <typename Serializer>
void serde::Serializable<Program::BinaryIntOp::Or>::serialize(const Program::BinaryIntOp::Or &obj, Serializer &serializer) {
}

template <>
template <typename Deserializer>
Program::BinaryIntOp::Or serde::Deserializable<Program::BinaryIntOp::Or>::deserialize(Deserializer &deserializer) {
    Program::BinaryIntOp::Or obj;
    return obj;
}

namespace Program {

    inline bool operator==(const BinaryIntOp::Xor &lhs, const BinaryIntOp::Xor &rhs) {
        return true;
    }

    inline std::vector<uint8_t> BinaryIntOp::Xor::bincodeSerialize() const {
        auto serializer = serde::BincodeSerializer();
        serde::Serializable<BinaryIntOp::Xor>::serialize(*this, serializer);
        return std::move(serializer).bytes();
    }

    inline BinaryIntOp::Xor BinaryIntOp::Xor::bincodeDeserialize(std::vector<uint8_t> input) {
        auto deserializer = serde::BincodeDeserializer(input);
        auto value = serde::Deserializable<BinaryIntOp::Xor>::deserialize(deserializer);
        if (deserializer.get_buffer_offset() < input.size()) {
            throw serde::deserialization_error("Some input bytes were not read");
        }
        return value;
    }

} // end of namespace Program

template <>
template <typename Serializer>
void serde::Serializable<Program::BinaryIntOp::Xor>::serialize(const Program::BinaryIntOp::Xor &obj, Serializer &serializer) {
}

template <>
template <typename Deserializer>
Program::BinaryIntOp::Xor serde::Deserializable<Program::BinaryIntOp::Xor>::deserialize(Deserializer &deserializer) {
    Program::BinaryIntOp::Xor obj;
    return obj;
}

namespace Program {

    inline bool operator==(const BinaryIntOp::Shl &lhs, const BinaryIntOp::Shl &rhs) {
        return true;
    }

    inline std::vector<uint8_t> BinaryIntOp::Shl::bincodeSerialize() const {
        auto serializer = serde::BincodeSerializer();
        serde::Serializable<BinaryIntOp::Shl>::serialize(*this, serializer);
        return std::move(serializer).bytes();
    }

    inline BinaryIntOp::Shl BinaryIntOp::Shl::bincodeDeserialize(std::vector<uint8_t> input) {
        auto deserializer = serde::BincodeDeserializer(input);
        auto value = serde::Deserializable<BinaryIntOp::Shl>::deserialize(deserializer);
        if (deserializer.get_buffer_offset() < input.size()) {
            throw serde::deserialization_error("Some input bytes were not read");
        }
        return value;
    }

} // end of namespace Program

template <>
template <typename Serializer>
void serde::Serializable<Program::BinaryIntOp::Shl>::serialize(const Program::BinaryIntOp::Shl &obj, Serializer &serializer) {
}

template <>
template <typename Deserializer>
Program::BinaryIntOp::Shl serde::Deserializable<Program::BinaryIntOp::Shl>::deserialize(Deserializer &deserializer) {
    Program::BinaryIntOp::Shl obj;
    return obj;
}

namespace Program {

    inline bool operator==(const BinaryIntOp::Shr &lhs, const BinaryIntOp::Shr &rhs) {
        return true;
    }

    inline std::vector<uint8_t> BinaryIntOp::Shr::bincodeSerialize() const {
        auto serializer = serde::BincodeSerializer();
        serde::Serializable<BinaryIntOp::Shr>::serialize(*this, serializer);
        return std::move(serializer).bytes();
    }

    inline BinaryIntOp::Shr BinaryIntOp::Shr::bincodeDeserialize(std::vector<uint8_t> input) {
        auto deserializer = serde::BincodeDeserializer(input);
        auto value = serde::Deserializable<BinaryIntOp::Shr>::deserialize(deserializer);
        if (deserializer.get_buffer_offset() < input.size()) {
            throw serde::deserialization_error("Some input bytes were not read");
        }
        return value;
    }

} // end of namespace Program

template <>
template <typename Serializer>
void serde::Serializable<Program::BinaryIntOp::Shr>::serialize(const Program::BinaryIntOp::Shr &obj, Serializer &serializer) {
}

template <>
template <typename Deserializer>
Program::BinaryIntOp::Shr serde::Deserializable<Program::BinaryIntOp::Shr>::deserialize(Deserializer &deserializer) {
    Program::BinaryIntOp::Shr obj;
    return obj;
}

namespace Program {

    inline bool operator==(const BlackBoxFuncCall &lhs, const BlackBoxFuncCall &rhs) {
        if (!(lhs.value == rhs.value)) { return false; }
        return true;
    }

    inline std::vector<uint8_t> BlackBoxFuncCall::bincodeSerialize() const {
        auto serializer = serde::BincodeSerializer();
        serde::Serializable<BlackBoxFuncCall>::serialize(*this, serializer);
        return std::move(serializer).bytes();
    }

    inline BlackBoxFuncCall BlackBoxFuncCall::bincodeDeserialize(std::vector<uint8_t> input) {
        auto deserializer = serde::BincodeDeserializer(input);
        auto value = serde::Deserializable<BlackBoxFuncCall>::deserialize(deserializer);
        if (deserializer.get_buffer_offset() < input.size()) {
            throw serde::deserialization_error("Some input bytes were not read");
        }
        return value;
    }

} // end of namespace Program

template <>
template <typename Serializer>
void serde::Serializable<Program::BlackBoxFuncCall>::serialize(const Program::BlackBoxFuncCall &obj, Serializer &serializer) {
    serializer.increase_container_depth();
    serde::Serializable<decltype(obj.value)>::serialize(obj.value, serializer);
    serializer.decrease_container_depth();
}

template <>
template <typename Deserializer>
Program::BlackBoxFuncCall serde::Deserializable<Program::BlackBoxFuncCall>::deserialize(Deserializer &deserializer) {
    deserializer.increase_container_depth();
    Program::BlackBoxFuncCall obj;
    obj.value = serde::Deserializable<decltype(obj.value)>::deserialize(deserializer);
    deserializer.decrease_container_depth();
    return obj;
}

namespace Program {

    inline bool operator==(const BlackBoxFuncCall::AES128Encrypt &lhs, const BlackBoxFuncCall::AES128Encrypt &rhs) {
        if (!(lhs.inputs == rhs.inputs)) { return false; }
        if (!(lhs.iv == rhs.iv)) { return false; }
        if (!(lhs.key == rhs.key)) { return false; }
        if (!(lhs.outputs == rhs.outputs)) { return false; }
        return true;
    }

    inline std::vector<uint8_t> BlackBoxFuncCall::AES128Encrypt::bincodeSerialize() const {
        auto serializer = serde::BincodeSerializer();
        serde::Serializable<BlackBoxFuncCall::AES128Encrypt>::serialize(*this, serializer);
        return std::move(serializer).bytes();
    }

    inline BlackBoxFuncCall::AES128Encrypt BlackBoxFuncCall::AES128Encrypt::bincodeDeserialize(std::vector<uint8_t> input) {
        auto deserializer = serde::BincodeDeserializer(input);
        auto value = serde::Deserializable<BlackBoxFuncCall::AES128Encrypt>::deserialize(deserializer);
        if (deserializer.get_buffer_offset() < input.size()) {
            throw serde::deserialization_error("Some input bytes were not read");
        }
        return value;
    }

} // end of namespace Program

template <>
template <typename Serializer>
void serde::Serializable<Program::BlackBoxFuncCall::AES128Encrypt>::serialize(const Program::BlackBoxFuncCall::AES128Encrypt &obj, Serializer &serializer) {
    serde::Serializable<decltype(obj.inputs)>::serialize(obj.inputs, serializer);
    serde::Serializable<decltype(obj.iv)>::serialize(obj.iv, serializer);
    serde::Serializable<decltype(obj.key)>::serialize(obj.key, serializer);
    serde::Serializable<decltype(obj.outputs)>::serialize(obj.outputs, serializer);
}

template <>
template <typename Deserializer>
Program::BlackBoxFuncCall::AES128Encrypt serde::Deserializable<Program::BlackBoxFuncCall::AES128Encrypt>::deserialize(Deserializer &deserializer) {
    Program::BlackBoxFuncCall::AES128Encrypt obj;
    obj.inputs = serde::Deserializable<decltype(obj.inputs)>::deserialize(deserializer);
    obj.iv = serde::Deserializable<decltype(obj.iv)>::deserialize(deserializer);
    obj.key = serde::Deserializable<decltype(obj.key)>::deserialize(deserializer);
    obj.outputs = serde::Deserializable<decltype(obj.outputs)>::deserialize(deserializer);
    return obj;
}

namespace Program {

    inline bool operator==(const BlackBoxFuncCall::AND &lhs, const BlackBoxFuncCall::AND &rhs) {
        if (!(lhs.lhs == rhs.lhs)) { return false; }
        if (!(lhs.rhs == rhs.rhs)) { return false; }
        if (!(lhs.output == rhs.output)) { return false; }
        return true;
    }

    inline std::vector<uint8_t> BlackBoxFuncCall::AND::bincodeSerialize() const {
        auto serializer = serde::BincodeSerializer();
        serde::Serializable<BlackBoxFuncCall::AND>::serialize(*this, serializer);
        return std::move(serializer).bytes();
    }

    inline BlackBoxFuncCall::AND BlackBoxFuncCall::AND::bincodeDeserialize(std::vector<uint8_t> input) {
        auto deserializer = serde::BincodeDeserializer(input);
        auto value = serde::Deserializable<BlackBoxFuncCall::AND>::deserialize(deserializer);
        if (deserializer.get_buffer_offset() < input.size()) {
            throw serde::deserialization_error("Some input bytes were not read");
        }
        return value;
    }

} // end of namespace Program

template <>
template <typename Serializer>
void serde::Serializable<Program::BlackBoxFuncCall::AND>::serialize(const Program::BlackBoxFuncCall::AND &obj, Serializer &serializer) {
    serde::Serializable<decltype(obj.lhs)>::serialize(obj.lhs, serializer);
    serde::Serializable<decltype(obj.rhs)>::serialize(obj.rhs, serializer);
    serde::Serializable<decltype(obj.output)>::serialize(obj.output, serializer);
}

template <>
template <typename Deserializer>
Program::BlackBoxFuncCall::AND serde::Deserializable<Program::BlackBoxFuncCall::AND>::deserialize(Deserializer &deserializer) {
    Program::BlackBoxFuncCall::AND obj;
    obj.lhs = serde::Deserializable<decltype(obj.lhs)>::deserialize(deserializer);
    obj.rhs = serde::Deserializable<decltype(obj.rhs)>::deserialize(deserializer);
    obj.output = serde::Deserializable<decltype(obj.output)>::deserialize(deserializer);
    return obj;
}

namespace Program {

    inline bool operator==(const BlackBoxFuncCall::XOR &lhs, const BlackBoxFuncCall::XOR &rhs) {
        if (!(lhs.lhs == rhs.lhs)) { return false; }
        if (!(lhs.rhs == rhs.rhs)) { return false; }
        if (!(lhs.output == rhs.output)) { return false; }
        return true;
    }

    inline std::vector<uint8_t> BlackBoxFuncCall::XOR::bincodeSerialize() const {
        auto serializer = serde::BincodeSerializer();
        serde::Serializable<BlackBoxFuncCall::XOR>::serialize(*this, serializer);
        return std::move(serializer).bytes();
    }

    inline BlackBoxFuncCall::XOR BlackBoxFuncCall::XOR::bincodeDeserialize(std::vector<uint8_t> input) {
        auto deserializer = serde::BincodeDeserializer(input);
        auto value = serde::Deserializable<BlackBoxFuncCall::XOR>::deserialize(deserializer);
        if (deserializer.get_buffer_offset() < input.size()) {
            throw serde::deserialization_error("Some input bytes were not read");
        }
        return value;
    }

} // end of namespace Program

template <>
template <typename Serializer>
void serde::Serializable<Program::BlackBoxFuncCall::XOR>::serialize(const Program::BlackBoxFuncCall::XOR &obj, Serializer &serializer) {
    serde::Serializable<decltype(obj.lhs)>::serialize(obj.lhs, serializer);
    serde::Serializable<decltype(obj.rhs)>::serialize(obj.rhs, serializer);
    serde::Serializable<decltype(obj.output)>::serialize(obj.output, serializer);
}

template <>
template <typename Deserializer>
Program::BlackBoxFuncCall::XOR serde::Deserializable<Program::BlackBoxFuncCall::XOR>::deserialize(Deserializer &deserializer) {
    Program::BlackBoxFuncCall::XOR obj;
    obj.lhs = serde::Deserializable<decltype(obj.lhs)>::deserialize(deserializer);
    obj.rhs = serde::Deserializable<decltype(obj.rhs)>::deserialize(deserializer);
    obj.output = serde::Deserializable<decltype(obj.output)>::deserialize(deserializer);
    return obj;
}

namespace Program {

    inline bool operator==(const BlackBoxFuncCall::RANGE &lhs, const BlackBoxFuncCall::RANGE &rhs) {
        if (!(lhs.input == rhs.input)) { return false; }
        return true;
    }

    inline std::vector<uint8_t> BlackBoxFuncCall::RANGE::bincodeSerialize() const {
        auto serializer = serde::BincodeSerializer();
        serde::Serializable<BlackBoxFuncCall::RANGE>::serialize(*this, serializer);
        return std::move(serializer).bytes();
    }

    inline BlackBoxFuncCall::RANGE BlackBoxFuncCall::RANGE::bincodeDeserialize(std::vector<uint8_t> input) {
        auto deserializer = serde::BincodeDeserializer(input);
        auto value = serde::Deserializable<BlackBoxFuncCall::RANGE>::deserialize(deserializer);
        if (deserializer.get_buffer_offset() < input.size()) {
            throw serde::deserialization_error("Some input bytes were not read");
        }
        return value;
    }

} // end of namespace Program

template <>
template <typename Serializer>
void serde::Serializable<Program::BlackBoxFuncCall::RANGE>::serialize(const Program::BlackBoxFuncCall::RANGE &obj, Serializer &serializer) {
    serde::Serializable<decltype(obj.input)>::serialize(obj.input, serializer);
}

template <>
template <typename Deserializer>
Program::BlackBoxFuncCall::RANGE serde::Deserializable<Program::BlackBoxFuncCall::RANGE>::deserialize(Deserializer &deserializer) {
    Program::BlackBoxFuncCall::RANGE obj;
    obj.input = serde::Deserializable<decltype(obj.input)>::deserialize(deserializer);
    return obj;
}

namespace Program {

    inline bool operator==(const BlackBoxFuncCall::Blake2s &lhs, const BlackBoxFuncCall::Blake2s &rhs) {
        if (!(lhs.inputs == rhs.inputs)) { return false; }
        if (!(lhs.outputs == rhs.outputs)) { return false; }
        return true;
    }

    inline std::vector<uint8_t> BlackBoxFuncCall::Blake2s::bincodeSerialize() const {
        auto serializer = serde::BincodeSerializer();
        serde::Serializable<BlackBoxFuncCall::Blake2s>::serialize(*this, serializer);
        return std::move(serializer).bytes();
    }

    inline BlackBoxFuncCall::Blake2s BlackBoxFuncCall::Blake2s::bincodeDeserialize(std::vector<uint8_t> input) {
        auto deserializer = serde::BincodeDeserializer(input);
        auto value = serde::Deserializable<BlackBoxFuncCall::Blake2s>::deserialize(deserializer);
        if (deserializer.get_buffer_offset() < input.size()) {
            throw serde::deserialization_error("Some input bytes were not read");
        }
        return value;
    }

} // end of namespace Program

template <>
template <typename Serializer>
void serde::Serializable<Program::BlackBoxFuncCall::Blake2s>::serialize(const Program::BlackBoxFuncCall::Blake2s &obj, Serializer &serializer) {
    serde::Serializable<decltype(obj.inputs)>::serialize(obj.inputs, serializer);
    serde::Serializable<decltype(obj.outputs)>::serialize(obj.outputs, serializer);
}

template <>
template <typename Deserializer>
Program::BlackBoxFuncCall::Blake2s serde::Deserializable<Program::BlackBoxFuncCall::Blake2s>::deserialize(Deserializer &deserializer) {
    Program::BlackBoxFuncCall::Blake2s obj;
    obj.inputs = serde::Deserializable<decltype(obj.inputs)>::deserialize(deserializer);
    obj.outputs = serde::Deserializable<decltype(obj.outputs)>::deserialize(deserializer);
    return obj;
}

namespace Program {

    inline bool operator==(const BlackBoxFuncCall::Blake3 &lhs, const BlackBoxFuncCall::Blake3 &rhs) {
        if (!(lhs.inputs == rhs.inputs)) { return false; }
        if (!(lhs.outputs == rhs.outputs)) { return false; }
        return true;
    }

    inline std::vector<uint8_t> BlackBoxFuncCall::Blake3::bincodeSerialize() const {
        auto serializer = serde::BincodeSerializer();
        serde::Serializable<BlackBoxFuncCall::Blake3>::serialize(*this, serializer);
        return std::move(serializer).bytes();
    }

    inline BlackBoxFuncCall::Blake3 BlackBoxFuncCall::Blake3::bincodeDeserialize(std::vector<uint8_t> input) {
        auto deserializer = serde::BincodeDeserializer(input);
        auto value = serde::Deserializable<BlackBoxFuncCall::Blake3>::deserialize(deserializer);
        if (deserializer.get_buffer_offset() < input.size()) {
            throw serde::deserialization_error("Some input bytes were not read");
        }
        return value;
    }

} // end of namespace Program

template <>
template <typename Serializer>
void serde::Serializable<Program::BlackBoxFuncCall::Blake3>::serialize(const Program::BlackBoxFuncCall::Blake3 &obj, Serializer &serializer) {
    serde::Serializable<decltype(obj.inputs)>::serialize(obj.inputs, serializer);
    serde::Serializable<decltype(obj.outputs)>::serialize(obj.outputs, serializer);
}

template <>
template <typename Deserializer>
Program::BlackBoxFuncCall::Blake3 serde::Deserializable<Program::BlackBoxFuncCall::Blake3>::deserialize(Deserializer &deserializer) {
    Program::BlackBoxFuncCall::Blake3 obj;
    obj.inputs = serde::Deserializable<decltype(obj.inputs)>::deserialize(deserializer);
    obj.outputs = serde::Deserializable<decltype(obj.outputs)>::deserialize(deserializer);
    return obj;
}

namespace Program {

    inline bool operator==(const BlackBoxFuncCall::SchnorrVerify &lhs, const BlackBoxFuncCall::SchnorrVerify &rhs) {
        if (!(lhs.public_key_x == rhs.public_key_x)) { return false; }
        if (!(lhs.public_key_y == rhs.public_key_y)) { return false; }
        if (!(lhs.signature == rhs.signature)) { return false; }
        if (!(lhs.message == rhs.message)) { return false; }
        if (!(lhs.output == rhs.output)) { return false; }
        return true;
    }

    inline std::vector<uint8_t> BlackBoxFuncCall::SchnorrVerify::bincodeSerialize() const {
        auto serializer = serde::BincodeSerializer();
        serde::Serializable<BlackBoxFuncCall::SchnorrVerify>::serialize(*this, serializer);
        return std::move(serializer).bytes();
    }

    inline BlackBoxFuncCall::SchnorrVerify BlackBoxFuncCall::SchnorrVerify::bincodeDeserialize(std::vector<uint8_t> input) {
        auto deserializer = serde::BincodeDeserializer(input);
        auto value = serde::Deserializable<BlackBoxFuncCall::SchnorrVerify>::deserialize(deserializer);
        if (deserializer.get_buffer_offset() < input.size()) {
            throw serde::deserialization_error("Some input bytes were not read");
        }
        return value;
    }

} // end of namespace Program

template <>
template <typename Serializer>
void serde::Serializable<Program::BlackBoxFuncCall::SchnorrVerify>::serialize(const Program::BlackBoxFuncCall::SchnorrVerify &obj, Serializer &serializer) {
    serde::Serializable<decltype(obj.public_key_x)>::serialize(obj.public_key_x, serializer);
    serde::Serializable<decltype(obj.public_key_y)>::serialize(obj.public_key_y, serializer);
    serde::Serializable<decltype(obj.signature)>::serialize(obj.signature, serializer);
    serde::Serializable<decltype(obj.message)>::serialize(obj.message, serializer);
    serde::Serializable<decltype(obj.output)>::serialize(obj.output, serializer);
}

template <>
template <typename Deserializer>
Program::BlackBoxFuncCall::SchnorrVerify serde::Deserializable<Program::BlackBoxFuncCall::SchnorrVerify>::deserialize(Deserializer &deserializer) {
    Program::BlackBoxFuncCall::SchnorrVerify obj;
    obj.public_key_x = serde::Deserializable<decltype(obj.public_key_x)>::deserialize(deserializer);
    obj.public_key_y = serde::Deserializable<decltype(obj.public_key_y)>::deserialize(deserializer);
    obj.signature = serde::Deserializable<decltype(obj.signature)>::deserialize(deserializer);
    obj.message = serde::Deserializable<decltype(obj.message)>::deserialize(deserializer);
    obj.output = serde::Deserializable<decltype(obj.output)>::deserialize(deserializer);
    return obj;
}

namespace Program {

    inline bool operator==(const BlackBoxFuncCall::PedersenCommitment &lhs, const BlackBoxFuncCall::PedersenCommitment &rhs) {
        if (!(lhs.inputs == rhs.inputs)) { return false; }
        if (!(lhs.domain_separator == rhs.domain_separator)) { return false; }
        if (!(lhs.outputs == rhs.outputs)) { return false; }
        return true;
    }

    inline std::vector<uint8_t> BlackBoxFuncCall::PedersenCommitment::bincodeSerialize() const {
        auto serializer = serde::BincodeSerializer();
        serde::Serializable<BlackBoxFuncCall::PedersenCommitment>::serialize(*this, serializer);
        return std::move(serializer).bytes();
    }

    inline BlackBoxFuncCall::PedersenCommitment BlackBoxFuncCall::PedersenCommitment::bincodeDeserialize(std::vector<uint8_t> input) {
        auto deserializer = serde::BincodeDeserializer(input);
        auto value = serde::Deserializable<BlackBoxFuncCall::PedersenCommitment>::deserialize(deserializer);
        if (deserializer.get_buffer_offset() < input.size()) {
            throw serde::deserialization_error("Some input bytes were not read");
        }
        return value;
    }

} // end of namespace Program

template <>
template <typename Serializer>
void serde::Serializable<Program::BlackBoxFuncCall::PedersenCommitment>::serialize(const Program::BlackBoxFuncCall::PedersenCommitment &obj, Serializer &serializer) {
    serde::Serializable<decltype(obj.inputs)>::serialize(obj.inputs, serializer);
    serde::Serializable<decltype(obj.domain_separator)>::serialize(obj.domain_separator, serializer);
    serde::Serializable<decltype(obj.outputs)>::serialize(obj.outputs, serializer);
}

template <>
template <typename Deserializer>
Program::BlackBoxFuncCall::PedersenCommitment serde::Deserializable<Program::BlackBoxFuncCall::PedersenCommitment>::deserialize(Deserializer &deserializer) {
    Program::BlackBoxFuncCall::PedersenCommitment obj;
    obj.inputs = serde::Deserializable<decltype(obj.inputs)>::deserialize(deserializer);
    obj.domain_separator = serde::Deserializable<decltype(obj.domain_separator)>::deserialize(deserializer);
    obj.outputs = serde::Deserializable<decltype(obj.outputs)>::deserialize(deserializer);
    return obj;
}

namespace Program {

    inline bool operator==(const BlackBoxFuncCall::PedersenHash &lhs, const BlackBoxFuncCall::PedersenHash &rhs) {
        if (!(lhs.inputs == rhs.inputs)) { return false; }
        if (!(lhs.domain_separator == rhs.domain_separator)) { return false; }
        if (!(lhs.output == rhs.output)) { return false; }
        return true;
    }

    inline std::vector<uint8_t> BlackBoxFuncCall::PedersenHash::bincodeSerialize() const {
        auto serializer = serde::BincodeSerializer();
        serde::Serializable<BlackBoxFuncCall::PedersenHash>::serialize(*this, serializer);
        return std::move(serializer).bytes();
    }

    inline BlackBoxFuncCall::PedersenHash BlackBoxFuncCall::PedersenHash::bincodeDeserialize(std::vector<uint8_t> input) {
        auto deserializer = serde::BincodeDeserializer(input);
        auto value = serde::Deserializable<BlackBoxFuncCall::PedersenHash>::deserialize(deserializer);
        if (deserializer.get_buffer_offset() < input.size()) {
            throw serde::deserialization_error("Some input bytes were not read");
        }
        return value;
    }

} // end of namespace Program

template <>
template <typename Serializer>
void serde::Serializable<Program::BlackBoxFuncCall::PedersenHash>::serialize(const Program::BlackBoxFuncCall::PedersenHash &obj, Serializer &serializer) {
    serde::Serializable<decltype(obj.inputs)>::serialize(obj.inputs, serializer);
    serde::Serializable<decltype(obj.domain_separator)>::serialize(obj.domain_separator, serializer);
    serde::Serializable<decltype(obj.output)>::serialize(obj.output, serializer);
}

template <>
template <typename Deserializer>
Program::BlackBoxFuncCall::PedersenHash serde::Deserializable<Program::BlackBoxFuncCall::PedersenHash>::deserialize(Deserializer &deserializer) {
    Program::BlackBoxFuncCall::PedersenHash obj;
    obj.inputs = serde::Deserializable<decltype(obj.inputs)>::deserialize(deserializer);
    obj.domain_separator = serde::Deserializable<decltype(obj.domain_separator)>::deserialize(deserializer);
    obj.output = serde::Deserializable<decltype(obj.output)>::deserialize(deserializer);
    return obj;
}

namespace Program {

    inline bool operator==(const BlackBoxFuncCall::EcdsaSecp256k1 &lhs, const BlackBoxFuncCall::EcdsaSecp256k1 &rhs) {
        if (!(lhs.public_key_x == rhs.public_key_x)) { return false; }
        if (!(lhs.public_key_y == rhs.public_key_y)) { return false; }
        if (!(lhs.signature == rhs.signature)) { return false; }
        if (!(lhs.hashed_message == rhs.hashed_message)) { return false; }
        if (!(lhs.output == rhs.output)) { return false; }
        return true;
    }

    inline std::vector<uint8_t> BlackBoxFuncCall::EcdsaSecp256k1::bincodeSerialize() const {
        auto serializer = serde::BincodeSerializer();
        serde::Serializable<BlackBoxFuncCall::EcdsaSecp256k1>::serialize(*this, serializer);
        return std::move(serializer).bytes();
    }

    inline BlackBoxFuncCall::EcdsaSecp256k1 BlackBoxFuncCall::EcdsaSecp256k1::bincodeDeserialize(std::vector<uint8_t> input) {
        auto deserializer = serde::BincodeDeserializer(input);
        auto value = serde::Deserializable<BlackBoxFuncCall::EcdsaSecp256k1>::deserialize(deserializer);
        if (deserializer.get_buffer_offset() < input.size()) {
            throw serde::deserialization_error("Some input bytes were not read");
        }
        return value;
    }

} // end of namespace Program

template <>
template <typename Serializer>
void serde::Serializable<Program::BlackBoxFuncCall::EcdsaSecp256k1>::serialize(const Program::BlackBoxFuncCall::EcdsaSecp256k1 &obj, Serializer &serializer) {
    serde::Serializable<decltype(obj.public_key_x)>::serialize(obj.public_key_x, serializer);
    serde::Serializable<decltype(obj.public_key_y)>::serialize(obj.public_key_y, serializer);
    serde::Serializable<decltype(obj.signature)>::serialize(obj.signature, serializer);
    serde::Serializable<decltype(obj.hashed_message)>::serialize(obj.hashed_message, serializer);
    serde::Serializable<decltype(obj.output)>::serialize(obj.output, serializer);
}

template <>
template <typename Deserializer>
Program::BlackBoxFuncCall::EcdsaSecp256k1 serde::Deserializable<Program::BlackBoxFuncCall::EcdsaSecp256k1>::deserialize(Deserializer &deserializer) {
    Program::BlackBoxFuncCall::EcdsaSecp256k1 obj;
    obj.public_key_x = serde::Deserializable<decltype(obj.public_key_x)>::deserialize(deserializer);
    obj.public_key_y = serde::Deserializable<decltype(obj.public_key_y)>::deserialize(deserializer);
    obj.signature = serde::Deserializable<decltype(obj.signature)>::deserialize(deserializer);
    obj.hashed_message = serde::Deserializable<decltype(obj.hashed_message)>::deserialize(deserializer);
    obj.output = serde::Deserializable<decltype(obj.output)>::deserialize(deserializer);
    return obj;
}

namespace Program {

    inline bool operator==(const BlackBoxFuncCall::EcdsaSecp256r1 &lhs, const BlackBoxFuncCall::EcdsaSecp256r1 &rhs) {
        if (!(lhs.public_key_x == rhs.public_key_x)) { return false; }
        if (!(lhs.public_key_y == rhs.public_key_y)) { return false; }
        if (!(lhs.signature == rhs.signature)) { return false; }
        if (!(lhs.hashed_message == rhs.hashed_message)) { return false; }
        if (!(lhs.output == rhs.output)) { return false; }
        return true;
    }

    inline std::vector<uint8_t> BlackBoxFuncCall::EcdsaSecp256r1::bincodeSerialize() const {
        auto serializer = serde::BincodeSerializer();
        serde::Serializable<BlackBoxFuncCall::EcdsaSecp256r1>::serialize(*this, serializer);
        return std::move(serializer).bytes();
    }

    inline BlackBoxFuncCall::EcdsaSecp256r1 BlackBoxFuncCall::EcdsaSecp256r1::bincodeDeserialize(std::vector<uint8_t> input) {
        auto deserializer = serde::BincodeDeserializer(input);
        auto value = serde::Deserializable<BlackBoxFuncCall::EcdsaSecp256r1>::deserialize(deserializer);
        if (deserializer.get_buffer_offset() < input.size()) {
            throw serde::deserialization_error("Some input bytes were not read");
        }
        return value;
    }

} // end of namespace Program

template <>
template <typename Serializer>
void serde::Serializable<Program::BlackBoxFuncCall::EcdsaSecp256r1>::serialize(const Program::BlackBoxFuncCall::EcdsaSecp256r1 &obj, Serializer &serializer) {
    serde::Serializable<decltype(obj.public_key_x)>::serialize(obj.public_key_x, serializer);
    serde::Serializable<decltype(obj.public_key_y)>::serialize(obj.public_key_y, serializer);
    serde::Serializable<decltype(obj.signature)>::serialize(obj.signature, serializer);
    serde::Serializable<decltype(obj.hashed_message)>::serialize(obj.hashed_message, serializer);
    serde::Serializable<decltype(obj.output)>::serialize(obj.output, serializer);
}

template <>
template <typename Deserializer>
Program::BlackBoxFuncCall::EcdsaSecp256r1 serde::Deserializable<Program::BlackBoxFuncCall::EcdsaSecp256r1>::deserialize(Deserializer &deserializer) {
    Program::BlackBoxFuncCall::EcdsaSecp256r1 obj;
    obj.public_key_x = serde::Deserializable<decltype(obj.public_key_x)>::deserialize(deserializer);
    obj.public_key_y = serde::Deserializable<decltype(obj.public_key_y)>::deserialize(deserializer);
    obj.signature = serde::Deserializable<decltype(obj.signature)>::deserialize(deserializer);
    obj.hashed_message = serde::Deserializable<decltype(obj.hashed_message)>::deserialize(deserializer);
    obj.output = serde::Deserializable<decltype(obj.output)>::deserialize(deserializer);
    return obj;
}

namespace Program {

    inline bool operator==(const BlackBoxFuncCall::MultiScalarMul &lhs, const BlackBoxFuncCall::MultiScalarMul &rhs) {
        if (!(lhs.points == rhs.points)) { return false; }
        if (!(lhs.scalars == rhs.scalars)) { return false; }
        if (!(lhs.outputs == rhs.outputs)) { return false; }
        return true;
    }

    inline std::vector<uint8_t> BlackBoxFuncCall::MultiScalarMul::bincodeSerialize() const {
        auto serializer = serde::BincodeSerializer();
        serde::Serializable<BlackBoxFuncCall::MultiScalarMul>::serialize(*this, serializer);
        return std::move(serializer).bytes();
    }

    inline BlackBoxFuncCall::MultiScalarMul BlackBoxFuncCall::MultiScalarMul::bincodeDeserialize(std::vector<uint8_t> input) {
        auto deserializer = serde::BincodeDeserializer(input);
        auto value = serde::Deserializable<BlackBoxFuncCall::MultiScalarMul>::deserialize(deserializer);
        if (deserializer.get_buffer_offset() < input.size()) {
            throw serde::deserialization_error("Some input bytes were not read");
        }
        return value;
    }

} // end of namespace Program

template <>
template <typename Serializer>
void serde::Serializable<Program::BlackBoxFuncCall::MultiScalarMul>::serialize(const Program::BlackBoxFuncCall::MultiScalarMul &obj, Serializer &serializer) {
    serde::Serializable<decltype(obj.points)>::serialize(obj.points, serializer);
    serde::Serializable<decltype(obj.scalars)>::serialize(obj.scalars, serializer);
    serde::Serializable<decltype(obj.outputs)>::serialize(obj.outputs, serializer);
}

template <>
template <typename Deserializer>
Program::BlackBoxFuncCall::MultiScalarMul serde::Deserializable<Program::BlackBoxFuncCall::MultiScalarMul>::deserialize(Deserializer &deserializer) {
    Program::BlackBoxFuncCall::MultiScalarMul obj;
    obj.points = serde::Deserializable<decltype(obj.points)>::deserialize(deserializer);
    obj.scalars = serde::Deserializable<decltype(obj.scalars)>::deserialize(deserializer);
    obj.outputs = serde::Deserializable<decltype(obj.outputs)>::deserialize(deserializer);
    return obj;
}

namespace Program {

    inline bool operator==(const BlackBoxFuncCall::EmbeddedCurveAdd &lhs, const BlackBoxFuncCall::EmbeddedCurveAdd &rhs) {
        if (!(lhs.input1_x == rhs.input1_x)) { return false; }
        if (!(lhs.input1_y == rhs.input1_y)) { return false; }
        if (!(lhs.input2_x == rhs.input2_x)) { return false; }
        if (!(lhs.input2_y == rhs.input2_y)) { return false; }
        if (!(lhs.outputs == rhs.outputs)) { return false; }
        return true;
    }

    inline std::vector<uint8_t> BlackBoxFuncCall::EmbeddedCurveAdd::bincodeSerialize() const {
        auto serializer = serde::BincodeSerializer();
        serde::Serializable<BlackBoxFuncCall::EmbeddedCurveAdd>::serialize(*this, serializer);
        return std::move(serializer).bytes();
    }

    inline BlackBoxFuncCall::EmbeddedCurveAdd BlackBoxFuncCall::EmbeddedCurveAdd::bincodeDeserialize(std::vector<uint8_t> input) {
        auto deserializer = serde::BincodeDeserializer(input);
        auto value = serde::Deserializable<BlackBoxFuncCall::EmbeddedCurveAdd>::deserialize(deserializer);
        if (deserializer.get_buffer_offset() < input.size()) {
            throw serde::deserialization_error("Some input bytes were not read");
        }
        return value;
    }

} // end of namespace Program

template <>
template <typename Serializer>
void serde::Serializable<Program::BlackBoxFuncCall::EmbeddedCurveAdd>::serialize(const Program::BlackBoxFuncCall::EmbeddedCurveAdd &obj, Serializer &serializer) {
    serde::Serializable<decltype(obj.input1_x)>::serialize(obj.input1_x, serializer);
    serde::Serializable<decltype(obj.input1_y)>::serialize(obj.input1_y, serializer);
    serde::Serializable<decltype(obj.input2_x)>::serialize(obj.input2_x, serializer);
    serde::Serializable<decltype(obj.input2_y)>::serialize(obj.input2_y, serializer);
    serde::Serializable<decltype(obj.outputs)>::serialize(obj.outputs, serializer);
}

template <>
template <typename Deserializer>
Program::BlackBoxFuncCall::EmbeddedCurveAdd serde::Deserializable<Program::BlackBoxFuncCall::EmbeddedCurveAdd>::deserialize(Deserializer &deserializer) {
    Program::BlackBoxFuncCall::EmbeddedCurveAdd obj;
    obj.input1_x = serde::Deserializable<decltype(obj.input1_x)>::deserialize(deserializer);
    obj.input1_y = serde::Deserializable<decltype(obj.input1_y)>::deserialize(deserializer);
    obj.input2_x = serde::Deserializable<decltype(obj.input2_x)>::deserialize(deserializer);
    obj.input2_y = serde::Deserializable<decltype(obj.input2_y)>::deserialize(deserializer);
    obj.outputs = serde::Deserializable<decltype(obj.outputs)>::deserialize(deserializer);
    return obj;
}

namespace Program {

    inline bool operator==(const BlackBoxFuncCall::Keccak256 &lhs, const BlackBoxFuncCall::Keccak256 &rhs) {
        if (!(lhs.inputs == rhs.inputs)) { return false; }
        if (!(lhs.var_message_size == rhs.var_message_size)) { return false; }
        if (!(lhs.outputs == rhs.outputs)) { return false; }
        return true;
    }

    inline std::vector<uint8_t> BlackBoxFuncCall::Keccak256::bincodeSerialize() const {
        auto serializer = serde::BincodeSerializer();
        serde::Serializable<BlackBoxFuncCall::Keccak256>::serialize(*this, serializer);
        return std::move(serializer).bytes();
    }

    inline BlackBoxFuncCall::Keccak256 BlackBoxFuncCall::Keccak256::bincodeDeserialize(std::vector<uint8_t> input) {
        auto deserializer = serde::BincodeDeserializer(input);
        auto value = serde::Deserializable<BlackBoxFuncCall::Keccak256>::deserialize(deserializer);
        if (deserializer.get_buffer_offset() < input.size()) {
            throw serde::deserialization_error("Some input bytes were not read");
        }
        return value;
    }

} // end of namespace Program

template <>
template <typename Serializer>
void serde::Serializable<Program::BlackBoxFuncCall::Keccak256>::serialize(const Program::BlackBoxFuncCall::Keccak256 &obj, Serializer &serializer) {
    serde::Serializable<decltype(obj.inputs)>::serialize(obj.inputs, serializer);
    serde::Serializable<decltype(obj.var_message_size)>::serialize(obj.var_message_size, serializer);
    serde::Serializable<decltype(obj.outputs)>::serialize(obj.outputs, serializer);
}

template <>
template <typename Deserializer>
Program::BlackBoxFuncCall::Keccak256 serde::Deserializable<Program::BlackBoxFuncCall::Keccak256>::deserialize(Deserializer &deserializer) {
    Program::BlackBoxFuncCall::Keccak256 obj;
    obj.inputs = serde::Deserializable<decltype(obj.inputs)>::deserialize(deserializer);
    obj.var_message_size = serde::Deserializable<decltype(obj.var_message_size)>::deserialize(deserializer);
    obj.outputs = serde::Deserializable<decltype(obj.outputs)>::deserialize(deserializer);
    return obj;
}

namespace Program {

    inline bool operator==(const BlackBoxFuncCall::Keccakf1600 &lhs, const BlackBoxFuncCall::Keccakf1600 &rhs) {
        if (!(lhs.inputs == rhs.inputs)) { return false; }
        if (!(lhs.outputs == rhs.outputs)) { return false; }
        return true;
    }

    inline std::vector<uint8_t> BlackBoxFuncCall::Keccakf1600::bincodeSerialize() const {
        auto serializer = serde::BincodeSerializer();
        serde::Serializable<BlackBoxFuncCall::Keccakf1600>::serialize(*this, serializer);
        return std::move(serializer).bytes();
    }

    inline BlackBoxFuncCall::Keccakf1600 BlackBoxFuncCall::Keccakf1600::bincodeDeserialize(std::vector<uint8_t> input) {
        auto deserializer = serde::BincodeDeserializer(input);
        auto value = serde::Deserializable<BlackBoxFuncCall::Keccakf1600>::deserialize(deserializer);
        if (deserializer.get_buffer_offset() < input.size()) {
            throw serde::deserialization_error("Some input bytes were not read");
        }
        return value;
    }

} // end of namespace Program

template <>
template <typename Serializer>
void serde::Serializable<Program::BlackBoxFuncCall::Keccakf1600>::serialize(const Program::BlackBoxFuncCall::Keccakf1600 &obj, Serializer &serializer) {
    serde::Serializable<decltype(obj.inputs)>::serialize(obj.inputs, serializer);
    serde::Serializable<decltype(obj.outputs)>::serialize(obj.outputs, serializer);
}

template <>
template <typename Deserializer>
Program::BlackBoxFuncCall::Keccakf1600 serde::Deserializable<Program::BlackBoxFuncCall::Keccakf1600>::deserialize(Deserializer &deserializer) {
    Program::BlackBoxFuncCall::Keccakf1600 obj;
    obj.inputs = serde::Deserializable<decltype(obj.inputs)>::deserialize(deserializer);
    obj.outputs = serde::Deserializable<decltype(obj.outputs)>::deserialize(deserializer);
    return obj;
}

namespace Program {

    inline bool operator==(const BlackBoxFuncCall::RecursiveAggregation &lhs, const BlackBoxFuncCall::RecursiveAggregation &rhs) {
        if (!(lhs.verification_key == rhs.verification_key)) { return false; }
        if (!(lhs.proof == rhs.proof)) { return false; }
        if (!(lhs.public_inputs == rhs.public_inputs)) { return false; }
        if (!(lhs.key_hash == rhs.key_hash)) { return false; }
        return true;
    }

    inline std::vector<uint8_t> BlackBoxFuncCall::RecursiveAggregation::bincodeSerialize() const {
        auto serializer = serde::BincodeSerializer();
        serde::Serializable<BlackBoxFuncCall::RecursiveAggregation>::serialize(*this, serializer);
        return std::move(serializer).bytes();
    }

    inline BlackBoxFuncCall::RecursiveAggregation BlackBoxFuncCall::RecursiveAggregation::bincodeDeserialize(std::vector<uint8_t> input) {
        auto deserializer = serde::BincodeDeserializer(input);
        auto value = serde::Deserializable<BlackBoxFuncCall::RecursiveAggregation>::deserialize(deserializer);
        if (deserializer.get_buffer_offset() < input.size()) {
            throw serde::deserialization_error("Some input bytes were not read");
        }
        return value;
    }

} // end of namespace Program

template <>
template <typename Serializer>
void serde::Serializable<Program::BlackBoxFuncCall::RecursiveAggregation>::serialize(const Program::BlackBoxFuncCall::RecursiveAggregation &obj, Serializer &serializer) {
    serde::Serializable<decltype(obj.verification_key)>::serialize(obj.verification_key, serializer);
    serde::Serializable<decltype(obj.proof)>::serialize(obj.proof, serializer);
    serde::Serializable<decltype(obj.public_inputs)>::serialize(obj.public_inputs, serializer);
    serde::Serializable<decltype(obj.key_hash)>::serialize(obj.key_hash, serializer);
}

template <>
template <typename Deserializer>
Program::BlackBoxFuncCall::RecursiveAggregation serde::Deserializable<Program::BlackBoxFuncCall::RecursiveAggregation>::deserialize(Deserializer &deserializer) {
    Program::BlackBoxFuncCall::RecursiveAggregation obj;
    obj.verification_key = serde::Deserializable<decltype(obj.verification_key)>::deserialize(deserializer);
    obj.proof = serde::Deserializable<decltype(obj.proof)>::deserialize(deserializer);
    obj.public_inputs = serde::Deserializable<decltype(obj.public_inputs)>::deserialize(deserializer);
    obj.key_hash = serde::Deserializable<decltype(obj.key_hash)>::deserialize(deserializer);
    return obj;
}

namespace Program {

    inline bool operator==(const BlackBoxFuncCall::BigIntAdd &lhs, const BlackBoxFuncCall::BigIntAdd &rhs) {
        if (!(lhs.lhs == rhs.lhs)) { return false; }
        if (!(lhs.rhs == rhs.rhs)) { return false; }
        if (!(lhs.output == rhs.output)) { return false; }
        return true;
    }

    inline std::vector<uint8_t> BlackBoxFuncCall::BigIntAdd::bincodeSerialize() const {
        auto serializer = serde::BincodeSerializer();
        serde::Serializable<BlackBoxFuncCall::BigIntAdd>::serialize(*this, serializer);
        return std::move(serializer).bytes();
    }

    inline BlackBoxFuncCall::BigIntAdd BlackBoxFuncCall::BigIntAdd::bincodeDeserialize(std::vector<uint8_t> input) {
        auto deserializer = serde::BincodeDeserializer(input);
        auto value = serde::Deserializable<BlackBoxFuncCall::BigIntAdd>::deserialize(deserializer);
        if (deserializer.get_buffer_offset() < input.size()) {
            throw serde::deserialization_error("Some input bytes were not read");
        }
        return value;
    }

} // end of namespace Program

template <>
template <typename Serializer>
void serde::Serializable<Program::BlackBoxFuncCall::BigIntAdd>::serialize(const Program::BlackBoxFuncCall::BigIntAdd &obj, Serializer &serializer) {
    serde::Serializable<decltype(obj.lhs)>::serialize(obj.lhs, serializer);
    serde::Serializable<decltype(obj.rhs)>::serialize(obj.rhs, serializer);
    serde::Serializable<decltype(obj.output)>::serialize(obj.output, serializer);
}

template <>
template <typename Deserializer>
Program::BlackBoxFuncCall::BigIntAdd serde::Deserializable<Program::BlackBoxFuncCall::BigIntAdd>::deserialize(Deserializer &deserializer) {
    Program::BlackBoxFuncCall::BigIntAdd obj;
    obj.lhs = serde::Deserializable<decltype(obj.lhs)>::deserialize(deserializer);
    obj.rhs = serde::Deserializable<decltype(obj.rhs)>::deserialize(deserializer);
    obj.output = serde::Deserializable<decltype(obj.output)>::deserialize(deserializer);
    return obj;
}

namespace Program {

    inline bool operator==(const BlackBoxFuncCall::BigIntSub &lhs, const BlackBoxFuncCall::BigIntSub &rhs) {
        if (!(lhs.lhs == rhs.lhs)) { return false; }
        if (!(lhs.rhs == rhs.rhs)) { return false; }
        if (!(lhs.output == rhs.output)) { return false; }
        return true;
    }

    inline std::vector<uint8_t> BlackBoxFuncCall::BigIntSub::bincodeSerialize() const {
        auto serializer = serde::BincodeSerializer();
        serde::Serializable<BlackBoxFuncCall::BigIntSub>::serialize(*this, serializer);
        return std::move(serializer).bytes();
    }

    inline BlackBoxFuncCall::BigIntSub BlackBoxFuncCall::BigIntSub::bincodeDeserialize(std::vector<uint8_t> input) {
        auto deserializer = serde::BincodeDeserializer(input);
        auto value = serde::Deserializable<BlackBoxFuncCall::BigIntSub>::deserialize(deserializer);
        if (deserializer.get_buffer_offset() < input.size()) {
            throw serde::deserialization_error("Some input bytes were not read");
        }
        return value;
    }

} // end of namespace Program

template <>
template <typename Serializer>
void serde::Serializable<Program::BlackBoxFuncCall::BigIntSub>::serialize(const Program::BlackBoxFuncCall::BigIntSub &obj, Serializer &serializer) {
    serde::Serializable<decltype(obj.lhs)>::serialize(obj.lhs, serializer);
    serde::Serializable<decltype(obj.rhs)>::serialize(obj.rhs, serializer);
    serde::Serializable<decltype(obj.output)>::serialize(obj.output, serializer);
}

template <>
template <typename Deserializer>
Program::BlackBoxFuncCall::BigIntSub serde::Deserializable<Program::BlackBoxFuncCall::BigIntSub>::deserialize(Deserializer &deserializer) {
    Program::BlackBoxFuncCall::BigIntSub obj;
    obj.lhs = serde::Deserializable<decltype(obj.lhs)>::deserialize(deserializer);
    obj.rhs = serde::Deserializable<decltype(obj.rhs)>::deserialize(deserializer);
    obj.output = serde::Deserializable<decltype(obj.output)>::deserialize(deserializer);
    return obj;
}

namespace Program {

    inline bool operator==(const BlackBoxFuncCall::BigIntMul &lhs, const BlackBoxFuncCall::BigIntMul &rhs) {
        if (!(lhs.lhs == rhs.lhs)) { return false; }
        if (!(lhs.rhs == rhs.rhs)) { return false; }
        if (!(lhs.output == rhs.output)) { return false; }
        return true;
    }

    inline std::vector<uint8_t> BlackBoxFuncCall::BigIntMul::bincodeSerialize() const {
        auto serializer = serde::BincodeSerializer();
        serde::Serializable<BlackBoxFuncCall::BigIntMul>::serialize(*this, serializer);
        return std::move(serializer).bytes();
    }

    inline BlackBoxFuncCall::BigIntMul BlackBoxFuncCall::BigIntMul::bincodeDeserialize(std::vector<uint8_t> input) {
        auto deserializer = serde::BincodeDeserializer(input);
        auto value = serde::Deserializable<BlackBoxFuncCall::BigIntMul>::deserialize(deserializer);
        if (deserializer.get_buffer_offset() < input.size()) {
            throw serde::deserialization_error("Some input bytes were not read");
        }
        return value;
    }

} // end of namespace Program

template <>
template <typename Serializer>
void serde::Serializable<Program::BlackBoxFuncCall::BigIntMul>::serialize(const Program::BlackBoxFuncCall::BigIntMul &obj, Serializer &serializer) {
    serde::Serializable<decltype(obj.lhs)>::serialize(obj.lhs, serializer);
    serde::Serializable<decltype(obj.rhs)>::serialize(obj.rhs, serializer);
    serde::Serializable<decltype(obj.output)>::serialize(obj.output, serializer);
}

template <>
template <typename Deserializer>
Program::BlackBoxFuncCall::BigIntMul serde::Deserializable<Program::BlackBoxFuncCall::BigIntMul>::deserialize(Deserializer &deserializer) {
    Program::BlackBoxFuncCall::BigIntMul obj;
    obj.lhs = serde::Deserializable<decltype(obj.lhs)>::deserialize(deserializer);
    obj.rhs = serde::Deserializable<decltype(obj.rhs)>::deserialize(deserializer);
    obj.output = serde::Deserializable<decltype(obj.output)>::deserialize(deserializer);
    return obj;
}

namespace Program {

    inline bool operator==(const BlackBoxFuncCall::BigIntDiv &lhs, const BlackBoxFuncCall::BigIntDiv &rhs) {
        if (!(lhs.lhs == rhs.lhs)) { return false; }
        if (!(lhs.rhs == rhs.rhs)) { return false; }
        if (!(lhs.output == rhs.output)) { return false; }
        return true;
    }

    inline std::vector<uint8_t> BlackBoxFuncCall::BigIntDiv::bincodeSerialize() const {
        auto serializer = serde::BincodeSerializer();
        serde::Serializable<BlackBoxFuncCall::BigIntDiv>::serialize(*this, serializer);
        return std::move(serializer).bytes();
    }

    inline BlackBoxFuncCall::BigIntDiv BlackBoxFuncCall::BigIntDiv::bincodeDeserialize(std::vector<uint8_t> input) {
        auto deserializer = serde::BincodeDeserializer(input);
        auto value = serde::Deserializable<BlackBoxFuncCall::BigIntDiv>::deserialize(deserializer);
        if (deserializer.get_buffer_offset() < input.size()) {
            throw serde::deserialization_error("Some input bytes were not read");
        }
        return value;
    }

} // end of namespace Program

template <>
template <typename Serializer>
void serde::Serializable<Program::BlackBoxFuncCall::BigIntDiv>::serialize(const Program::BlackBoxFuncCall::BigIntDiv &obj, Serializer &serializer) {
    serde::Serializable<decltype(obj.lhs)>::serialize(obj.lhs, serializer);
    serde::Serializable<decltype(obj.rhs)>::serialize(obj.rhs, serializer);
    serde::Serializable<decltype(obj.output)>::serialize(obj.output, serializer);
}

template <>
template <typename Deserializer>
Program::BlackBoxFuncCall::BigIntDiv serde::Deserializable<Program::BlackBoxFuncCall::BigIntDiv>::deserialize(Deserializer &deserializer) {
    Program::BlackBoxFuncCall::BigIntDiv obj;
    obj.lhs = serde::Deserializable<decltype(obj.lhs)>::deserialize(deserializer);
    obj.rhs = serde::Deserializable<decltype(obj.rhs)>::deserialize(deserializer);
    obj.output = serde::Deserializable<decltype(obj.output)>::deserialize(deserializer);
    return obj;
}

namespace Program {

    inline bool operator==(const BlackBoxFuncCall::BigIntFromLeBytes &lhs, const BlackBoxFuncCall::BigIntFromLeBytes &rhs) {
        if (!(lhs.inputs == rhs.inputs)) { return false; }
        if (!(lhs.modulus == rhs.modulus)) { return false; }
        if (!(lhs.output == rhs.output)) { return false; }
        return true;
    }

    inline std::vector<uint8_t> BlackBoxFuncCall::BigIntFromLeBytes::bincodeSerialize() const {
        auto serializer = serde::BincodeSerializer();
        serde::Serializable<BlackBoxFuncCall::BigIntFromLeBytes>::serialize(*this, serializer);
        return std::move(serializer).bytes();
    }

    inline BlackBoxFuncCall::BigIntFromLeBytes BlackBoxFuncCall::BigIntFromLeBytes::bincodeDeserialize(std::vector<uint8_t> input) {
        auto deserializer = serde::BincodeDeserializer(input);
        auto value = serde::Deserializable<BlackBoxFuncCall::BigIntFromLeBytes>::deserialize(deserializer);
        if (deserializer.get_buffer_offset() < input.size()) {
            throw serde::deserialization_error("Some input bytes were not read");
        }
        return value;
    }

} // end of namespace Program

template <>
template <typename Serializer>
void serde::Serializable<Program::BlackBoxFuncCall::BigIntFromLeBytes>::serialize(const Program::BlackBoxFuncCall::BigIntFromLeBytes &obj, Serializer &serializer) {
    serde::Serializable<decltype(obj.inputs)>::serialize(obj.inputs, serializer);
    serde::Serializable<decltype(obj.modulus)>::serialize(obj.modulus, serializer);
    serde::Serializable<decltype(obj.output)>::serialize(obj.output, serializer);
}

template <>
template <typename Deserializer>
Program::BlackBoxFuncCall::BigIntFromLeBytes serde::Deserializable<Program::BlackBoxFuncCall::BigIntFromLeBytes>::deserialize(Deserializer &deserializer) {
    Program::BlackBoxFuncCall::BigIntFromLeBytes obj;
    obj.inputs = serde::Deserializable<decltype(obj.inputs)>::deserialize(deserializer);
    obj.modulus = serde::Deserializable<decltype(obj.modulus)>::deserialize(deserializer);
    obj.output = serde::Deserializable<decltype(obj.output)>::deserialize(deserializer);
    return obj;
}

namespace Program {

    inline bool operator==(const BlackBoxFuncCall::BigIntToLeBytes &lhs, const BlackBoxFuncCall::BigIntToLeBytes &rhs) {
        if (!(lhs.input == rhs.input)) { return false; }
        if (!(lhs.outputs == rhs.outputs)) { return false; }
        return true;
    }

    inline std::vector<uint8_t> BlackBoxFuncCall::BigIntToLeBytes::bincodeSerialize() const {
        auto serializer = serde::BincodeSerializer();
        serde::Serializable<BlackBoxFuncCall::BigIntToLeBytes>::serialize(*this, serializer);
        return std::move(serializer).bytes();
    }

    inline BlackBoxFuncCall::BigIntToLeBytes BlackBoxFuncCall::BigIntToLeBytes::bincodeDeserialize(std::vector<uint8_t> input) {
        auto deserializer = serde::BincodeDeserializer(input);
        auto value = serde::Deserializable<BlackBoxFuncCall::BigIntToLeBytes>::deserialize(deserializer);
        if (deserializer.get_buffer_offset() < input.size()) {
            throw serde::deserialization_error("Some input bytes were not read");
        }
        return value;
    }

} // end of namespace Program

template <>
template <typename Serializer>
void serde::Serializable<Program::BlackBoxFuncCall::BigIntToLeBytes>::serialize(const Program::BlackBoxFuncCall::BigIntToLeBytes &obj, Serializer &serializer) {
    serde::Serializable<decltype(obj.input)>::serialize(obj.input, serializer);
    serde::Serializable<decltype(obj.outputs)>::serialize(obj.outputs, serializer);
}

template <>
template <typename Deserializer>
Program::BlackBoxFuncCall::BigIntToLeBytes serde::Deserializable<Program::BlackBoxFuncCall::BigIntToLeBytes>::deserialize(Deserializer &deserializer) {
    Program::BlackBoxFuncCall::BigIntToLeBytes obj;
    obj.input = serde::Deserializable<decltype(obj.input)>::deserialize(deserializer);
    obj.outputs = serde::Deserializable<decltype(obj.outputs)>::deserialize(deserializer);
    return obj;
}

namespace Program {

    inline bool operator==(const BlackBoxFuncCall::Poseidon2Permutation &lhs, const BlackBoxFuncCall::Poseidon2Permutation &rhs) {
        if (!(lhs.inputs == rhs.inputs)) { return false; }
        if (!(lhs.outputs == rhs.outputs)) { return false; }
        if (!(lhs.len == rhs.len)) { return false; }
        return true;
    }

    inline std::vector<uint8_t> BlackBoxFuncCall::Poseidon2Permutation::bincodeSerialize() const {
        auto serializer = serde::BincodeSerializer();
        serde::Serializable<BlackBoxFuncCall::Poseidon2Permutation>::serialize(*this, serializer);
        return std::move(serializer).bytes();
    }

    inline BlackBoxFuncCall::Poseidon2Permutation BlackBoxFuncCall::Poseidon2Permutation::bincodeDeserialize(std::vector<uint8_t> input) {
        auto deserializer = serde::BincodeDeserializer(input);
        auto value = serde::Deserializable<BlackBoxFuncCall::Poseidon2Permutation>::deserialize(deserializer);
        if (deserializer.get_buffer_offset() < input.size()) {
            throw serde::deserialization_error("Some input bytes were not read");
        }
        return value;
    }

} // end of namespace Program

template <>
template <typename Serializer>
void serde::Serializable<Program::BlackBoxFuncCall::Poseidon2Permutation>::serialize(const Program::BlackBoxFuncCall::Poseidon2Permutation &obj, Serializer &serializer) {
    serde::Serializable<decltype(obj.inputs)>::serialize(obj.inputs, serializer);
    serde::Serializable<decltype(obj.outputs)>::serialize(obj.outputs, serializer);
    serde::Serializable<decltype(obj.len)>::serialize(obj.len, serializer);
}

template <>
template <typename Deserializer>
Program::BlackBoxFuncCall::Poseidon2Permutation serde::Deserializable<Program::BlackBoxFuncCall::Poseidon2Permutation>::deserialize(Deserializer &deserializer) {
    Program::BlackBoxFuncCall::Poseidon2Permutation obj;
    obj.inputs = serde::Deserializable<decltype(obj.inputs)>::deserialize(deserializer);
    obj.outputs = serde::Deserializable<decltype(obj.outputs)>::deserialize(deserializer);
    obj.len = serde::Deserializable<decltype(obj.len)>::deserialize(deserializer);
    return obj;
}

namespace Program {

    inline bool operator==(const BlackBoxFuncCall::Sha256Compression &lhs, const BlackBoxFuncCall::Sha256Compression &rhs) {
        if (!(lhs.inputs == rhs.inputs)) { return false; }
        if (!(lhs.hash_values == rhs.hash_values)) { return false; }
        if (!(lhs.outputs == rhs.outputs)) { return false; }
        return true;
    }

    inline std::vector<uint8_t> BlackBoxFuncCall::Sha256Compression::bincodeSerialize() const {
        auto serializer = serde::BincodeSerializer();
        serde::Serializable<BlackBoxFuncCall::Sha256Compression>::serialize(*this, serializer);
        return std::move(serializer).bytes();
    }

    inline BlackBoxFuncCall::Sha256Compression BlackBoxFuncCall::Sha256Compression::bincodeDeserialize(std::vector<uint8_t> input) {
        auto deserializer = serde::BincodeDeserializer(input);
        auto value = serde::Deserializable<BlackBoxFuncCall::Sha256Compression>::deserialize(deserializer);
        if (deserializer.get_buffer_offset() < input.size()) {
            throw serde::deserialization_error("Some input bytes were not read");
        }
        return value;
    }

} // end of namespace Program

template <>
template <typename Serializer>
void serde::Serializable<Program::BlackBoxFuncCall::Sha256Compression>::serialize(const Program::BlackBoxFuncCall::Sha256Compression &obj, Serializer &serializer) {
    serde::Serializable<decltype(obj.inputs)>::serialize(obj.inputs, serializer);
    serde::Serializable<decltype(obj.hash_values)>::serialize(obj.hash_values, serializer);
    serde::Serializable<decltype(obj.outputs)>::serialize(obj.outputs, serializer);
}

template <>
template <typename Deserializer>
Program::BlackBoxFuncCall::Sha256Compression serde::Deserializable<Program::BlackBoxFuncCall::Sha256Compression>::deserialize(Deserializer &deserializer) {
    Program::BlackBoxFuncCall::Sha256Compression obj;
    obj.inputs = serde::Deserializable<decltype(obj.inputs)>::deserialize(deserializer);
    obj.hash_values = serde::Deserializable<decltype(obj.hash_values)>::deserialize(deserializer);
    obj.outputs = serde::Deserializable<decltype(obj.outputs)>::deserialize(deserializer);
    return obj;
}

namespace Program {

    inline bool operator==(const BlackBoxOp &lhs, const BlackBoxOp &rhs) {
        if (!(lhs.value == rhs.value)) { return false; }
        return true;
    }

    inline std::vector<uint8_t> BlackBoxOp::bincodeSerialize() const {
        auto serializer = serde::BincodeSerializer();
        serde::Serializable<BlackBoxOp>::serialize(*this, serializer);
        return std::move(serializer).bytes();
    }

    inline BlackBoxOp BlackBoxOp::bincodeDeserialize(std::vector<uint8_t> input) {
        auto deserializer = serde::BincodeDeserializer(input);
        auto value = serde::Deserializable<BlackBoxOp>::deserialize(deserializer);
        if (deserializer.get_buffer_offset() < input.size()) {
            throw serde::deserialization_error("Some input bytes were not read");
        }
        return value;
    }

} // end of namespace Program

template <>
template <typename Serializer>
void serde::Serializable<Program::BlackBoxOp>::serialize(const Program::BlackBoxOp &obj, Serializer &serializer) {
    serializer.increase_container_depth();
    serde::Serializable<decltype(obj.value)>::serialize(obj.value, serializer);
    serializer.decrease_container_depth();
}

template <>
template <typename Deserializer>
Program::BlackBoxOp serde::Deserializable<Program::BlackBoxOp>::deserialize(Deserializer &deserializer) {
    deserializer.increase_container_depth();
    Program::BlackBoxOp obj;
    obj.value = serde::Deserializable<decltype(obj.value)>::deserialize(deserializer);
    deserializer.decrease_container_depth();
    return obj;
}

namespace Program {

    inline bool operator==(const BlackBoxOp::AES128Encrypt &lhs, const BlackBoxOp::AES128Encrypt &rhs) {
        if (!(lhs.inputs == rhs.inputs)) { return false; }
        if (!(lhs.iv == rhs.iv)) { return false; }
        if (!(lhs.key == rhs.key)) { return false; }
        if (!(lhs.outputs == rhs.outputs)) { return false; }
        return true;
    }

    inline std::vector<uint8_t> BlackBoxOp::AES128Encrypt::bincodeSerialize() const {
        auto serializer = serde::BincodeSerializer();
        serde::Serializable<BlackBoxOp::AES128Encrypt>::serialize(*this, serializer);
        return std::move(serializer).bytes();
    }

    inline BlackBoxOp::AES128Encrypt BlackBoxOp::AES128Encrypt::bincodeDeserialize(std::vector<uint8_t> input) {
        auto deserializer = serde::BincodeDeserializer(input);
        auto value = serde::Deserializable<BlackBoxOp::AES128Encrypt>::deserialize(deserializer);
        if (deserializer.get_buffer_offset() < input.size()) {
            throw serde::deserialization_error("Some input bytes were not read");
        }
        return value;
    }

} // end of namespace Program

template <>
template <typename Serializer>
void serde::Serializable<Program::BlackBoxOp::AES128Encrypt>::serialize(const Program::BlackBoxOp::AES128Encrypt &obj, Serializer &serializer) {
    serde::Serializable<decltype(obj.inputs)>::serialize(obj.inputs, serializer);
    serde::Serializable<decltype(obj.iv)>::serialize(obj.iv, serializer);
    serde::Serializable<decltype(obj.key)>::serialize(obj.key, serializer);
    serde::Serializable<decltype(obj.outputs)>::serialize(obj.outputs, serializer);
}

template <>
template <typename Deserializer>
Program::BlackBoxOp::AES128Encrypt serde::Deserializable<Program::BlackBoxOp::AES128Encrypt>::deserialize(Deserializer &deserializer) {
    Program::BlackBoxOp::AES128Encrypt obj;
    obj.inputs = serde::Deserializable<decltype(obj.inputs)>::deserialize(deserializer);
    obj.iv = serde::Deserializable<decltype(obj.iv)>::deserialize(deserializer);
    obj.key = serde::Deserializable<decltype(obj.key)>::deserialize(deserializer);
    obj.outputs = serde::Deserializable<decltype(obj.outputs)>::deserialize(deserializer);
    return obj;
}

namespace Program {

    inline bool operator==(const BlackBoxOp::Blake2s &lhs, const BlackBoxOp::Blake2s &rhs) {
        if (!(lhs.message == rhs.message)) { return false; }
        if (!(lhs.output == rhs.output)) { return false; }
        return true;
    }

    inline std::vector<uint8_t> BlackBoxOp::Blake2s::bincodeSerialize() const {
        auto serializer = serde::BincodeSerializer();
        serde::Serializable<BlackBoxOp::Blake2s>::serialize(*this, serializer);
        return std::move(serializer).bytes();
    }

    inline BlackBoxOp::Blake2s BlackBoxOp::Blake2s::bincodeDeserialize(std::vector<uint8_t> input) {
        auto deserializer = serde::BincodeDeserializer(input);
        auto value = serde::Deserializable<BlackBoxOp::Blake2s>::deserialize(deserializer);
        if (deserializer.get_buffer_offset() < input.size()) {
            throw serde::deserialization_error("Some input bytes were not read");
        }
        return value;
    }

} // end of namespace Program

template <>
template <typename Serializer>
void serde::Serializable<Program::BlackBoxOp::Blake2s>::serialize(const Program::BlackBoxOp::Blake2s &obj, Serializer &serializer) {
    serde::Serializable<decltype(obj.message)>::serialize(obj.message, serializer);
    serde::Serializable<decltype(obj.output)>::serialize(obj.output, serializer);
}

template <>
template <typename Deserializer>
Program::BlackBoxOp::Blake2s serde::Deserializable<Program::BlackBoxOp::Blake2s>::deserialize(Deserializer &deserializer) {
    Program::BlackBoxOp::Blake2s obj;
    obj.message = serde::Deserializable<decltype(obj.message)>::deserialize(deserializer);
    obj.output = serde::Deserializable<decltype(obj.output)>::deserialize(deserializer);
    return obj;
}

namespace Program {

    inline bool operator==(const BlackBoxOp::Blake3 &lhs, const BlackBoxOp::Blake3 &rhs) {
        if (!(lhs.message == rhs.message)) { return false; }
        if (!(lhs.output == rhs.output)) { return false; }
        return true;
    }

    inline std::vector<uint8_t> BlackBoxOp::Blake3::bincodeSerialize() const {
        auto serializer = serde::BincodeSerializer();
        serde::Serializable<BlackBoxOp::Blake3>::serialize(*this, serializer);
        return std::move(serializer).bytes();
    }

    inline BlackBoxOp::Blake3 BlackBoxOp::Blake3::bincodeDeserialize(std::vector<uint8_t> input) {
        auto deserializer = serde::BincodeDeserializer(input);
        auto value = serde::Deserializable<BlackBoxOp::Blake3>::deserialize(deserializer);
        if (deserializer.get_buffer_offset() < input.size()) {
            throw serde::deserialization_error("Some input bytes were not read");
        }
        return value;
    }

} // end of namespace Program

template <>
template <typename Serializer>
void serde::Serializable<Program::BlackBoxOp::Blake3>::serialize(const Program::BlackBoxOp::Blake3 &obj, Serializer &serializer) {
    serde::Serializable<decltype(obj.message)>::serialize(obj.message, serializer);
    serde::Serializable<decltype(obj.output)>::serialize(obj.output, serializer);
}

template <>
template <typename Deserializer>
Program::BlackBoxOp::Blake3 serde::Deserializable<Program::BlackBoxOp::Blake3>::deserialize(Deserializer &deserializer) {
    Program::BlackBoxOp::Blake3 obj;
    obj.message = serde::Deserializable<decltype(obj.message)>::deserialize(deserializer);
    obj.output = serde::Deserializable<decltype(obj.output)>::deserialize(deserializer);
    return obj;
}

namespace Program {

    inline bool operator==(const BlackBoxOp::Keccak256 &lhs, const BlackBoxOp::Keccak256 &rhs) {
        if (!(lhs.message == rhs.message)) { return false; }
        if (!(lhs.output == rhs.output)) { return false; }
        return true;
    }

    inline std::vector<uint8_t> BlackBoxOp::Keccak256::bincodeSerialize() const {
        auto serializer = serde::BincodeSerializer();
        serde::Serializable<BlackBoxOp::Keccak256>::serialize(*this, serializer);
        return std::move(serializer).bytes();
    }

    inline BlackBoxOp::Keccak256 BlackBoxOp::Keccak256::bincodeDeserialize(std::vector<uint8_t> input) {
        auto deserializer = serde::BincodeDeserializer(input);
        auto value = serde::Deserializable<BlackBoxOp::Keccak256>::deserialize(deserializer);
        if (deserializer.get_buffer_offset() < input.size()) {
            throw serde::deserialization_error("Some input bytes were not read");
        }
        return value;
    }

} // end of namespace Program

template <>
template <typename Serializer>
void serde::Serializable<Program::BlackBoxOp::Keccak256>::serialize(const Program::BlackBoxOp::Keccak256 &obj, Serializer &serializer) {
    serde::Serializable<decltype(obj.message)>::serialize(obj.message, serializer);
    serde::Serializable<decltype(obj.output)>::serialize(obj.output, serializer);
}

template <>
template <typename Deserializer>
Program::BlackBoxOp::Keccak256 serde::Deserializable<Program::BlackBoxOp::Keccak256>::deserialize(Deserializer &deserializer) {
    Program::BlackBoxOp::Keccak256 obj;
    obj.message = serde::Deserializable<decltype(obj.message)>::deserialize(deserializer);
    obj.output = serde::Deserializable<decltype(obj.output)>::deserialize(deserializer);
    return obj;
}

namespace Program {

    inline bool operator==(const BlackBoxOp::Keccakf1600 &lhs, const BlackBoxOp::Keccakf1600 &rhs) {
        if (!(lhs.message == rhs.message)) { return false; }
        if (!(lhs.output == rhs.output)) { return false; }
        return true;
    }

    inline std::vector<uint8_t> BlackBoxOp::Keccakf1600::bincodeSerialize() const {
        auto serializer = serde::BincodeSerializer();
        serde::Serializable<BlackBoxOp::Keccakf1600>::serialize(*this, serializer);
        return std::move(serializer).bytes();
    }

    inline BlackBoxOp::Keccakf1600 BlackBoxOp::Keccakf1600::bincodeDeserialize(std::vector<uint8_t> input) {
        auto deserializer = serde::BincodeDeserializer(input);
        auto value = serde::Deserializable<BlackBoxOp::Keccakf1600>::deserialize(deserializer);
        if (deserializer.get_buffer_offset() < input.size()) {
            throw serde::deserialization_error("Some input bytes were not read");
        }
        return value;
    }

} // end of namespace Program

template <>
template <typename Serializer>
void serde::Serializable<Program::BlackBoxOp::Keccakf1600>::serialize(const Program::BlackBoxOp::Keccakf1600 &obj, Serializer &serializer) {
    serde::Serializable<decltype(obj.message)>::serialize(obj.message, serializer);
    serde::Serializable<decltype(obj.output)>::serialize(obj.output, serializer);
}

template <>
template <typename Deserializer>
Program::BlackBoxOp::Keccakf1600 serde::Deserializable<Program::BlackBoxOp::Keccakf1600>::deserialize(Deserializer &deserializer) {
    Program::BlackBoxOp::Keccakf1600 obj;
    obj.message = serde::Deserializable<decltype(obj.message)>::deserialize(deserializer);
    obj.output = serde::Deserializable<decltype(obj.output)>::deserialize(deserializer);
    return obj;
}

namespace Program {

    inline bool operator==(const BlackBoxOp::EcdsaSecp256k1 &lhs, const BlackBoxOp::EcdsaSecp256k1 &rhs) {
        if (!(lhs.hashed_msg == rhs.hashed_msg)) { return false; }
        if (!(lhs.public_key_x == rhs.public_key_x)) { return false; }
        if (!(lhs.public_key_y == rhs.public_key_y)) { return false; }
        if (!(lhs.signature == rhs.signature)) { return false; }
        if (!(lhs.result == rhs.result)) { return false; }
        return true;
    }

    inline std::vector<uint8_t> BlackBoxOp::EcdsaSecp256k1::bincodeSerialize() const {
        auto serializer = serde::BincodeSerializer();
        serde::Serializable<BlackBoxOp::EcdsaSecp256k1>::serialize(*this, serializer);
        return std::move(serializer).bytes();
    }

    inline BlackBoxOp::EcdsaSecp256k1 BlackBoxOp::EcdsaSecp256k1::bincodeDeserialize(std::vector<uint8_t> input) {
        auto deserializer = serde::BincodeDeserializer(input);
        auto value = serde::Deserializable<BlackBoxOp::EcdsaSecp256k1>::deserialize(deserializer);
        if (deserializer.get_buffer_offset() < input.size()) {
            throw serde::deserialization_error("Some input bytes were not read");
        }
        return value;
    }

} // end of namespace Program

template <>
template <typename Serializer>
void serde::Serializable<Program::BlackBoxOp::EcdsaSecp256k1>::serialize(const Program::BlackBoxOp::EcdsaSecp256k1 &obj, Serializer &serializer) {
    serde::Serializable<decltype(obj.hashed_msg)>::serialize(obj.hashed_msg, serializer);
    serde::Serializable<decltype(obj.public_key_x)>::serialize(obj.public_key_x, serializer);
    serde::Serializable<decltype(obj.public_key_y)>::serialize(obj.public_key_y, serializer);
    serde::Serializable<decltype(obj.signature)>::serialize(obj.signature, serializer);
    serde::Serializable<decltype(obj.result)>::serialize(obj.result, serializer);
}

template <>
template <typename Deserializer>
Program::BlackBoxOp::EcdsaSecp256k1 serde::Deserializable<Program::BlackBoxOp::EcdsaSecp256k1>::deserialize(Deserializer &deserializer) {
    Program::BlackBoxOp::EcdsaSecp256k1 obj;
    obj.hashed_msg = serde::Deserializable<decltype(obj.hashed_msg)>::deserialize(deserializer);
    obj.public_key_x = serde::Deserializable<decltype(obj.public_key_x)>::deserialize(deserializer);
    obj.public_key_y = serde::Deserializable<decltype(obj.public_key_y)>::deserialize(deserializer);
    obj.signature = serde::Deserializable<decltype(obj.signature)>::deserialize(deserializer);
    obj.result = serde::Deserializable<decltype(obj.result)>::deserialize(deserializer);
    return obj;
}

namespace Program {

    inline bool operator==(const BlackBoxOp::EcdsaSecp256r1 &lhs, const BlackBoxOp::EcdsaSecp256r1 &rhs) {
        if (!(lhs.hashed_msg == rhs.hashed_msg)) { return false; }
        if (!(lhs.public_key_x == rhs.public_key_x)) { return false; }
        if (!(lhs.public_key_y == rhs.public_key_y)) { return false; }
        if (!(lhs.signature == rhs.signature)) { return false; }
        if (!(lhs.result == rhs.result)) { return false; }
        return true;
    }

    inline std::vector<uint8_t> BlackBoxOp::EcdsaSecp256r1::bincodeSerialize() const {
        auto serializer = serde::BincodeSerializer();
        serde::Serializable<BlackBoxOp::EcdsaSecp256r1>::serialize(*this, serializer);
        return std::move(serializer).bytes();
    }

    inline BlackBoxOp::EcdsaSecp256r1 BlackBoxOp::EcdsaSecp256r1::bincodeDeserialize(std::vector<uint8_t> input) {
        auto deserializer = serde::BincodeDeserializer(input);
        auto value = serde::Deserializable<BlackBoxOp::EcdsaSecp256r1>::deserialize(deserializer);
        if (deserializer.get_buffer_offset() < input.size()) {
            throw serde::deserialization_error("Some input bytes were not read");
        }
        return value;
    }

} // end of namespace Program

template <>
template <typename Serializer>
void serde::Serializable<Program::BlackBoxOp::EcdsaSecp256r1>::serialize(const Program::BlackBoxOp::EcdsaSecp256r1 &obj, Serializer &serializer) {
    serde::Serializable<decltype(obj.hashed_msg)>::serialize(obj.hashed_msg, serializer);
    serde::Serializable<decltype(obj.public_key_x)>::serialize(obj.public_key_x, serializer);
    serde::Serializable<decltype(obj.public_key_y)>::serialize(obj.public_key_y, serializer);
    serde::Serializable<decltype(obj.signature)>::serialize(obj.signature, serializer);
    serde::Serializable<decltype(obj.result)>::serialize(obj.result, serializer);
}

template <>
template <typename Deserializer>
Program::BlackBoxOp::EcdsaSecp256r1 serde::Deserializable<Program::BlackBoxOp::EcdsaSecp256r1>::deserialize(Deserializer &deserializer) {
    Program::BlackBoxOp::EcdsaSecp256r1 obj;
    obj.hashed_msg = serde::Deserializable<decltype(obj.hashed_msg)>::deserialize(deserializer);
    obj.public_key_x = serde::Deserializable<decltype(obj.public_key_x)>::deserialize(deserializer);
    obj.public_key_y = serde::Deserializable<decltype(obj.public_key_y)>::deserialize(deserializer);
    obj.signature = serde::Deserializable<decltype(obj.signature)>::deserialize(deserializer);
    obj.result = serde::Deserializable<decltype(obj.result)>::deserialize(deserializer);
    return obj;
}

namespace Program {

    inline bool operator==(const BlackBoxOp::SchnorrVerify &lhs, const BlackBoxOp::SchnorrVerify &rhs) {
        if (!(lhs.public_key_x == rhs.public_key_x)) { return false; }
        if (!(lhs.public_key_y == rhs.public_key_y)) { return false; }
        if (!(lhs.message == rhs.message)) { return false; }
        if (!(lhs.signature == rhs.signature)) { return false; }
        if (!(lhs.result == rhs.result)) { return false; }
        return true;
    }

    inline std::vector<uint8_t> BlackBoxOp::SchnorrVerify::bincodeSerialize() const {
        auto serializer = serde::BincodeSerializer();
        serde::Serializable<BlackBoxOp::SchnorrVerify>::serialize(*this, serializer);
        return std::move(serializer).bytes();
    }

    inline BlackBoxOp::SchnorrVerify BlackBoxOp::SchnorrVerify::bincodeDeserialize(std::vector<uint8_t> input) {
        auto deserializer = serde::BincodeDeserializer(input);
        auto value = serde::Deserializable<BlackBoxOp::SchnorrVerify>::deserialize(deserializer);
        if (deserializer.get_buffer_offset() < input.size()) {
            throw serde::deserialization_error("Some input bytes were not read");
        }
        return value;
    }

} // end of namespace Program

template <>
template <typename Serializer>
void serde::Serializable<Program::BlackBoxOp::SchnorrVerify>::serialize(const Program::BlackBoxOp::SchnorrVerify &obj, Serializer &serializer) {
    serde::Serializable<decltype(obj.public_key_x)>::serialize(obj.public_key_x, serializer);
    serde::Serializable<decltype(obj.public_key_y)>::serialize(obj.public_key_y, serializer);
    serde::Serializable<decltype(obj.message)>::serialize(obj.message, serializer);
    serde::Serializable<decltype(obj.signature)>::serialize(obj.signature, serializer);
    serde::Serializable<decltype(obj.result)>::serialize(obj.result, serializer);
}

template <>
template <typename Deserializer>
Program::BlackBoxOp::SchnorrVerify serde::Deserializable<Program::BlackBoxOp::SchnorrVerify>::deserialize(Deserializer &deserializer) {
    Program::BlackBoxOp::SchnorrVerify obj;
    obj.public_key_x = serde::Deserializable<decltype(obj.public_key_x)>::deserialize(deserializer);
    obj.public_key_y = serde::Deserializable<decltype(obj.public_key_y)>::deserialize(deserializer);
    obj.message = serde::Deserializable<decltype(obj.message)>::deserialize(deserializer);
    obj.signature = serde::Deserializable<decltype(obj.signature)>::deserialize(deserializer);
    obj.result = serde::Deserializable<decltype(obj.result)>::deserialize(deserializer);
    return obj;
}

namespace Program {

    inline bool operator==(const BlackBoxOp::PedersenCommitment &lhs, const BlackBoxOp::PedersenCommitment &rhs) {
        if (!(lhs.inputs == rhs.inputs)) { return false; }
        if (!(lhs.domain_separator == rhs.domain_separator)) { return false; }
        if (!(lhs.output == rhs.output)) { return false; }
        return true;
    }

    inline std::vector<uint8_t> BlackBoxOp::PedersenCommitment::bincodeSerialize() const {
        auto serializer = serde::BincodeSerializer();
        serde::Serializable<BlackBoxOp::PedersenCommitment>::serialize(*this, serializer);
        return std::move(serializer).bytes();
    }

    inline BlackBoxOp::PedersenCommitment BlackBoxOp::PedersenCommitment::bincodeDeserialize(std::vector<uint8_t> input) {
        auto deserializer = serde::BincodeDeserializer(input);
        auto value = serde::Deserializable<BlackBoxOp::PedersenCommitment>::deserialize(deserializer);
        if (deserializer.get_buffer_offset() < input.size()) {
            throw serde::deserialization_error("Some input bytes were not read");
        }
        return value;
    }

} // end of namespace Program

template <>
template <typename Serializer>
void serde::Serializable<Program::BlackBoxOp::PedersenCommitment>::serialize(const Program::BlackBoxOp::PedersenCommitment &obj, Serializer &serializer) {
    serde::Serializable<decltype(obj.inputs)>::serialize(obj.inputs, serializer);
    serde::Serializable<decltype(obj.domain_separator)>::serialize(obj.domain_separator, serializer);
    serde::Serializable<decltype(obj.output)>::serialize(obj.output, serializer);
}

template <>
template <typename Deserializer>
Program::BlackBoxOp::PedersenCommitment serde::Deserializable<Program::BlackBoxOp::PedersenCommitment>::deserialize(Deserializer &deserializer) {
    Program::BlackBoxOp::PedersenCommitment obj;
    obj.inputs = serde::Deserializable<decltype(obj.inputs)>::deserialize(deserializer);
    obj.domain_separator = serde::Deserializable<decltype(obj.domain_separator)>::deserialize(deserializer);
    obj.output = serde::Deserializable<decltype(obj.output)>::deserialize(deserializer);
    return obj;
}

namespace Program {

    inline bool operator==(const BlackBoxOp::PedersenHash &lhs, const BlackBoxOp::PedersenHash &rhs) {
        if (!(lhs.inputs == rhs.inputs)) { return false; }
        if (!(lhs.domain_separator == rhs.domain_separator)) { return false; }
        if (!(lhs.output == rhs.output)) { return false; }
        return true;
    }

    inline std::vector<uint8_t> BlackBoxOp::PedersenHash::bincodeSerialize() const {
        auto serializer = serde::BincodeSerializer();
        serde::Serializable<BlackBoxOp::PedersenHash>::serialize(*this, serializer);
        return std::move(serializer).bytes();
    }

    inline BlackBoxOp::PedersenHash BlackBoxOp::PedersenHash::bincodeDeserialize(std::vector<uint8_t> input) {
        auto deserializer = serde::BincodeDeserializer(input);
        auto value = serde::Deserializable<BlackBoxOp::PedersenHash>::deserialize(deserializer);
        if (deserializer.get_buffer_offset() < input.size()) {
            throw serde::deserialization_error("Some input bytes were not read");
        }
        return value;
    }

} // end of namespace Program

template <>
template <typename Serializer>
void serde::Serializable<Program::BlackBoxOp::PedersenHash>::serialize(const Program::BlackBoxOp::PedersenHash &obj, Serializer &serializer) {
    serde::Serializable<decltype(obj.inputs)>::serialize(obj.inputs, serializer);
    serde::Serializable<decltype(obj.domain_separator)>::serialize(obj.domain_separator, serializer);
    serde::Serializable<decltype(obj.output)>::serialize(obj.output, serializer);
}

template <>
template <typename Deserializer>
Program::BlackBoxOp::PedersenHash serde::Deserializable<Program::BlackBoxOp::PedersenHash>::deserialize(Deserializer &deserializer) {
    Program::BlackBoxOp::PedersenHash obj;
    obj.inputs = serde::Deserializable<decltype(obj.inputs)>::deserialize(deserializer);
    obj.domain_separator = serde::Deserializable<decltype(obj.domain_separator)>::deserialize(deserializer);
    obj.output = serde::Deserializable<decltype(obj.output)>::deserialize(deserializer);
    return obj;
}

namespace Program {

    inline bool operator==(const BlackBoxOp::MultiScalarMul &lhs, const BlackBoxOp::MultiScalarMul &rhs) {
        if (!(lhs.points == rhs.points)) { return false; }
        if (!(lhs.scalars == rhs.scalars)) { return false; }
        if (!(lhs.outputs == rhs.outputs)) { return false; }
        return true;
    }

    inline std::vector<uint8_t> BlackBoxOp::MultiScalarMul::bincodeSerialize() const {
        auto serializer = serde::BincodeSerializer();
        serde::Serializable<BlackBoxOp::MultiScalarMul>::serialize(*this, serializer);
        return std::move(serializer).bytes();
    }

    inline BlackBoxOp::MultiScalarMul BlackBoxOp::MultiScalarMul::bincodeDeserialize(std::vector<uint8_t> input) {
        auto deserializer = serde::BincodeDeserializer(input);
        auto value = serde::Deserializable<BlackBoxOp::MultiScalarMul>::deserialize(deserializer);
        if (deserializer.get_buffer_offset() < input.size()) {
            throw serde::deserialization_error("Some input bytes were not read");
        }
        return value;
    }

} // end of namespace Program

template <>
template <typename Serializer>
void serde::Serializable<Program::BlackBoxOp::MultiScalarMul>::serialize(const Program::BlackBoxOp::MultiScalarMul &obj, Serializer &serializer) {
    serde::Serializable<decltype(obj.points)>::serialize(obj.points, serializer);
    serde::Serializable<decltype(obj.scalars)>::serialize(obj.scalars, serializer);
    serde::Serializable<decltype(obj.outputs)>::serialize(obj.outputs, serializer);
}

template <>
template <typename Deserializer>
Program::BlackBoxOp::MultiScalarMul serde::Deserializable<Program::BlackBoxOp::MultiScalarMul>::deserialize(Deserializer &deserializer) {
    Program::BlackBoxOp::MultiScalarMul obj;
    obj.points = serde::Deserializable<decltype(obj.points)>::deserialize(deserializer);
    obj.scalars = serde::Deserializable<decltype(obj.scalars)>::deserialize(deserializer);
    obj.outputs = serde::Deserializable<decltype(obj.outputs)>::deserialize(deserializer);
    return obj;
}

namespace Program {

    inline bool operator==(const BlackBoxOp::EmbeddedCurveAdd &lhs, const BlackBoxOp::EmbeddedCurveAdd &rhs) {
        if (!(lhs.input1_x == rhs.input1_x)) { return false; }
        if (!(lhs.input1_y == rhs.input1_y)) { return false; }
        if (!(lhs.input2_x == rhs.input2_x)) { return false; }
        if (!(lhs.input2_y == rhs.input2_y)) { return false; }
        if (!(lhs.result == rhs.result)) { return false; }
        return true;
    }

    inline std::vector<uint8_t> BlackBoxOp::EmbeddedCurveAdd::bincodeSerialize() const {
        auto serializer = serde::BincodeSerializer();
        serde::Serializable<BlackBoxOp::EmbeddedCurveAdd>::serialize(*this, serializer);
        return std::move(serializer).bytes();
    }

    inline BlackBoxOp::EmbeddedCurveAdd BlackBoxOp::EmbeddedCurveAdd::bincodeDeserialize(std::vector<uint8_t> input) {
        auto deserializer = serde::BincodeDeserializer(input);
        auto value = serde::Deserializable<BlackBoxOp::EmbeddedCurveAdd>::deserialize(deserializer);
        if (deserializer.get_buffer_offset() < input.size()) {
            throw serde::deserialization_error("Some input bytes were not read");
        }
        return value;
    }

} // end of namespace Program

template <>
template <typename Serializer>
void serde::Serializable<Program::BlackBoxOp::EmbeddedCurveAdd>::serialize(const Program::BlackBoxOp::EmbeddedCurveAdd &obj, Serializer &serializer) {
    serde::Serializable<decltype(obj.input1_x)>::serialize(obj.input1_x, serializer);
    serde::Serializable<decltype(obj.input1_y)>::serialize(obj.input1_y, serializer);
    serde::Serializable<decltype(obj.input2_x)>::serialize(obj.input2_x, serializer);
    serde::Serializable<decltype(obj.input2_y)>::serialize(obj.input2_y, serializer);
    serde::Serializable<decltype(obj.result)>::serialize(obj.result, serializer);
}

template <>
template <typename Deserializer>
Program::BlackBoxOp::EmbeddedCurveAdd serde::Deserializable<Program::BlackBoxOp::EmbeddedCurveAdd>::deserialize(Deserializer &deserializer) {
    Program::BlackBoxOp::EmbeddedCurveAdd obj;
    obj.input1_x = serde::Deserializable<decltype(obj.input1_x)>::deserialize(deserializer);
    obj.input1_y = serde::Deserializable<decltype(obj.input1_y)>::deserialize(deserializer);
    obj.input2_x = serde::Deserializable<decltype(obj.input2_x)>::deserialize(deserializer);
    obj.input2_y = serde::Deserializable<decltype(obj.input2_y)>::deserialize(deserializer);
    obj.result = serde::Deserializable<decltype(obj.result)>::deserialize(deserializer);
    return obj;
}

namespace Program {

    inline bool operator==(const BlackBoxOp::BigIntAdd &lhs, const BlackBoxOp::BigIntAdd &rhs) {
        if (!(lhs.lhs == rhs.lhs)) { return false; }
        if (!(lhs.rhs == rhs.rhs)) { return false; }
        if (!(lhs.output == rhs.output)) { return false; }
        return true;
    }

    inline std::vector<uint8_t> BlackBoxOp::BigIntAdd::bincodeSerialize() const {
        auto serializer = serde::BincodeSerializer();
        serde::Serializable<BlackBoxOp::BigIntAdd>::serialize(*this, serializer);
        return std::move(serializer).bytes();
    }

    inline BlackBoxOp::BigIntAdd BlackBoxOp::BigIntAdd::bincodeDeserialize(std::vector<uint8_t> input) {
        auto deserializer = serde::BincodeDeserializer(input);
        auto value = serde::Deserializable<BlackBoxOp::BigIntAdd>::deserialize(deserializer);
        if (deserializer.get_buffer_offset() < input.size()) {
            throw serde::deserialization_error("Some input bytes were not read");
        }
        return value;
    }

} // end of namespace Program

template <>
template <typename Serializer>
void serde::Serializable<Program::BlackBoxOp::BigIntAdd>::serialize(const Program::BlackBoxOp::BigIntAdd &obj, Serializer &serializer) {
    serde::Serializable<decltype(obj.lhs)>::serialize(obj.lhs, serializer);
    serde::Serializable<decltype(obj.rhs)>::serialize(obj.rhs, serializer);
    serde::Serializable<decltype(obj.output)>::serialize(obj.output, serializer);
}

template <>
template <typename Deserializer>
Program::BlackBoxOp::BigIntAdd serde::Deserializable<Program::BlackBoxOp::BigIntAdd>::deserialize(Deserializer &deserializer) {
    Program::BlackBoxOp::BigIntAdd obj;
    obj.lhs = serde::Deserializable<decltype(obj.lhs)>::deserialize(deserializer);
    obj.rhs = serde::Deserializable<decltype(obj.rhs)>::deserialize(deserializer);
    obj.output = serde::Deserializable<decltype(obj.output)>::deserialize(deserializer);
    return obj;
}

namespace Program {

    inline bool operator==(const BlackBoxOp::BigIntSub &lhs, const BlackBoxOp::BigIntSub &rhs) {
        if (!(lhs.lhs == rhs.lhs)) { return false; }
        if (!(lhs.rhs == rhs.rhs)) { return false; }
        if (!(lhs.output == rhs.output)) { return false; }
        return true;
    }

    inline std::vector<uint8_t> BlackBoxOp::BigIntSub::bincodeSerialize() const {
        auto serializer = serde::BincodeSerializer();
        serde::Serializable<BlackBoxOp::BigIntSub>::serialize(*this, serializer);
        return std::move(serializer).bytes();
    }

    inline BlackBoxOp::BigIntSub BlackBoxOp::BigIntSub::bincodeDeserialize(std::vector<uint8_t> input) {
        auto deserializer = serde::BincodeDeserializer(input);
        auto value = serde::Deserializable<BlackBoxOp::BigIntSub>::deserialize(deserializer);
        if (deserializer.get_buffer_offset() < input.size()) {
            throw serde::deserialization_error("Some input bytes were not read");
        }
        return value;
    }

} // end of namespace Program

template <>
template <typename Serializer>
void serde::Serializable<Program::BlackBoxOp::BigIntSub>::serialize(const Program::BlackBoxOp::BigIntSub &obj, Serializer &serializer) {
    serde::Serializable<decltype(obj.lhs)>::serialize(obj.lhs, serializer);
    serde::Serializable<decltype(obj.rhs)>::serialize(obj.rhs, serializer);
    serde::Serializable<decltype(obj.output)>::serialize(obj.output, serializer);
}

template <>
template <typename Deserializer>
Program::BlackBoxOp::BigIntSub serde::Deserializable<Program::BlackBoxOp::BigIntSub>::deserialize(Deserializer &deserializer) {
    Program::BlackBoxOp::BigIntSub obj;
    obj.lhs = serde::Deserializable<decltype(obj.lhs)>::deserialize(deserializer);
    obj.rhs = serde::Deserializable<decltype(obj.rhs)>::deserialize(deserializer);
    obj.output = serde::Deserializable<decltype(obj.output)>::deserialize(deserializer);
    return obj;
}

namespace Program {

    inline bool operator==(const BlackBoxOp::BigIntMul &lhs, const BlackBoxOp::BigIntMul &rhs) {
        if (!(lhs.lhs == rhs.lhs)) { return false; }
        if (!(lhs.rhs == rhs.rhs)) { return false; }
        if (!(lhs.output == rhs.output)) { return false; }
        return true;
    }

    inline std::vector<uint8_t> BlackBoxOp::BigIntMul::bincodeSerialize() const {
        auto serializer = serde::BincodeSerializer();
        serde::Serializable<BlackBoxOp::BigIntMul>::serialize(*this, serializer);
        return std::move(serializer).bytes();
    }

    inline BlackBoxOp::BigIntMul BlackBoxOp::BigIntMul::bincodeDeserialize(std::vector<uint8_t> input) {
        auto deserializer = serde::BincodeDeserializer(input);
        auto value = serde::Deserializable<BlackBoxOp::BigIntMul>::deserialize(deserializer);
        if (deserializer.get_buffer_offset() < input.size()) {
            throw serde::deserialization_error("Some input bytes were not read");
        }
        return value;
    }

} // end of namespace Program

template <>
template <typename Serializer>
void serde::Serializable<Program::BlackBoxOp::BigIntMul>::serialize(const Program::BlackBoxOp::BigIntMul &obj, Serializer &serializer) {
    serde::Serializable<decltype(obj.lhs)>::serialize(obj.lhs, serializer);
    serde::Serializable<decltype(obj.rhs)>::serialize(obj.rhs, serializer);
    serde::Serializable<decltype(obj.output)>::serialize(obj.output, serializer);
}

template <>
template <typename Deserializer>
Program::BlackBoxOp::BigIntMul serde::Deserializable<Program::BlackBoxOp::BigIntMul>::deserialize(Deserializer &deserializer) {
    Program::BlackBoxOp::BigIntMul obj;
    obj.lhs = serde::Deserializable<decltype(obj.lhs)>::deserialize(deserializer);
    obj.rhs = serde::Deserializable<decltype(obj.rhs)>::deserialize(deserializer);
    obj.output = serde::Deserializable<decltype(obj.output)>::deserialize(deserializer);
    return obj;
}

namespace Program {

    inline bool operator==(const BlackBoxOp::BigIntDiv &lhs, const BlackBoxOp::BigIntDiv &rhs) {
        if (!(lhs.lhs == rhs.lhs)) { return false; }
        if (!(lhs.rhs == rhs.rhs)) { return false; }
        if (!(lhs.output == rhs.output)) { return false; }
        return true;
    }

    inline std::vector<uint8_t> BlackBoxOp::BigIntDiv::bincodeSerialize() const {
        auto serializer = serde::BincodeSerializer();
        serde::Serializable<BlackBoxOp::BigIntDiv>::serialize(*this, serializer);
        return std::move(serializer).bytes();
    }

    inline BlackBoxOp::BigIntDiv BlackBoxOp::BigIntDiv::bincodeDeserialize(std::vector<uint8_t> input) {
        auto deserializer = serde::BincodeDeserializer(input);
        auto value = serde::Deserializable<BlackBoxOp::BigIntDiv>::deserialize(deserializer);
        if (deserializer.get_buffer_offset() < input.size()) {
            throw serde::deserialization_error("Some input bytes were not read");
        }
        return value;
    }

} // end of namespace Program

template <>
template <typename Serializer>
void serde::Serializable<Program::BlackBoxOp::BigIntDiv>::serialize(const Program::BlackBoxOp::BigIntDiv &obj, Serializer &serializer) {
    serde::Serializable<decltype(obj.lhs)>::serialize(obj.lhs, serializer);
    serde::Serializable<decltype(obj.rhs)>::serialize(obj.rhs, serializer);
    serde::Serializable<decltype(obj.output)>::serialize(obj.output, serializer);
}

template <>
template <typename Deserializer>
Program::BlackBoxOp::BigIntDiv serde::Deserializable<Program::BlackBoxOp::BigIntDiv>::deserialize(Deserializer &deserializer) {
    Program::BlackBoxOp::BigIntDiv obj;
    obj.lhs = serde::Deserializable<decltype(obj.lhs)>::deserialize(deserializer);
    obj.rhs = serde::Deserializable<decltype(obj.rhs)>::deserialize(deserializer);
    obj.output = serde::Deserializable<decltype(obj.output)>::deserialize(deserializer);
    return obj;
}

namespace Program {

    inline bool operator==(const BlackBoxOp::BigIntFromLeBytes &lhs, const BlackBoxOp::BigIntFromLeBytes &rhs) {
        if (!(lhs.inputs == rhs.inputs)) { return false; }
        if (!(lhs.modulus == rhs.modulus)) { return false; }
        if (!(lhs.output == rhs.output)) { return false; }
        return true;
    }

    inline std::vector<uint8_t> BlackBoxOp::BigIntFromLeBytes::bincodeSerialize() const {
        auto serializer = serde::BincodeSerializer();
        serde::Serializable<BlackBoxOp::BigIntFromLeBytes>::serialize(*this, serializer);
        return std::move(serializer).bytes();
    }

    inline BlackBoxOp::BigIntFromLeBytes BlackBoxOp::BigIntFromLeBytes::bincodeDeserialize(std::vector<uint8_t> input) {
        auto deserializer = serde::BincodeDeserializer(input);
        auto value = serde::Deserializable<BlackBoxOp::BigIntFromLeBytes>::deserialize(deserializer);
        if (deserializer.get_buffer_offset() < input.size()) {
            throw serde::deserialization_error("Some input bytes were not read");
        }
        return value;
    }

} // end of namespace Program

template <>
template <typename Serializer>
void serde::Serializable<Program::BlackBoxOp::BigIntFromLeBytes>::serialize(const Program::BlackBoxOp::BigIntFromLeBytes &obj, Serializer &serializer) {
    serde::Serializable<decltype(obj.inputs)>::serialize(obj.inputs, serializer);
    serde::Serializable<decltype(obj.modulus)>::serialize(obj.modulus, serializer);
    serde::Serializable<decltype(obj.output)>::serialize(obj.output, serializer);
}

template <>
template <typename Deserializer>
Program::BlackBoxOp::BigIntFromLeBytes serde::Deserializable<Program::BlackBoxOp::BigIntFromLeBytes>::deserialize(Deserializer &deserializer) {
    Program::BlackBoxOp::BigIntFromLeBytes obj;
    obj.inputs = serde::Deserializable<decltype(obj.inputs)>::deserialize(deserializer);
    obj.modulus = serde::Deserializable<decltype(obj.modulus)>::deserialize(deserializer);
    obj.output = serde::Deserializable<decltype(obj.output)>::deserialize(deserializer);
    return obj;
}

namespace Program {

    inline bool operator==(const BlackBoxOp::BigIntToLeBytes &lhs, const BlackBoxOp::BigIntToLeBytes &rhs) {
        if (!(lhs.input == rhs.input)) { return false; }
        if (!(lhs.output == rhs.output)) { return false; }
        return true;
    }

    inline std::vector<uint8_t> BlackBoxOp::BigIntToLeBytes::bincodeSerialize() const {
        auto serializer = serde::BincodeSerializer();
        serde::Serializable<BlackBoxOp::BigIntToLeBytes>::serialize(*this, serializer);
        return std::move(serializer).bytes();
    }

    inline BlackBoxOp::BigIntToLeBytes BlackBoxOp::BigIntToLeBytes::bincodeDeserialize(std::vector<uint8_t> input) {
        auto deserializer = serde::BincodeDeserializer(input);
        auto value = serde::Deserializable<BlackBoxOp::BigIntToLeBytes>::deserialize(deserializer);
        if (deserializer.get_buffer_offset() < input.size()) {
            throw serde::deserialization_error("Some input bytes were not read");
        }
        return value;
    }

} // end of namespace Program

template <>
template <typename Serializer>
void serde::Serializable<Program::BlackBoxOp::BigIntToLeBytes>::serialize(const Program::BlackBoxOp::BigIntToLeBytes &obj, Serializer &serializer) {
    serde::Serializable<decltype(obj.input)>::serialize(obj.input, serializer);
    serde::Serializable<decltype(obj.output)>::serialize(obj.output, serializer);
}

template <>
template <typename Deserializer>
Program::BlackBoxOp::BigIntToLeBytes serde::Deserializable<Program::BlackBoxOp::BigIntToLeBytes>::deserialize(Deserializer &deserializer) {
    Program::BlackBoxOp::BigIntToLeBytes obj;
    obj.input = serde::Deserializable<decltype(obj.input)>::deserialize(deserializer);
    obj.output = serde::Deserializable<decltype(obj.output)>::deserialize(deserializer);
    return obj;
}

namespace Program {

    inline bool operator==(const BlackBoxOp::Poseidon2Permutation &lhs, const BlackBoxOp::Poseidon2Permutation &rhs) {
        if (!(lhs.message == rhs.message)) { return false; }
        if (!(lhs.output == rhs.output)) { return false; }
        if (!(lhs.len == rhs.len)) { return false; }
        return true;
    }

    inline std::vector<uint8_t> BlackBoxOp::Poseidon2Permutation::bincodeSerialize() const {
        auto serializer = serde::BincodeSerializer();
        serde::Serializable<BlackBoxOp::Poseidon2Permutation>::serialize(*this, serializer);
        return std::move(serializer).bytes();
    }

    inline BlackBoxOp::Poseidon2Permutation BlackBoxOp::Poseidon2Permutation::bincodeDeserialize(std::vector<uint8_t> input) {
        auto deserializer = serde::BincodeDeserializer(input);
        auto value = serde::Deserializable<BlackBoxOp::Poseidon2Permutation>::deserialize(deserializer);
        if (deserializer.get_buffer_offset() < input.size()) {
            throw serde::deserialization_error("Some input bytes were not read");
        }
        return value;
    }

} // end of namespace Program

template <>
template <typename Serializer>
void serde::Serializable<Program::BlackBoxOp::Poseidon2Permutation>::serialize(const Program::BlackBoxOp::Poseidon2Permutation &obj, Serializer &serializer) {
    serde::Serializable<decltype(obj.message)>::serialize(obj.message, serializer);
    serde::Serializable<decltype(obj.output)>::serialize(obj.output, serializer);
    serde::Serializable<decltype(obj.len)>::serialize(obj.len, serializer);
}

template <>
template <typename Deserializer>
Program::BlackBoxOp::Poseidon2Permutation serde::Deserializable<Program::BlackBoxOp::Poseidon2Permutation>::deserialize(Deserializer &deserializer) {
    Program::BlackBoxOp::Poseidon2Permutation obj;
    obj.message = serde::Deserializable<decltype(obj.message)>::deserialize(deserializer);
    obj.output = serde::Deserializable<decltype(obj.output)>::deserialize(deserializer);
    obj.len = serde::Deserializable<decltype(obj.len)>::deserialize(deserializer);
    return obj;
}

namespace Program {

    inline bool operator==(const BlackBoxOp::Sha256Compression &lhs, const BlackBoxOp::Sha256Compression &rhs) {
        if (!(lhs.input == rhs.input)) { return false; }
        if (!(lhs.hash_values == rhs.hash_values)) { return false; }
        if (!(lhs.output == rhs.output)) { return false; }
        return true;
    }

    inline std::vector<uint8_t> BlackBoxOp::Sha256Compression::bincodeSerialize() const {
        auto serializer = serde::BincodeSerializer();
        serde::Serializable<BlackBoxOp::Sha256Compression>::serialize(*this, serializer);
        return std::move(serializer).bytes();
    }

    inline BlackBoxOp::Sha256Compression BlackBoxOp::Sha256Compression::bincodeDeserialize(std::vector<uint8_t> input) {
        auto deserializer = serde::BincodeDeserializer(input);
        auto value = serde::Deserializable<BlackBoxOp::Sha256Compression>::deserialize(deserializer);
        if (deserializer.get_buffer_offset() < input.size()) {
            throw serde::deserialization_error("Some input bytes were not read");
        }
        return value;
    }

} // end of namespace Program

template <>
template <typename Serializer>
void serde::Serializable<Program::BlackBoxOp::Sha256Compression>::serialize(const Program::BlackBoxOp::Sha256Compression &obj, Serializer &serializer) {
    serde::Serializable<decltype(obj.input)>::serialize(obj.input, serializer);
    serde::Serializable<decltype(obj.hash_values)>::serialize(obj.hash_values, serializer);
    serde::Serializable<decltype(obj.output)>::serialize(obj.output, serializer);
}

template <>
template <typename Deserializer>
Program::BlackBoxOp::Sha256Compression serde::Deserializable<Program::BlackBoxOp::Sha256Compression>::deserialize(Deserializer &deserializer) {
    Program::BlackBoxOp::Sha256Compression obj;
    obj.input = serde::Deserializable<decltype(obj.input)>::deserialize(deserializer);
    obj.hash_values = serde::Deserializable<decltype(obj.hash_values)>::deserialize(deserializer);
    obj.output = serde::Deserializable<decltype(obj.output)>::deserialize(deserializer);
    return obj;
}

namespace Program {

    inline bool operator==(const BlackBoxOp::ToRadix &lhs, const BlackBoxOp::ToRadix &rhs) {
        if (!(lhs.input == rhs.input)) { return false; }
        if (!(lhs.radix == rhs.radix)) { return false; }
        if (!(lhs.output == rhs.output)) { return false; }
        return true;
    }

    inline std::vector<uint8_t> BlackBoxOp::ToRadix::bincodeSerialize() const {
        auto serializer = serde::BincodeSerializer();
        serde::Serializable<BlackBoxOp::ToRadix>::serialize(*this, serializer);
        return std::move(serializer).bytes();
    }

    inline BlackBoxOp::ToRadix BlackBoxOp::ToRadix::bincodeDeserialize(std::vector<uint8_t> input) {
        auto deserializer = serde::BincodeDeserializer(input);
        auto value = serde::Deserializable<BlackBoxOp::ToRadix>::deserialize(deserializer);
        if (deserializer.get_buffer_offset() < input.size()) {
            throw serde::deserialization_error("Some input bytes were not read");
        }
        return value;
    }

} // end of namespace Program

template <>
template <typename Serializer>
void serde::Serializable<Program::BlackBoxOp::ToRadix>::serialize(const Program::BlackBoxOp::ToRadix &obj, Serializer &serializer) {
    serde::Serializable<decltype(obj.input)>::serialize(obj.input, serializer);
    serde::Serializable<decltype(obj.radix)>::serialize(obj.radix, serializer);
    serde::Serializable<decltype(obj.output)>::serialize(obj.output, serializer);
}

template <>
template <typename Deserializer>
Program::BlackBoxOp::ToRadix serde::Deserializable<Program::BlackBoxOp::ToRadix>::deserialize(Deserializer &deserializer) {
    Program::BlackBoxOp::ToRadix obj;
    obj.input = serde::Deserializable<decltype(obj.input)>::deserialize(deserializer);
    obj.radix = serde::Deserializable<decltype(obj.radix)>::deserialize(deserializer);
    obj.output = serde::Deserializable<decltype(obj.output)>::deserialize(deserializer);
    return obj;
}

namespace Program {

    inline bool operator==(const BlockId &lhs, const BlockId &rhs) {
        if (!(lhs.value == rhs.value)) { return false; }
        return true;
    }

    inline std::vector<uint8_t> BlockId::bincodeSerialize() const {
        auto serializer = serde::BincodeSerializer();
        serde::Serializable<BlockId>::serialize(*this, serializer);
        return std::move(serializer).bytes();
    }

    inline BlockId BlockId::bincodeDeserialize(std::vector<uint8_t> input) {
        auto deserializer = serde::BincodeDeserializer(input);
        auto value = serde::Deserializable<BlockId>::deserialize(deserializer);
        if (deserializer.get_buffer_offset() < input.size()) {
            throw serde::deserialization_error("Some input bytes were not read");
        }
        return value;
    }

} // end of namespace Program

template <>
template <typename Serializer>
void serde::Serializable<Program::BlockId>::serialize(const Program::BlockId &obj, Serializer &serializer) {
    serializer.increase_container_depth();
    serde::Serializable<decltype(obj.value)>::serialize(obj.value, serializer);
    serializer.decrease_container_depth();
}

template <>
template <typename Deserializer>
Program::BlockId serde::Deserializable<Program::BlockId>::deserialize(Deserializer &deserializer) {
    deserializer.increase_container_depth();
    Program::BlockId obj;
    obj.value = serde::Deserializable<decltype(obj.value)>::deserialize(deserializer);
    deserializer.decrease_container_depth();
    return obj;
}

namespace Program {

    inline bool operator==(const BlockType &lhs, const BlockType &rhs) {
        if (!(lhs.value == rhs.value)) { return false; }
        return true;
    }

    inline std::vector<uint8_t> BlockType::bincodeSerialize() const {
        auto serializer = serde::BincodeSerializer();
        serde::Serializable<BlockType>::serialize(*this, serializer);
        return std::move(serializer).bytes();
    }

    inline BlockType BlockType::bincodeDeserialize(std::vector<uint8_t> input) {
        auto deserializer = serde::BincodeDeserializer(input);
        auto value = serde::Deserializable<BlockType>::deserialize(deserializer);
        if (deserializer.get_buffer_offset() < input.size()) {
            throw serde::deserialization_error("Some input bytes were not read");
        }
        return value;
    }

} // end of namespace Program

template <>
template <typename Serializer>
void serde::Serializable<Program::BlockType>::serialize(const Program::BlockType &obj, Serializer &serializer) {
    serializer.increase_container_depth();
    serde::Serializable<decltype(obj.value)>::serialize(obj.value, serializer);
    serializer.decrease_container_depth();
}

template <>
template <typename Deserializer>
Program::BlockType serde::Deserializable<Program::BlockType>::deserialize(Deserializer &deserializer) {
    deserializer.increase_container_depth();
    Program::BlockType obj;
    obj.value = serde::Deserializable<decltype(obj.value)>::deserialize(deserializer);
    deserializer.decrease_container_depth();
    return obj;
}

namespace Program {

    inline bool operator==(const BlockType::Memory &lhs, const BlockType::Memory &rhs) {
        return true;
    }

    inline std::vector<uint8_t> BlockType::Memory::bincodeSerialize() const {
        auto serializer = serde::BincodeSerializer();
        serde::Serializable<BlockType::Memory>::serialize(*this, serializer);
        return std::move(serializer).bytes();
    }

    inline BlockType::Memory BlockType::Memory::bincodeDeserialize(std::vector<uint8_t> input) {
        auto deserializer = serde::BincodeDeserializer(input);
        auto value = serde::Deserializable<BlockType::Memory>::deserialize(deserializer);
        if (deserializer.get_buffer_offset() < input.size()) {
            throw serde::deserialization_error("Some input bytes were not read");
        }
        return value;
    }

} // end of namespace Program

template <>
template <typename Serializer>
void serde::Serializable<Program::BlockType::Memory>::serialize(const Program::BlockType::Memory &obj, Serializer &serializer) {
}

template <>
template <typename Deserializer>
Program::BlockType::Memory serde::Deserializable<Program::BlockType::Memory>::deserialize(Deserializer &deserializer) {
    Program::BlockType::Memory obj;
    return obj;
}

namespace Program {

    inline bool operator==(const BlockType::CallData &lhs, const BlockType::CallData &rhs) {
        return true;
    }

    inline std::vector<uint8_t> BlockType::CallData::bincodeSerialize() const {
        auto serializer = serde::BincodeSerializer();
        serde::Serializable<BlockType::CallData>::serialize(*this, serializer);
        return std::move(serializer).bytes();
    }

    inline BlockType::CallData BlockType::CallData::bincodeDeserialize(std::vector<uint8_t> input) {
        auto deserializer = serde::BincodeDeserializer(input);
        auto value = serde::Deserializable<BlockType::CallData>::deserialize(deserializer);
        if (deserializer.get_buffer_offset() < input.size()) {
            throw serde::deserialization_error("Some input bytes were not read");
        }
        return value;
    }

} // end of namespace Program

template <>
template <typename Serializer>
void serde::Serializable<Program::BlockType::CallData>::serialize(const Program::BlockType::CallData &obj, Serializer &serializer) {
}

template <>
template <typename Deserializer>
Program::BlockType::CallData serde::Deserializable<Program::BlockType::CallData>::deserialize(Deserializer &deserializer) {
    Program::BlockType::CallData obj;
    return obj;
}

namespace Program {

    inline bool operator==(const BlockType::ReturnData &lhs, const BlockType::ReturnData &rhs) {
        return true;
    }

    inline std::vector<uint8_t> BlockType::ReturnData::bincodeSerialize() const {
        auto serializer = serde::BincodeSerializer();
        serde::Serializable<BlockType::ReturnData>::serialize(*this, serializer);
        return std::move(serializer).bytes();
    }

    inline BlockType::ReturnData BlockType::ReturnData::bincodeDeserialize(std::vector<uint8_t> input) {
        auto deserializer = serde::BincodeDeserializer(input);
        auto value = serde::Deserializable<BlockType::ReturnData>::deserialize(deserializer);
        if (deserializer.get_buffer_offset() < input.size()) {
            throw serde::deserialization_error("Some input bytes were not read");
        }
        return value;
    }

} // end of namespace Program

template <>
template <typename Serializer>
void serde::Serializable<Program::BlockType::ReturnData>::serialize(const Program::BlockType::ReturnData &obj, Serializer &serializer) {
}

template <>
template <typename Deserializer>
Program::BlockType::ReturnData serde::Deserializable<Program::BlockType::ReturnData>::deserialize(Deserializer &deserializer) {
    Program::BlockType::ReturnData obj;
    return obj;
}

namespace Program {

    inline bool operator==(const BrilligBytecode &lhs, const BrilligBytecode &rhs) {
        if (!(lhs.bytecode == rhs.bytecode)) { return false; }
        return true;
    }

    inline std::vector<uint8_t> BrilligBytecode::bincodeSerialize() const {
        auto serializer = serde::BincodeSerializer();
        serde::Serializable<BrilligBytecode>::serialize(*this, serializer);
        return std::move(serializer).bytes();
    }

    inline BrilligBytecode BrilligBytecode::bincodeDeserialize(std::vector<uint8_t> input) {
        auto deserializer = serde::BincodeDeserializer(input);
        auto value = serde::Deserializable<BrilligBytecode>::deserialize(deserializer);
        if (deserializer.get_buffer_offset() < input.size()) {
            throw serde::deserialization_error("Some input bytes were not read");
        }
        return value;
    }

} // end of namespace Program

template <>
template <typename Serializer>
void serde::Serializable<Program::BrilligBytecode>::serialize(const Program::BrilligBytecode &obj, Serializer &serializer) {
    serializer.increase_container_depth();
    serde::Serializable<decltype(obj.bytecode)>::serialize(obj.bytecode, serializer);
    serializer.decrease_container_depth();
}

template <>
template <typename Deserializer>
Program::BrilligBytecode serde::Deserializable<Program::BrilligBytecode>::deserialize(Deserializer &deserializer) {
    deserializer.increase_container_depth();
    Program::BrilligBytecode obj;
    obj.bytecode = serde::Deserializable<decltype(obj.bytecode)>::deserialize(deserializer);
    deserializer.decrease_container_depth();
    return obj;
}

namespace Program {

    inline bool operator==(const BrilligInputs &lhs, const BrilligInputs &rhs) {
        if (!(lhs.value == rhs.value)) { return false; }
        return true;
    }

    inline std::vector<uint8_t> BrilligInputs::bincodeSerialize() const {
        auto serializer = serde::BincodeSerializer();
        serde::Serializable<BrilligInputs>::serialize(*this, serializer);
        return std::move(serializer).bytes();
    }

    inline BrilligInputs BrilligInputs::bincodeDeserialize(std::vector<uint8_t> input) {
        auto deserializer = serde::BincodeDeserializer(input);
        auto value = serde::Deserializable<BrilligInputs>::deserialize(deserializer);
        if (deserializer.get_buffer_offset() < input.size()) {
            throw serde::deserialization_error("Some input bytes were not read");
        }
        return value;
    }

} // end of namespace Program

template <>
template <typename Serializer>
void serde::Serializable<Program::BrilligInputs>::serialize(const Program::BrilligInputs &obj, Serializer &serializer) {
    serializer.increase_container_depth();
    serde::Serializable<decltype(obj.value)>::serialize(obj.value, serializer);
    serializer.decrease_container_depth();
}

template <>
template <typename Deserializer>
Program::BrilligInputs serde::Deserializable<Program::BrilligInputs>::deserialize(Deserializer &deserializer) {
    deserializer.increase_container_depth();
    Program::BrilligInputs obj;
    obj.value = serde::Deserializable<decltype(obj.value)>::deserialize(deserializer);
    deserializer.decrease_container_depth();
    return obj;
}

namespace Program {

    inline bool operator==(const BrilligInputs::Single &lhs, const BrilligInputs::Single &rhs) {
        if (!(lhs.value == rhs.value)) { return false; }
        return true;
    }

    inline std::vector<uint8_t> BrilligInputs::Single::bincodeSerialize() const {
        auto serializer = serde::BincodeSerializer();
        serde::Serializable<BrilligInputs::Single>::serialize(*this, serializer);
        return std::move(serializer).bytes();
    }

    inline BrilligInputs::Single BrilligInputs::Single::bincodeDeserialize(std::vector<uint8_t> input) {
        auto deserializer = serde::BincodeDeserializer(input);
        auto value = serde::Deserializable<BrilligInputs::Single>::deserialize(deserializer);
        if (deserializer.get_buffer_offset() < input.size()) {
            throw serde::deserialization_error("Some input bytes were not read");
        }
        return value;
    }

} // end of namespace Program

template <>
template <typename Serializer>
void serde::Serializable<Program::BrilligInputs::Single>::serialize(const Program::BrilligInputs::Single &obj, Serializer &serializer) {
    serde::Serializable<decltype(obj.value)>::serialize(obj.value, serializer);
}

template <>
template <typename Deserializer>
Program::BrilligInputs::Single serde::Deserializable<Program::BrilligInputs::Single>::deserialize(Deserializer &deserializer) {
    Program::BrilligInputs::Single obj;
    obj.value = serde::Deserializable<decltype(obj.value)>::deserialize(deserializer);
    return obj;
}

namespace Program {

    inline bool operator==(const BrilligInputs::Array &lhs, const BrilligInputs::Array &rhs) {
        if (!(lhs.value == rhs.value)) { return false; }
        return true;
    }

    inline std::vector<uint8_t> BrilligInputs::Array::bincodeSerialize() const {
        auto serializer = serde::BincodeSerializer();
        serde::Serializable<BrilligInputs::Array>::serialize(*this, serializer);
        return std::move(serializer).bytes();
    }

    inline BrilligInputs::Array BrilligInputs::Array::bincodeDeserialize(std::vector<uint8_t> input) {
        auto deserializer = serde::BincodeDeserializer(input);
        auto value = serde::Deserializable<BrilligInputs::Array>::deserialize(deserializer);
        if (deserializer.get_buffer_offset() < input.size()) {
            throw serde::deserialization_error("Some input bytes were not read");
        }
        return value;
    }

} // end of namespace Program

template <>
template <typename Serializer>
void serde::Serializable<Program::BrilligInputs::Array>::serialize(const Program::BrilligInputs::Array &obj, Serializer &serializer) {
    serde::Serializable<decltype(obj.value)>::serialize(obj.value, serializer);
}

template <>
template <typename Deserializer>
Program::BrilligInputs::Array serde::Deserializable<Program::BrilligInputs::Array>::deserialize(Deserializer &deserializer) {
    Program::BrilligInputs::Array obj;
    obj.value = serde::Deserializable<decltype(obj.value)>::deserialize(deserializer);
    return obj;
}

namespace Program {

    inline bool operator==(const BrilligInputs::MemoryArray &lhs, const BrilligInputs::MemoryArray &rhs) {
        if (!(lhs.value == rhs.value)) { return false; }
        return true;
    }

    inline std::vector<uint8_t> BrilligInputs::MemoryArray::bincodeSerialize() const {
        auto serializer = serde::BincodeSerializer();
        serde::Serializable<BrilligInputs::MemoryArray>::serialize(*this, serializer);
        return std::move(serializer).bytes();
    }

    inline BrilligInputs::MemoryArray BrilligInputs::MemoryArray::bincodeDeserialize(std::vector<uint8_t> input) {
        auto deserializer = serde::BincodeDeserializer(input);
        auto value = serde::Deserializable<BrilligInputs::MemoryArray>::deserialize(deserializer);
        if (deserializer.get_buffer_offset() < input.size()) {
            throw serde::deserialization_error("Some input bytes were not read");
        }
        return value;
    }

} // end of namespace Program

template <>
template <typename Serializer>
void serde::Serializable<Program::BrilligInputs::MemoryArray>::serialize(const Program::BrilligInputs::MemoryArray &obj, Serializer &serializer) {
    serde::Serializable<decltype(obj.value)>::serialize(obj.value, serializer);
}

template <>
template <typename Deserializer>
Program::BrilligInputs::MemoryArray serde::Deserializable<Program::BrilligInputs::MemoryArray>::deserialize(Deserializer &deserializer) {
    Program::BrilligInputs::MemoryArray obj;
    obj.value = serde::Deserializable<decltype(obj.value)>::deserialize(deserializer);
    return obj;
}

namespace Program {

    inline bool operator==(const BrilligOpcode &lhs, const BrilligOpcode &rhs) {
        if (!(lhs.value == rhs.value)) { return false; }
        return true;
    }

    inline std::vector<uint8_t> BrilligOpcode::bincodeSerialize() const {
        auto serializer = serde::BincodeSerializer();
        serde::Serializable<BrilligOpcode>::serialize(*this, serializer);
        return std::move(serializer).bytes();
    }

    inline BrilligOpcode BrilligOpcode::bincodeDeserialize(std::vector<uint8_t> input) {
        auto deserializer = serde::BincodeDeserializer(input);
        auto value = serde::Deserializable<BrilligOpcode>::deserialize(deserializer);
        if (deserializer.get_buffer_offset() < input.size()) {
            throw serde::deserialization_error("Some input bytes were not read");
        }
        return value;
    }

} // end of namespace Program

template <>
template <typename Serializer>
void serde::Serializable<Program::BrilligOpcode>::serialize(const Program::BrilligOpcode &obj, Serializer &serializer) {
    serializer.increase_container_depth();
    serde::Serializable<decltype(obj.value)>::serialize(obj.value, serializer);
    serializer.decrease_container_depth();
}

template <>
template <typename Deserializer>
Program::BrilligOpcode serde::Deserializable<Program::BrilligOpcode>::deserialize(Deserializer &deserializer) {
    deserializer.increase_container_depth();
    Program::BrilligOpcode obj;
    obj.value = serde::Deserializable<decltype(obj.value)>::deserialize(deserializer);
    deserializer.decrease_container_depth();
    return obj;
}

namespace Program {

    inline bool operator==(const BrilligOpcode::BinaryFieldOp &lhs, const BrilligOpcode::BinaryFieldOp &rhs) {
        if (!(lhs.destination == rhs.destination)) { return false; }
        if (!(lhs.op == rhs.op)) { return false; }
        if (!(lhs.lhs == rhs.lhs)) { return false; }
        if (!(lhs.rhs == rhs.rhs)) { return false; }
        return true;
    }

    inline std::vector<uint8_t> BrilligOpcode::BinaryFieldOp::bincodeSerialize() const {
        auto serializer = serde::BincodeSerializer();
        serde::Serializable<BrilligOpcode::BinaryFieldOp>::serialize(*this, serializer);
        return std::move(serializer).bytes();
    }

    inline BrilligOpcode::BinaryFieldOp BrilligOpcode::BinaryFieldOp::bincodeDeserialize(std::vector<uint8_t> input) {
        auto deserializer = serde::BincodeDeserializer(input);
        auto value = serde::Deserializable<BrilligOpcode::BinaryFieldOp>::deserialize(deserializer);
        if (deserializer.get_buffer_offset() < input.size()) {
            throw serde::deserialization_error("Some input bytes were not read");
        }
        return value;
    }

} // end of namespace Program

template <>
template <typename Serializer>
void serde::Serializable<Program::BrilligOpcode::BinaryFieldOp>::serialize(const Program::BrilligOpcode::BinaryFieldOp &obj, Serializer &serializer) {
    serde::Serializable<decltype(obj.destination)>::serialize(obj.destination, serializer);
    serde::Serializable<decltype(obj.op)>::serialize(obj.op, serializer);
    serde::Serializable<decltype(obj.lhs)>::serialize(obj.lhs, serializer);
    serde::Serializable<decltype(obj.rhs)>::serialize(obj.rhs, serializer);
}

template <>
template <typename Deserializer>
Program::BrilligOpcode::BinaryFieldOp serde::Deserializable<Program::BrilligOpcode::BinaryFieldOp>::deserialize(Deserializer &deserializer) {
    Program::BrilligOpcode::BinaryFieldOp obj;
    obj.destination = serde::Deserializable<decltype(obj.destination)>::deserialize(deserializer);
    obj.op = serde::Deserializable<decltype(obj.op)>::deserialize(deserializer);
    obj.lhs = serde::Deserializable<decltype(obj.lhs)>::deserialize(deserializer);
    obj.rhs = serde::Deserializable<decltype(obj.rhs)>::deserialize(deserializer);
    return obj;
}

namespace Program {

    inline bool operator==(const BrilligOpcode::BinaryIntOp &lhs, const BrilligOpcode::BinaryIntOp &rhs) {
        if (!(lhs.destination == rhs.destination)) { return false; }
        if (!(lhs.op == rhs.op)) { return false; }
        if (!(lhs.bit_size == rhs.bit_size)) { return false; }
        if (!(lhs.lhs == rhs.lhs)) { return false; }
        if (!(lhs.rhs == rhs.rhs)) { return false; }
        return true;
    }

    inline std::vector<uint8_t> BrilligOpcode::BinaryIntOp::bincodeSerialize() const {
        auto serializer = serde::BincodeSerializer();
        serde::Serializable<BrilligOpcode::BinaryIntOp>::serialize(*this, serializer);
        return std::move(serializer).bytes();
    }

    inline BrilligOpcode::BinaryIntOp BrilligOpcode::BinaryIntOp::bincodeDeserialize(std::vector<uint8_t> input) {
        auto deserializer = serde::BincodeDeserializer(input);
        auto value = serde::Deserializable<BrilligOpcode::BinaryIntOp>::deserialize(deserializer);
        if (deserializer.get_buffer_offset() < input.size()) {
            throw serde::deserialization_error("Some input bytes were not read");
        }
        return value;
    }

} // end of namespace Program

template <>
template <typename Serializer>
void serde::Serializable<Program::BrilligOpcode::BinaryIntOp>::serialize(const Program::BrilligOpcode::BinaryIntOp &obj, Serializer &serializer) {
    serde::Serializable<decltype(obj.destination)>::serialize(obj.destination, serializer);
    serde::Serializable<decltype(obj.op)>::serialize(obj.op, serializer);
    serde::Serializable<decltype(obj.bit_size)>::serialize(obj.bit_size, serializer);
    serde::Serializable<decltype(obj.lhs)>::serialize(obj.lhs, serializer);
    serde::Serializable<decltype(obj.rhs)>::serialize(obj.rhs, serializer);
}

template <>
template <typename Deserializer>
Program::BrilligOpcode::BinaryIntOp serde::Deserializable<Program::BrilligOpcode::BinaryIntOp>::deserialize(Deserializer &deserializer) {
    Program::BrilligOpcode::BinaryIntOp obj;
    obj.destination = serde::Deserializable<decltype(obj.destination)>::deserialize(deserializer);
    obj.op = serde::Deserializable<decltype(obj.op)>::deserialize(deserializer);
    obj.bit_size = serde::Deserializable<decltype(obj.bit_size)>::deserialize(deserializer);
    obj.lhs = serde::Deserializable<decltype(obj.lhs)>::deserialize(deserializer);
    obj.rhs = serde::Deserializable<decltype(obj.rhs)>::deserialize(deserializer);
    return obj;
}

namespace Program {

    inline bool operator==(const BrilligOpcode::Cast &lhs, const BrilligOpcode::Cast &rhs) {
        if (!(lhs.destination == rhs.destination)) { return false; }
        if (!(lhs.source == rhs.source)) { return false; }
        if (!(lhs.bit_size == rhs.bit_size)) { return false; }
        return true;
    }

    inline std::vector<uint8_t> BrilligOpcode::Cast::bincodeSerialize() const {
        auto serializer = serde::BincodeSerializer();
        serde::Serializable<BrilligOpcode::Cast>::serialize(*this, serializer);
        return std::move(serializer).bytes();
    }

    inline BrilligOpcode::Cast BrilligOpcode::Cast::bincodeDeserialize(std::vector<uint8_t> input) {
        auto deserializer = serde::BincodeDeserializer(input);
        auto value = serde::Deserializable<BrilligOpcode::Cast>::deserialize(deserializer);
        if (deserializer.get_buffer_offset() < input.size()) {
            throw serde::deserialization_error("Some input bytes were not read");
        }
        return value;
    }

} // end of namespace Program

template <>
template <typename Serializer>
void serde::Serializable<Program::BrilligOpcode::Cast>::serialize(const Program::BrilligOpcode::Cast &obj, Serializer &serializer) {
    serde::Serializable<decltype(obj.destination)>::serialize(obj.destination, serializer);
    serde::Serializable<decltype(obj.source)>::serialize(obj.source, serializer);
    serde::Serializable<decltype(obj.bit_size)>::serialize(obj.bit_size, serializer);
}

template <>
template <typename Deserializer>
Program::BrilligOpcode::Cast serde::Deserializable<Program::BrilligOpcode::Cast>::deserialize(Deserializer &deserializer) {
    Program::BrilligOpcode::Cast obj;
    obj.destination = serde::Deserializable<decltype(obj.destination)>::deserialize(deserializer);
    obj.source = serde::Deserializable<decltype(obj.source)>::deserialize(deserializer);
    obj.bit_size = serde::Deserializable<decltype(obj.bit_size)>::deserialize(deserializer);
    return obj;
}

namespace Program {

    inline bool operator==(const BrilligOpcode::JumpIfNot &lhs, const BrilligOpcode::JumpIfNot &rhs) {
        if (!(lhs.condition == rhs.condition)) { return false; }
        if (!(lhs.location == rhs.location)) { return false; }
        return true;
    }

    inline std::vector<uint8_t> BrilligOpcode::JumpIfNot::bincodeSerialize() const {
        auto serializer = serde::BincodeSerializer();
        serde::Serializable<BrilligOpcode::JumpIfNot>::serialize(*this, serializer);
        return std::move(serializer).bytes();
    }

    inline BrilligOpcode::JumpIfNot BrilligOpcode::JumpIfNot::bincodeDeserialize(std::vector<uint8_t> input) {
        auto deserializer = serde::BincodeDeserializer(input);
        auto value = serde::Deserializable<BrilligOpcode::JumpIfNot>::deserialize(deserializer);
        if (deserializer.get_buffer_offset() < input.size()) {
            throw serde::deserialization_error("Some input bytes were not read");
        }
        return value;
    }

} // end of namespace Program

template <>
template <typename Serializer>
void serde::Serializable<Program::BrilligOpcode::JumpIfNot>::serialize(const Program::BrilligOpcode::JumpIfNot &obj, Serializer &serializer) {
    serde::Serializable<decltype(obj.condition)>::serialize(obj.condition, serializer);
    serde::Serializable<decltype(obj.location)>::serialize(obj.location, serializer);
}

template <>
template <typename Deserializer>
Program::BrilligOpcode::JumpIfNot serde::Deserializable<Program::BrilligOpcode::JumpIfNot>::deserialize(Deserializer &deserializer) {
    Program::BrilligOpcode::JumpIfNot obj;
    obj.condition = serde::Deserializable<decltype(obj.condition)>::deserialize(deserializer);
    obj.location = serde::Deserializable<decltype(obj.location)>::deserialize(deserializer);
    return obj;
}

namespace Program {

    inline bool operator==(const BrilligOpcode::JumpIf &lhs, const BrilligOpcode::JumpIf &rhs) {
        if (!(lhs.condition == rhs.condition)) { return false; }
        if (!(lhs.location == rhs.location)) { return false; }
        return true;
    }

    inline std::vector<uint8_t> BrilligOpcode::JumpIf::bincodeSerialize() const {
        auto serializer = serde::BincodeSerializer();
        serde::Serializable<BrilligOpcode::JumpIf>::serialize(*this, serializer);
        return std::move(serializer).bytes();
    }

    inline BrilligOpcode::JumpIf BrilligOpcode::JumpIf::bincodeDeserialize(std::vector<uint8_t> input) {
        auto deserializer = serde::BincodeDeserializer(input);
        auto value = serde::Deserializable<BrilligOpcode::JumpIf>::deserialize(deserializer);
        if (deserializer.get_buffer_offset() < input.size()) {
            throw serde::deserialization_error("Some input bytes were not read");
        }
        return value;
    }

} // end of namespace Program

template <>
template <typename Serializer>
void serde::Serializable<Program::BrilligOpcode::JumpIf>::serialize(const Program::BrilligOpcode::JumpIf &obj, Serializer &serializer) {
    serde::Serializable<decltype(obj.condition)>::serialize(obj.condition, serializer);
    serde::Serializable<decltype(obj.location)>::serialize(obj.location, serializer);
}

template <>
template <typename Deserializer>
Program::BrilligOpcode::JumpIf serde::Deserializable<Program::BrilligOpcode::JumpIf>::deserialize(Deserializer &deserializer) {
    Program::BrilligOpcode::JumpIf obj;
    obj.condition = serde::Deserializable<decltype(obj.condition)>::deserialize(deserializer);
    obj.location = serde::Deserializable<decltype(obj.location)>::deserialize(deserializer);
    return obj;
}

namespace Program {

    inline bool operator==(const BrilligOpcode::Jump &lhs, const BrilligOpcode::Jump &rhs) {
        if (!(lhs.location == rhs.location)) { return false; }
        return true;
    }

    inline std::vector<uint8_t> BrilligOpcode::Jump::bincodeSerialize() const {
        auto serializer = serde::BincodeSerializer();
        serde::Serializable<BrilligOpcode::Jump>::serialize(*this, serializer);
        return std::move(serializer).bytes();
    }

    inline BrilligOpcode::Jump BrilligOpcode::Jump::bincodeDeserialize(std::vector<uint8_t> input) {
        auto deserializer = serde::BincodeDeserializer(input);
        auto value = serde::Deserializable<BrilligOpcode::Jump>::deserialize(deserializer);
        if (deserializer.get_buffer_offset() < input.size()) {
            throw serde::deserialization_error("Some input bytes were not read");
        }
        return value;
    }

} // end of namespace Program

template <>
template <typename Serializer>
void serde::Serializable<Program::BrilligOpcode::Jump>::serialize(const Program::BrilligOpcode::Jump &obj, Serializer &serializer) {
    serde::Serializable<decltype(obj.location)>::serialize(obj.location, serializer);
}

template <>
template <typename Deserializer>
Program::BrilligOpcode::Jump serde::Deserializable<Program::BrilligOpcode::Jump>::deserialize(Deserializer &deserializer) {
    Program::BrilligOpcode::Jump obj;
    obj.location = serde::Deserializable<decltype(obj.location)>::deserialize(deserializer);
    return obj;
}

namespace Program {

    inline bool operator==(const BrilligOpcode::CalldataCopy &lhs, const BrilligOpcode::CalldataCopy &rhs) {
        if (!(lhs.destination_address == rhs.destination_address)) { return false; }
        if (!(lhs.size == rhs.size)) { return false; }
        if (!(lhs.offset == rhs.offset)) { return false; }
        return true;
    }

    inline std::vector<uint8_t> BrilligOpcode::CalldataCopy::bincodeSerialize() const {
        auto serializer = serde::BincodeSerializer();
        serde::Serializable<BrilligOpcode::CalldataCopy>::serialize(*this, serializer);
        return std::move(serializer).bytes();
    }

    inline BrilligOpcode::CalldataCopy BrilligOpcode::CalldataCopy::bincodeDeserialize(std::vector<uint8_t> input) {
        auto deserializer = serde::BincodeDeserializer(input);
        auto value = serde::Deserializable<BrilligOpcode::CalldataCopy>::deserialize(deserializer);
        if (deserializer.get_buffer_offset() < input.size()) {
            throw serde::deserialization_error("Some input bytes were not read");
        }
        return value;
    }

} // end of namespace Program

template <>
template <typename Serializer>
void serde::Serializable<Program::BrilligOpcode::CalldataCopy>::serialize(const Program::BrilligOpcode::CalldataCopy &obj, Serializer &serializer) {
    serde::Serializable<decltype(obj.destination_address)>::serialize(obj.destination_address, serializer);
    serde::Serializable<decltype(obj.size)>::serialize(obj.size, serializer);
    serde::Serializable<decltype(obj.offset)>::serialize(obj.offset, serializer);
}

template <>
template <typename Deserializer>
Program::BrilligOpcode::CalldataCopy serde::Deserializable<Program::BrilligOpcode::CalldataCopy>::deserialize(Deserializer &deserializer) {
    Program::BrilligOpcode::CalldataCopy obj;
    obj.destination_address = serde::Deserializable<decltype(obj.destination_address)>::deserialize(deserializer);
    obj.size = serde::Deserializable<decltype(obj.size)>::deserialize(deserializer);
    obj.offset = serde::Deserializable<decltype(obj.offset)>::deserialize(deserializer);
    return obj;
}

namespace Program {

    inline bool operator==(const BrilligOpcode::Call &lhs, const BrilligOpcode::Call &rhs) {
        if (!(lhs.location == rhs.location)) { return false; }
        return true;
    }

    inline std::vector<uint8_t> BrilligOpcode::Call::bincodeSerialize() const {
        auto serializer = serde::BincodeSerializer();
        serde::Serializable<BrilligOpcode::Call>::serialize(*this, serializer);
        return std::move(serializer).bytes();
    }

    inline BrilligOpcode::Call BrilligOpcode::Call::bincodeDeserialize(std::vector<uint8_t> input) {
        auto deserializer = serde::BincodeDeserializer(input);
        auto value = serde::Deserializable<BrilligOpcode::Call>::deserialize(deserializer);
        if (deserializer.get_buffer_offset() < input.size()) {
            throw serde::deserialization_error("Some input bytes were not read");
        }
        return value;
    }

} // end of namespace Program

template <>
template <typename Serializer>
void serde::Serializable<Program::BrilligOpcode::Call>::serialize(const Program::BrilligOpcode::Call &obj, Serializer &serializer) {
    serde::Serializable<decltype(obj.location)>::serialize(obj.location, serializer);
}

template <>
template <typename Deserializer>
Program::BrilligOpcode::Call serde::Deserializable<Program::BrilligOpcode::Call>::deserialize(Deserializer &deserializer) {
    Program::BrilligOpcode::Call obj;
    obj.location = serde::Deserializable<decltype(obj.location)>::deserialize(deserializer);
    return obj;
}

namespace Program {

    inline bool operator==(const BrilligOpcode::Const &lhs, const BrilligOpcode::Const &rhs) {
        if (!(lhs.destination == rhs.destination)) { return false; }
        if (!(lhs.bit_size == rhs.bit_size)) { return false; }
        if (!(lhs.value == rhs.value)) { return false; }
        return true;
    }

    inline std::vector<uint8_t> BrilligOpcode::Const::bincodeSerialize() const {
        auto serializer = serde::BincodeSerializer();
        serde::Serializable<BrilligOpcode::Const>::serialize(*this, serializer);
        return std::move(serializer).bytes();
    }

    inline BrilligOpcode::Const BrilligOpcode::Const::bincodeDeserialize(std::vector<uint8_t> input) {
        auto deserializer = serde::BincodeDeserializer(input);
        auto value = serde::Deserializable<BrilligOpcode::Const>::deserialize(deserializer);
        if (deserializer.get_buffer_offset() < input.size()) {
            throw serde::deserialization_error("Some input bytes were not read");
        }
        return value;
    }

} // end of namespace Program

template <>
template <typename Serializer>
void serde::Serializable<Program::BrilligOpcode::Const>::serialize(const Program::BrilligOpcode::Const &obj, Serializer &serializer) {
    serde::Serializable<decltype(obj.destination)>::serialize(obj.destination, serializer);
    serde::Serializable<decltype(obj.bit_size)>::serialize(obj.bit_size, serializer);
    serde::Serializable<decltype(obj.value)>::serialize(obj.value, serializer);
}

template <>
template <typename Deserializer>
Program::BrilligOpcode::Const serde::Deserializable<Program::BrilligOpcode::Const>::deserialize(Deserializer &deserializer) {
    Program::BrilligOpcode::Const obj;
    obj.destination = serde::Deserializable<decltype(obj.destination)>::deserialize(deserializer);
    obj.bit_size = serde::Deserializable<decltype(obj.bit_size)>::deserialize(deserializer);
    obj.value = serde::Deserializable<decltype(obj.value)>::deserialize(deserializer);
    return obj;
}

namespace Program {

    inline bool operator==(const BrilligOpcode::Return &lhs, const BrilligOpcode::Return &rhs) {
        return true;
    }

    inline std::vector<uint8_t> BrilligOpcode::Return::bincodeSerialize() const {
        auto serializer = serde::BincodeSerializer();
        serde::Serializable<BrilligOpcode::Return>::serialize(*this, serializer);
        return std::move(serializer).bytes();
    }

    inline BrilligOpcode::Return BrilligOpcode::Return::bincodeDeserialize(std::vector<uint8_t> input) {
        auto deserializer = serde::BincodeDeserializer(input);
        auto value = serde::Deserializable<BrilligOpcode::Return>::deserialize(deserializer);
        if (deserializer.get_buffer_offset() < input.size()) {
            throw serde::deserialization_error("Some input bytes were not read");
        }
        return value;
    }

} // end of namespace Program

template <>
template <typename Serializer>
void serde::Serializable<Program::BrilligOpcode::Return>::serialize(const Program::BrilligOpcode::Return &obj, Serializer &serializer) {
}

template <>
template <typename Deserializer>
Program::BrilligOpcode::Return serde::Deserializable<Program::BrilligOpcode::Return>::deserialize(Deserializer &deserializer) {
    Program::BrilligOpcode::Return obj;
    return obj;
}

namespace Program {

    inline bool operator==(const BrilligOpcode::ForeignCall &lhs, const BrilligOpcode::ForeignCall &rhs) {
        if (!(lhs.function == rhs.function)) { return false; }
        if (!(lhs.destinations == rhs.destinations)) { return false; }
        if (!(lhs.destination_value_types == rhs.destination_value_types)) { return false; }
        if (!(lhs.inputs == rhs.inputs)) { return false; }
        if (!(lhs.input_value_types == rhs.input_value_types)) { return false; }
        return true;
    }

    inline std::vector<uint8_t> BrilligOpcode::ForeignCall::bincodeSerialize() const {
        auto serializer = serde::BincodeSerializer();
        serde::Serializable<BrilligOpcode::ForeignCall>::serialize(*this, serializer);
        return std::move(serializer).bytes();
    }

    inline BrilligOpcode::ForeignCall BrilligOpcode::ForeignCall::bincodeDeserialize(std::vector<uint8_t> input) {
        auto deserializer = serde::BincodeDeserializer(input);
        auto value = serde::Deserializable<BrilligOpcode::ForeignCall>::deserialize(deserializer);
        if (deserializer.get_buffer_offset() < input.size()) {
            throw serde::deserialization_error("Some input bytes were not read");
        }
        return value;
    }

} // end of namespace Program

template <>
template <typename Serializer>
void serde::Serializable<Program::BrilligOpcode::ForeignCall>::serialize(const Program::BrilligOpcode::ForeignCall &obj, Serializer &serializer) {
    serde::Serializable<decltype(obj.function)>::serialize(obj.function, serializer);
    serde::Serializable<decltype(obj.destinations)>::serialize(obj.destinations, serializer);
    serde::Serializable<decltype(obj.destination_value_types)>::serialize(obj.destination_value_types, serializer);
    serde::Serializable<decltype(obj.inputs)>::serialize(obj.inputs, serializer);
    serde::Serializable<decltype(obj.input_value_types)>::serialize(obj.input_value_types, serializer);
}

template <>
template <typename Deserializer>
Program::BrilligOpcode::ForeignCall serde::Deserializable<Program::BrilligOpcode::ForeignCall>::deserialize(Deserializer &deserializer) {
    Program::BrilligOpcode::ForeignCall obj;
    obj.function = serde::Deserializable<decltype(obj.function)>::deserialize(deserializer);
    obj.destinations = serde::Deserializable<decltype(obj.destinations)>::deserialize(deserializer);
    obj.destination_value_types = serde::Deserializable<decltype(obj.destination_value_types)>::deserialize(deserializer);
    obj.inputs = serde::Deserializable<decltype(obj.inputs)>::deserialize(deserializer);
    obj.input_value_types = serde::Deserializable<decltype(obj.input_value_types)>::deserialize(deserializer);
    return obj;
}

namespace Program {

    inline bool operator==(const BrilligOpcode::Mov &lhs, const BrilligOpcode::Mov &rhs) {
        if (!(lhs.destination == rhs.destination)) { return false; }
        if (!(lhs.source == rhs.source)) { return false; }
        return true;
    }

    inline std::vector<uint8_t> BrilligOpcode::Mov::bincodeSerialize() const {
        auto serializer = serde::BincodeSerializer();
        serde::Serializable<BrilligOpcode::Mov>::serialize(*this, serializer);
        return std::move(serializer).bytes();
    }

    inline BrilligOpcode::Mov BrilligOpcode::Mov::bincodeDeserialize(std::vector<uint8_t> input) {
        auto deserializer = serde::BincodeDeserializer(input);
        auto value = serde::Deserializable<BrilligOpcode::Mov>::deserialize(deserializer);
        if (deserializer.get_buffer_offset() < input.size()) {
            throw serde::deserialization_error("Some input bytes were not read");
        }
        return value;
    }

} // end of namespace Program

template <>
template <typename Serializer>
void serde::Serializable<Program::BrilligOpcode::Mov>::serialize(const Program::BrilligOpcode::Mov &obj, Serializer &serializer) {
    serde::Serializable<decltype(obj.destination)>::serialize(obj.destination, serializer);
    serde::Serializable<decltype(obj.source)>::serialize(obj.source, serializer);
}

template <>
template <typename Deserializer>
Program::BrilligOpcode::Mov serde::Deserializable<Program::BrilligOpcode::Mov>::deserialize(Deserializer &deserializer) {
    Program::BrilligOpcode::Mov obj;
    obj.destination = serde::Deserializable<decltype(obj.destination)>::deserialize(deserializer);
    obj.source = serde::Deserializable<decltype(obj.source)>::deserialize(deserializer);
    return obj;
}

namespace Program {

    inline bool operator==(const BrilligOpcode::ConditionalMov &lhs, const BrilligOpcode::ConditionalMov &rhs) {
        if (!(lhs.destination == rhs.destination)) { return false; }
        if (!(lhs.source_a == rhs.source_a)) { return false; }
        if (!(lhs.source_b == rhs.source_b)) { return false; }
        if (!(lhs.condition == rhs.condition)) { return false; }
        return true;
    }

    inline std::vector<uint8_t> BrilligOpcode::ConditionalMov::bincodeSerialize() const {
        auto serializer = serde::BincodeSerializer();
        serde::Serializable<BrilligOpcode::ConditionalMov>::serialize(*this, serializer);
        return std::move(serializer).bytes();
    }

    inline BrilligOpcode::ConditionalMov BrilligOpcode::ConditionalMov::bincodeDeserialize(std::vector<uint8_t> input) {
        auto deserializer = serde::BincodeDeserializer(input);
        auto value = serde::Deserializable<BrilligOpcode::ConditionalMov>::deserialize(deserializer);
        if (deserializer.get_buffer_offset() < input.size()) {
            throw serde::deserialization_error("Some input bytes were not read");
        }
        return value;
    }

} // end of namespace Program

template <>
template <typename Serializer>
void serde::Serializable<Program::BrilligOpcode::ConditionalMov>::serialize(const Program::BrilligOpcode::ConditionalMov &obj, Serializer &serializer) {
    serde::Serializable<decltype(obj.destination)>::serialize(obj.destination, serializer);
    serde::Serializable<decltype(obj.source_a)>::serialize(obj.source_a, serializer);
    serde::Serializable<decltype(obj.source_b)>::serialize(obj.source_b, serializer);
    serde::Serializable<decltype(obj.condition)>::serialize(obj.condition, serializer);
}

template <>
template <typename Deserializer>
Program::BrilligOpcode::ConditionalMov serde::Deserializable<Program::BrilligOpcode::ConditionalMov>::deserialize(Deserializer &deserializer) {
    Program::BrilligOpcode::ConditionalMov obj;
    obj.destination = serde::Deserializable<decltype(obj.destination)>::deserialize(deserializer);
    obj.source_a = serde::Deserializable<decltype(obj.source_a)>::deserialize(deserializer);
    obj.source_b = serde::Deserializable<decltype(obj.source_b)>::deserialize(deserializer);
    obj.condition = serde::Deserializable<decltype(obj.condition)>::deserialize(deserializer);
    return obj;
}

namespace Program {

    inline bool operator==(const BrilligOpcode::Load &lhs, const BrilligOpcode::Load &rhs) {
        if (!(lhs.destination == rhs.destination)) { return false; }
        if (!(lhs.source_pointer == rhs.source_pointer)) { return false; }
        return true;
    }

    inline std::vector<uint8_t> BrilligOpcode::Load::bincodeSerialize() const {
        auto serializer = serde::BincodeSerializer();
        serde::Serializable<BrilligOpcode::Load>::serialize(*this, serializer);
        return std::move(serializer).bytes();
    }

    inline BrilligOpcode::Load BrilligOpcode::Load::bincodeDeserialize(std::vector<uint8_t> input) {
        auto deserializer = serde::BincodeDeserializer(input);
        auto value = serde::Deserializable<BrilligOpcode::Load>::deserialize(deserializer);
        if (deserializer.get_buffer_offset() < input.size()) {
            throw serde::deserialization_error("Some input bytes were not read");
        }
        return value;
    }

} // end of namespace Program

template <>
template <typename Serializer>
void serde::Serializable<Program::BrilligOpcode::Load>::serialize(const Program::BrilligOpcode::Load &obj, Serializer &serializer) {
    serde::Serializable<decltype(obj.destination)>::serialize(obj.destination, serializer);
    serde::Serializable<decltype(obj.source_pointer)>::serialize(obj.source_pointer, serializer);
}

template <>
template <typename Deserializer>
Program::BrilligOpcode::Load serde::Deserializable<Program::BrilligOpcode::Load>::deserialize(Deserializer &deserializer) {
    Program::BrilligOpcode::Load obj;
    obj.destination = serde::Deserializable<decltype(obj.destination)>::deserialize(deserializer);
    obj.source_pointer = serde::Deserializable<decltype(obj.source_pointer)>::deserialize(deserializer);
    return obj;
}

namespace Program {

    inline bool operator==(const BrilligOpcode::Store &lhs, const BrilligOpcode::Store &rhs) {
        if (!(lhs.destination_pointer == rhs.destination_pointer)) { return false; }
        if (!(lhs.source == rhs.source)) { return false; }
        return true;
    }

    inline std::vector<uint8_t> BrilligOpcode::Store::bincodeSerialize() const {
        auto serializer = serde::BincodeSerializer();
        serde::Serializable<BrilligOpcode::Store>::serialize(*this, serializer);
        return std::move(serializer).bytes();
    }

    inline BrilligOpcode::Store BrilligOpcode::Store::bincodeDeserialize(std::vector<uint8_t> input) {
        auto deserializer = serde::BincodeDeserializer(input);
        auto value = serde::Deserializable<BrilligOpcode::Store>::deserialize(deserializer);
        if (deserializer.get_buffer_offset() < input.size()) {
            throw serde::deserialization_error("Some input bytes were not read");
        }
        return value;
    }

} // end of namespace Program

template <>
template <typename Serializer>
void serde::Serializable<Program::BrilligOpcode::Store>::serialize(const Program::BrilligOpcode::Store &obj, Serializer &serializer) {
    serde::Serializable<decltype(obj.destination_pointer)>::serialize(obj.destination_pointer, serializer);
    serde::Serializable<decltype(obj.source)>::serialize(obj.source, serializer);
}

template <>
template <typename Deserializer>
Program::BrilligOpcode::Store serde::Deserializable<Program::BrilligOpcode::Store>::deserialize(Deserializer &deserializer) {
    Program::BrilligOpcode::Store obj;
    obj.destination_pointer = serde::Deserializable<decltype(obj.destination_pointer)>::deserialize(deserializer);
    obj.source = serde::Deserializable<decltype(obj.source)>::deserialize(deserializer);
    return obj;
}

namespace Program {

    inline bool operator==(const BrilligOpcode::BlackBox &lhs, const BrilligOpcode::BlackBox &rhs) {
        if (!(lhs.value == rhs.value)) { return false; }
        return true;
    }

    inline std::vector<uint8_t> BrilligOpcode::BlackBox::bincodeSerialize() const {
        auto serializer = serde::BincodeSerializer();
        serde::Serializable<BrilligOpcode::BlackBox>::serialize(*this, serializer);
        return std::move(serializer).bytes();
    }

    inline BrilligOpcode::BlackBox BrilligOpcode::BlackBox::bincodeDeserialize(std::vector<uint8_t> input) {
        auto deserializer = serde::BincodeDeserializer(input);
        auto value = serde::Deserializable<BrilligOpcode::BlackBox>::deserialize(deserializer);
        if (deserializer.get_buffer_offset() < input.size()) {
            throw serde::deserialization_error("Some input bytes were not read");
        }
        return value;
    }

} // end of namespace Program

template <>
template <typename Serializer>
void serde::Serializable<Program::BrilligOpcode::BlackBox>::serialize(const Program::BrilligOpcode::BlackBox &obj, Serializer &serializer) {
    serde::Serializable<decltype(obj.value)>::serialize(obj.value, serializer);
}

template <>
template <typename Deserializer>
Program::BrilligOpcode::BlackBox serde::Deserializable<Program::BrilligOpcode::BlackBox>::deserialize(Deserializer &deserializer) {
    Program::BrilligOpcode::BlackBox obj;
    obj.value = serde::Deserializable<decltype(obj.value)>::deserialize(deserializer);
    return obj;
}

namespace Program {

    inline bool operator==(const BrilligOpcode::Trap &lhs, const BrilligOpcode::Trap &rhs) {
        if (!(lhs.revert_data == rhs.revert_data)) { return false; }
        return true;
    }

    inline std::vector<uint8_t> BrilligOpcode::Trap::bincodeSerialize() const {
        auto serializer = serde::BincodeSerializer();
        serde::Serializable<BrilligOpcode::Trap>::serialize(*this, serializer);
        return std::move(serializer).bytes();
    }

    inline BrilligOpcode::Trap BrilligOpcode::Trap::bincodeDeserialize(std::vector<uint8_t> input) {
        auto deserializer = serde::BincodeDeserializer(input);
        auto value = serde::Deserializable<BrilligOpcode::Trap>::deserialize(deserializer);
        if (deserializer.get_buffer_offset() < input.size()) {
            throw serde::deserialization_error("Some input bytes were not read");
        }
        return value;
    }

} // end of namespace Program

template <>
template <typename Serializer>
void serde::Serializable<Program::BrilligOpcode::Trap>::serialize(const Program::BrilligOpcode::Trap &obj, Serializer &serializer) {
    serde::Serializable<decltype(obj.revert_data)>::serialize(obj.revert_data, serializer);
}

template <>
template <typename Deserializer>
Program::BrilligOpcode::Trap serde::Deserializable<Program::BrilligOpcode::Trap>::deserialize(Deserializer &deserializer) {
    Program::BrilligOpcode::Trap obj;
    obj.revert_data = serde::Deserializable<decltype(obj.revert_data)>::deserialize(deserializer);
    return obj;
}

namespace Program {

    inline bool operator==(const BrilligOpcode::Stop &lhs, const BrilligOpcode::Stop &rhs) {
        if (!(lhs.return_data_offset == rhs.return_data_offset)) { return false; }
        if (!(lhs.return_data_size == rhs.return_data_size)) { return false; }
        return true;
    }

    inline std::vector<uint8_t> BrilligOpcode::Stop::bincodeSerialize() const {
        auto serializer = serde::BincodeSerializer();
        serde::Serializable<BrilligOpcode::Stop>::serialize(*this, serializer);
        return std::move(serializer).bytes();
    }

    inline BrilligOpcode::Stop BrilligOpcode::Stop::bincodeDeserialize(std::vector<uint8_t> input) {
        auto deserializer = serde::BincodeDeserializer(input);
        auto value = serde::Deserializable<BrilligOpcode::Stop>::deserialize(deserializer);
        if (deserializer.get_buffer_offset() < input.size()) {
            throw serde::deserialization_error("Some input bytes were not read");
        }
        return value;
    }

} // end of namespace Program

template <>
template <typename Serializer>
void serde::Serializable<Program::BrilligOpcode::Stop>::serialize(const Program::BrilligOpcode::Stop &obj, Serializer &serializer) {
    serde::Serializable<decltype(obj.return_data_offset)>::serialize(obj.return_data_offset, serializer);
    serde::Serializable<decltype(obj.return_data_size)>::serialize(obj.return_data_size, serializer);
}

template <>
template <typename Deserializer>
Program::BrilligOpcode::Stop serde::Deserializable<Program::BrilligOpcode::Stop>::deserialize(Deserializer &deserializer) {
    Program::BrilligOpcode::Stop obj;
    obj.return_data_offset = serde::Deserializable<decltype(obj.return_data_offset)>::deserialize(deserializer);
    obj.return_data_size = serde::Deserializable<decltype(obj.return_data_size)>::deserialize(deserializer);
    return obj;
}

namespace Program {

    inline bool operator==(const BrilligOutputs &lhs, const BrilligOutputs &rhs) {
        if (!(lhs.value == rhs.value)) { return false; }
        return true;
    }

    inline std::vector<uint8_t> BrilligOutputs::bincodeSerialize() const {
        auto serializer = serde::BincodeSerializer();
        serde::Serializable<BrilligOutputs>::serialize(*this, serializer);
        return std::move(serializer).bytes();
    }

    inline BrilligOutputs BrilligOutputs::bincodeDeserialize(std::vector<uint8_t> input) {
        auto deserializer = serde::BincodeDeserializer(input);
        auto value = serde::Deserializable<BrilligOutputs>::deserialize(deserializer);
        if (deserializer.get_buffer_offset() < input.size()) {
            throw serde::deserialization_error("Some input bytes were not read");
        }
        return value;
    }

} // end of namespace Program

template <>
template <typename Serializer>
void serde::Serializable<Program::BrilligOutputs>::serialize(const Program::BrilligOutputs &obj, Serializer &serializer) {
    serializer.increase_container_depth();
    serde::Serializable<decltype(obj.value)>::serialize(obj.value, serializer);
    serializer.decrease_container_depth();
}

template <>
template <typename Deserializer>
Program::BrilligOutputs serde::Deserializable<Program::BrilligOutputs>::deserialize(Deserializer &deserializer) {
    deserializer.increase_container_depth();
    Program::BrilligOutputs obj;
    obj.value = serde::Deserializable<decltype(obj.value)>::deserialize(deserializer);
    deserializer.decrease_container_depth();
    return obj;
}

namespace Program {

    inline bool operator==(const BrilligOutputs::Simple &lhs, const BrilligOutputs::Simple &rhs) {
        if (!(lhs.value == rhs.value)) { return false; }
        return true;
    }

    inline std::vector<uint8_t> BrilligOutputs::Simple::bincodeSerialize() const {
        auto serializer = serde::BincodeSerializer();
        serde::Serializable<BrilligOutputs::Simple>::serialize(*this, serializer);
        return std::move(serializer).bytes();
    }

    inline BrilligOutputs::Simple BrilligOutputs::Simple::bincodeDeserialize(std::vector<uint8_t> input) {
        auto deserializer = serde::BincodeDeserializer(input);
        auto value = serde::Deserializable<BrilligOutputs::Simple>::deserialize(deserializer);
        if (deserializer.get_buffer_offset() < input.size()) {
            throw serde::deserialization_error("Some input bytes were not read");
        }
        return value;
    }

} // end of namespace Program

template <>
template <typename Serializer>
void serde::Serializable<Program::BrilligOutputs::Simple>::serialize(const Program::BrilligOutputs::Simple &obj, Serializer &serializer) {
    serde::Serializable<decltype(obj.value)>::serialize(obj.value, serializer);
}

template <>
template <typename Deserializer>
Program::BrilligOutputs::Simple serde::Deserializable<Program::BrilligOutputs::Simple>::deserialize(Deserializer &deserializer) {
    Program::BrilligOutputs::Simple obj;
    obj.value = serde::Deserializable<decltype(obj.value)>::deserialize(deserializer);
    return obj;
}

namespace Program {

    inline bool operator==(const BrilligOutputs::Array &lhs, const BrilligOutputs::Array &rhs) {
        if (!(lhs.value == rhs.value)) { return false; }
        return true;
    }

    inline std::vector<uint8_t> BrilligOutputs::Array::bincodeSerialize() const {
        auto serializer = serde::BincodeSerializer();
        serde::Serializable<BrilligOutputs::Array>::serialize(*this, serializer);
        return std::move(serializer).bytes();
    }

    inline BrilligOutputs::Array BrilligOutputs::Array::bincodeDeserialize(std::vector<uint8_t> input) {
        auto deserializer = serde::BincodeDeserializer(input);
        auto value = serde::Deserializable<BrilligOutputs::Array>::deserialize(deserializer);
        if (deserializer.get_buffer_offset() < input.size()) {
            throw serde::deserialization_error("Some input bytes were not read");
        }
        return value;
    }

} // end of namespace Program

template <>
template <typename Serializer>
void serde::Serializable<Program::BrilligOutputs::Array>::serialize(const Program::BrilligOutputs::Array &obj, Serializer &serializer) {
    serde::Serializable<decltype(obj.value)>::serialize(obj.value, serializer);
}

template <>
template <typename Deserializer>
Program::BrilligOutputs::Array serde::Deserializable<Program::BrilligOutputs::Array>::deserialize(Deserializer &deserializer) {
    Program::BrilligOutputs::Array obj;
    obj.value = serde::Deserializable<decltype(obj.value)>::deserialize(deserializer);
    return obj;
}

namespace Program {

    inline bool operator==(const Circuit &lhs, const Circuit &rhs) {
        if (!(lhs.current_witness_index == rhs.current_witness_index)) { return false; }
        if (!(lhs.opcodes == rhs.opcodes)) { return false; }
        if (!(lhs.expression_width == rhs.expression_width)) { return false; }
        if (!(lhs.private_parameters == rhs.private_parameters)) { return false; }
        if (!(lhs.public_parameters == rhs.public_parameters)) { return false; }
        if (!(lhs.return_values == rhs.return_values)) { return false; }
        if (!(lhs.assert_messages == rhs.assert_messages)) { return false; }
        if (!(lhs.recursive == rhs.recursive)) { return false; }
        return true;
    }

    inline std::vector<uint8_t> Circuit::bincodeSerialize() const {
        auto serializer = serde::BincodeSerializer();
        serde::Serializable<Circuit>::serialize(*this, serializer);
        return std::move(serializer).bytes();
    }

    inline Circuit Circuit::bincodeDeserialize(std::vector<uint8_t> input) {
        auto deserializer = serde::BincodeDeserializer(input);
        auto value = serde::Deserializable<Circuit>::deserialize(deserializer);
        if (deserializer.get_buffer_offset() < input.size()) {
            throw serde::deserialization_error("Some input bytes were not read");
        }
        return value;
    }

} // end of namespace Program

template <>
template <typename Serializer>
void serde::Serializable<Program::Circuit>::serialize(const Program::Circuit &obj, Serializer &serializer) {
    serializer.increase_container_depth();
    serde::Serializable<decltype(obj.current_witness_index)>::serialize(obj.current_witness_index, serializer);
    serde::Serializable<decltype(obj.opcodes)>::serialize(obj.opcodes, serializer);
    serde::Serializable<decltype(obj.expression_width)>::serialize(obj.expression_width, serializer);
    serde::Serializable<decltype(obj.private_parameters)>::serialize(obj.private_parameters, serializer);
    serde::Serializable<decltype(obj.public_parameters)>::serialize(obj.public_parameters, serializer);
    serde::Serializable<decltype(obj.return_values)>::serialize(obj.return_values, serializer);
    serde::Serializable<decltype(obj.assert_messages)>::serialize(obj.assert_messages, serializer);
    serde::Serializable<decltype(obj.recursive)>::serialize(obj.recursive, serializer);
    serializer.decrease_container_depth();
}

template <>
template <typename Deserializer>
Program::Circuit serde::Deserializable<Program::Circuit>::deserialize(Deserializer &deserializer) {
    deserializer.increase_container_depth();
    Program::Circuit obj;
    obj.current_witness_index = serde::Deserializable<decltype(obj.current_witness_index)>::deserialize(deserializer);
    obj.opcodes = serde::Deserializable<decltype(obj.opcodes)>::deserialize(deserializer);
    obj.expression_width = serde::Deserializable<decltype(obj.expression_width)>::deserialize(deserializer);
    obj.private_parameters = serde::Deserializable<decltype(obj.private_parameters)>::deserialize(deserializer);
    obj.public_parameters = serde::Deserializable<decltype(obj.public_parameters)>::deserialize(deserializer);
    obj.return_values = serde::Deserializable<decltype(obj.return_values)>::deserialize(deserializer);
    obj.assert_messages = serde::Deserializable<decltype(obj.assert_messages)>::deserialize(deserializer);
    obj.recursive = serde::Deserializable<decltype(obj.recursive)>::deserialize(deserializer);
    deserializer.decrease_container_depth();
    return obj;
}

namespace Program {

    inline bool operator==(const Directive &lhs, const Directive &rhs) {
        if (!(lhs.value == rhs.value)) { return false; }
        return true;
    }

    inline std::vector<uint8_t> Directive::bincodeSerialize() const {
        auto serializer = serde::BincodeSerializer();
        serde::Serializable<Directive>::serialize(*this, serializer);
        return std::move(serializer).bytes();
    }

    inline Directive Directive::bincodeDeserialize(std::vector<uint8_t> input) {
        auto deserializer = serde::BincodeDeserializer(input);
        auto value = serde::Deserializable<Directive>::deserialize(deserializer);
        if (deserializer.get_buffer_offset() < input.size()) {
            throw serde::deserialization_error("Some input bytes were not read");
        }
        return value;
    }

} // end of namespace Program

template <>
template <typename Serializer>
void serde::Serializable<Program::Directive>::serialize(const Program::Directive &obj, Serializer &serializer) {
    serializer.increase_container_depth();
    serde::Serializable<decltype(obj.value)>::serialize(obj.value, serializer);
    serializer.decrease_container_depth();
}

template <>
template <typename Deserializer>
Program::Directive serde::Deserializable<Program::Directive>::deserialize(Deserializer &deserializer) {
    deserializer.increase_container_depth();
    Program::Directive obj;
    obj.value = serde::Deserializable<decltype(obj.value)>::deserialize(deserializer);
    deserializer.decrease_container_depth();
    return obj;
}

namespace Program {

    inline bool operator==(const Directive::ToLeRadix &lhs, const Directive::ToLeRadix &rhs) {
        if (!(lhs.a == rhs.a)) { return false; }
        if (!(lhs.b == rhs.b)) { return false; }
        if (!(lhs.radix == rhs.radix)) { return false; }
        return true;
    }

    inline std::vector<uint8_t> Directive::ToLeRadix::bincodeSerialize() const {
        auto serializer = serde::BincodeSerializer();
        serde::Serializable<Directive::ToLeRadix>::serialize(*this, serializer);
        return std::move(serializer).bytes();
    }

    inline Directive::ToLeRadix Directive::ToLeRadix::bincodeDeserialize(std::vector<uint8_t> input) {
        auto deserializer = serde::BincodeDeserializer(input);
        auto value = serde::Deserializable<Directive::ToLeRadix>::deserialize(deserializer);
        if (deserializer.get_buffer_offset() < input.size()) {
            throw serde::deserialization_error("Some input bytes were not read");
        }
        return value;
    }

} // end of namespace Program

template <>
template <typename Serializer>
void serde::Serializable<Program::Directive::ToLeRadix>::serialize(const Program::Directive::ToLeRadix &obj, Serializer &serializer) {
    serde::Serializable<decltype(obj.a)>::serialize(obj.a, serializer);
    serde::Serializable<decltype(obj.b)>::serialize(obj.b, serializer);
    serde::Serializable<decltype(obj.radix)>::serialize(obj.radix, serializer);
}

template <>
template <typename Deserializer>
Program::Directive::ToLeRadix serde::Deserializable<Program::Directive::ToLeRadix>::deserialize(Deserializer &deserializer) {
    Program::Directive::ToLeRadix obj;
    obj.a = serde::Deserializable<decltype(obj.a)>::deserialize(deserializer);
    obj.b = serde::Deserializable<decltype(obj.b)>::deserialize(deserializer);
    obj.radix = serde::Deserializable<decltype(obj.radix)>::deserialize(deserializer);
    return obj;
}

namespace Program {

    inline bool operator==(const Expression &lhs, const Expression &rhs) {
        if (!(lhs.mul_terms == rhs.mul_terms)) { return false; }
        if (!(lhs.linear_combinations == rhs.linear_combinations)) { return false; }
        if (!(lhs.q_c == rhs.q_c)) { return false; }
        return true;
    }

    inline std::vector<uint8_t> Expression::bincodeSerialize() const {
        auto serializer = serde::BincodeSerializer();
        serde::Serializable<Expression>::serialize(*this, serializer);
        return std::move(serializer).bytes();
    }

    inline Expression Expression::bincodeDeserialize(std::vector<uint8_t> input) {
        auto deserializer = serde::BincodeDeserializer(input);
        auto value = serde::Deserializable<Expression>::deserialize(deserializer);
        if (deserializer.get_buffer_offset() < input.size()) {
            throw serde::deserialization_error("Some input bytes were not read");
        }
        return value;
    }

} // end of namespace Program

template <>
template <typename Serializer>
void serde::Serializable<Program::Expression>::serialize(const Program::Expression &obj, Serializer &serializer) {
    serializer.increase_container_depth();
    serde::Serializable<decltype(obj.mul_terms)>::serialize(obj.mul_terms, serializer);
    serde::Serializable<decltype(obj.linear_combinations)>::serialize(obj.linear_combinations, serializer);
    serde::Serializable<decltype(obj.q_c)>::serialize(obj.q_c, serializer);
    serializer.decrease_container_depth();
}

template <>
template <typename Deserializer>
Program::Expression serde::Deserializable<Program::Expression>::deserialize(Deserializer &deserializer) {
    deserializer.increase_container_depth();
    Program::Expression obj;
    obj.mul_terms = serde::Deserializable<decltype(obj.mul_terms)>::deserialize(deserializer);
    obj.linear_combinations = serde::Deserializable<decltype(obj.linear_combinations)>::deserialize(deserializer);
    obj.q_c = serde::Deserializable<decltype(obj.q_c)>::deserialize(deserializer);
    deserializer.decrease_container_depth();
    return obj;
}

namespace Program {

    inline bool operator==(const ExpressionOrMemory &lhs, const ExpressionOrMemory &rhs) {
        if (!(lhs.value == rhs.value)) { return false; }
        return true;
    }

    inline std::vector<uint8_t> ExpressionOrMemory::bincodeSerialize() const {
        auto serializer = serde::BincodeSerializer();
        serde::Serializable<ExpressionOrMemory>::serialize(*this, serializer);
        return std::move(serializer).bytes();
    }

    inline ExpressionOrMemory ExpressionOrMemory::bincodeDeserialize(std::vector<uint8_t> input) {
        auto deserializer = serde::BincodeDeserializer(input);
        auto value = serde::Deserializable<ExpressionOrMemory>::deserialize(deserializer);
        if (deserializer.get_buffer_offset() < input.size()) {
            throw serde::deserialization_error("Some input bytes were not read");
        }
        return value;
    }

} // end of namespace Program

template <>
template <typename Serializer>
void serde::Serializable<Program::ExpressionOrMemory>::serialize(const Program::ExpressionOrMemory &obj, Serializer &serializer) {
    serializer.increase_container_depth();
    serde::Serializable<decltype(obj.value)>::serialize(obj.value, serializer);
    serializer.decrease_container_depth();
}

template <>
template <typename Deserializer>
Program::ExpressionOrMemory serde::Deserializable<Program::ExpressionOrMemory>::deserialize(Deserializer &deserializer) {
    deserializer.increase_container_depth();
    Program::ExpressionOrMemory obj;
    obj.value = serde::Deserializable<decltype(obj.value)>::deserialize(deserializer);
    deserializer.decrease_container_depth();
    return obj;
}

namespace Program {

    inline bool operator==(const ExpressionOrMemory::Expression &lhs, const ExpressionOrMemory::Expression &rhs) {
        if (!(lhs.value == rhs.value)) { return false; }
        return true;
    }

    inline std::vector<uint8_t> ExpressionOrMemory::Expression::bincodeSerialize() const {
        auto serializer = serde::BincodeSerializer();
        serde::Serializable<ExpressionOrMemory::Expression>::serialize(*this, serializer);
        return std::move(serializer).bytes();
    }

    inline ExpressionOrMemory::Expression ExpressionOrMemory::Expression::bincodeDeserialize(std::vector<uint8_t> input) {
        auto deserializer = serde::BincodeDeserializer(input);
        auto value = serde::Deserializable<ExpressionOrMemory::Expression>::deserialize(deserializer);
        if (deserializer.get_buffer_offset() < input.size()) {
            throw serde::deserialization_error("Some input bytes were not read");
        }
        return value;
    }

} // end of namespace Program

template <>
template <typename Serializer>
void serde::Serializable<Program::ExpressionOrMemory::Expression>::serialize(const Program::ExpressionOrMemory::Expression &obj, Serializer &serializer) {
    serde::Serializable<decltype(obj.value)>::serialize(obj.value, serializer);
}

template <>
template <typename Deserializer>
Program::ExpressionOrMemory::Expression serde::Deserializable<Program::ExpressionOrMemory::Expression>::deserialize(Deserializer &deserializer) {
    Program::ExpressionOrMemory::Expression obj;
    obj.value = serde::Deserializable<decltype(obj.value)>::deserialize(deserializer);
    return obj;
}

namespace Program {

    inline bool operator==(const ExpressionOrMemory::Memory &lhs, const ExpressionOrMemory::Memory &rhs) {
        if (!(lhs.value == rhs.value)) { return false; }
        return true;
    }

    inline std::vector<uint8_t> ExpressionOrMemory::Memory::bincodeSerialize() const {
        auto serializer = serde::BincodeSerializer();
        serde::Serializable<ExpressionOrMemory::Memory>::serialize(*this, serializer);
        return std::move(serializer).bytes();
    }

    inline ExpressionOrMemory::Memory ExpressionOrMemory::Memory::bincodeDeserialize(std::vector<uint8_t> input) {
        auto deserializer = serde::BincodeDeserializer(input);
        auto value = serde::Deserializable<ExpressionOrMemory::Memory>::deserialize(deserializer);
        if (deserializer.get_buffer_offset() < input.size()) {
            throw serde::deserialization_error("Some input bytes were not read");
        }
        return value;
    }

} // end of namespace Program

template <>
template <typename Serializer>
void serde::Serializable<Program::ExpressionOrMemory::Memory>::serialize(const Program::ExpressionOrMemory::Memory &obj, Serializer &serializer) {
    serde::Serializable<decltype(obj.value)>::serialize(obj.value, serializer);
}

template <>
template <typename Deserializer>
Program::ExpressionOrMemory::Memory serde::Deserializable<Program::ExpressionOrMemory::Memory>::deserialize(Deserializer &deserializer) {
    Program::ExpressionOrMemory::Memory obj;
    obj.value = serde::Deserializable<decltype(obj.value)>::deserialize(deserializer);
    return obj;
}

namespace Program {

    inline bool operator==(const ExpressionWidth &lhs, const ExpressionWidth &rhs) {
        if (!(lhs.value == rhs.value)) { return false; }
        return true;
    }

    inline std::vector<uint8_t> ExpressionWidth::bincodeSerialize() const {
        auto serializer = serde::BincodeSerializer();
        serde::Serializable<ExpressionWidth>::serialize(*this, serializer);
        return std::move(serializer).bytes();
    }

    inline ExpressionWidth ExpressionWidth::bincodeDeserialize(std::vector<uint8_t> input) {
        auto deserializer = serde::BincodeDeserializer(input);
        auto value = serde::Deserializable<ExpressionWidth>::deserialize(deserializer);
        if (deserializer.get_buffer_offset() < input.size()) {
            throw serde::deserialization_error("Some input bytes were not read");
        }
        return value;
    }

} // end of namespace Program

template <>
template <typename Serializer>
void serde::Serializable<Program::ExpressionWidth>::serialize(const Program::ExpressionWidth &obj, Serializer &serializer) {
    serializer.increase_container_depth();
    serde::Serializable<decltype(obj.value)>::serialize(obj.value, serializer);
    serializer.decrease_container_depth();
}

template <>
template <typename Deserializer>
Program::ExpressionWidth serde::Deserializable<Program::ExpressionWidth>::deserialize(Deserializer &deserializer) {
    deserializer.increase_container_depth();
    Program::ExpressionWidth obj;
    obj.value = serde::Deserializable<decltype(obj.value)>::deserialize(deserializer);
    deserializer.decrease_container_depth();
    return obj;
}

namespace Program {

    inline bool operator==(const ExpressionWidth::Unbounded &lhs, const ExpressionWidth::Unbounded &rhs) {
        return true;
    }

    inline std::vector<uint8_t> ExpressionWidth::Unbounded::bincodeSerialize() const {
        auto serializer = serde::BincodeSerializer();
        serde::Serializable<ExpressionWidth::Unbounded>::serialize(*this, serializer);
        return std::move(serializer).bytes();
    }

    inline ExpressionWidth::Unbounded ExpressionWidth::Unbounded::bincodeDeserialize(std::vector<uint8_t> input) {
        auto deserializer = serde::BincodeDeserializer(input);
        auto value = serde::Deserializable<ExpressionWidth::Unbounded>::deserialize(deserializer);
        if (deserializer.get_buffer_offset() < input.size()) {
            throw serde::deserialization_error("Some input bytes were not read");
        }
        return value;
    }

} // end of namespace Program

template <>
template <typename Serializer>
void serde::Serializable<Program::ExpressionWidth::Unbounded>::serialize(const Program::ExpressionWidth::Unbounded &obj, Serializer &serializer) {
}

template <>
template <typename Deserializer>
Program::ExpressionWidth::Unbounded serde::Deserializable<Program::ExpressionWidth::Unbounded>::deserialize(Deserializer &deserializer) {
    Program::ExpressionWidth::Unbounded obj;
    return obj;
}

namespace Program {

    inline bool operator==(const ExpressionWidth::Bounded &lhs, const ExpressionWidth::Bounded &rhs) {
        if (!(lhs.width == rhs.width)) { return false; }
        return true;
    }

    inline std::vector<uint8_t> ExpressionWidth::Bounded::bincodeSerialize() const {
        auto serializer = serde::BincodeSerializer();
        serde::Serializable<ExpressionWidth::Bounded>::serialize(*this, serializer);
        return std::move(serializer).bytes();
    }

    inline ExpressionWidth::Bounded ExpressionWidth::Bounded::bincodeDeserialize(std::vector<uint8_t> input) {
        auto deserializer = serde::BincodeDeserializer(input);
        auto value = serde::Deserializable<ExpressionWidth::Bounded>::deserialize(deserializer);
        if (deserializer.get_buffer_offset() < input.size()) {
            throw serde::deserialization_error("Some input bytes were not read");
        }
        return value;
    }

} // end of namespace Program

template <>
template <typename Serializer>
void serde::Serializable<Program::ExpressionWidth::Bounded>::serialize(const Program::ExpressionWidth::Bounded &obj, Serializer &serializer) {
    serde::Serializable<decltype(obj.width)>::serialize(obj.width, serializer);
}

template <>
template <typename Deserializer>
Program::ExpressionWidth::Bounded serde::Deserializable<Program::ExpressionWidth::Bounded>::deserialize(Deserializer &deserializer) {
    Program::ExpressionWidth::Bounded obj;
    obj.width = serde::Deserializable<decltype(obj.width)>::deserialize(deserializer);
    return obj;
}

namespace Program {

    inline bool operator==(const FunctionInput &lhs, const FunctionInput &rhs) {
        if (!(lhs.witness == rhs.witness)) { return false; }
        if (!(lhs.num_bits == rhs.num_bits)) { return false; }
        return true;
    }

    inline std::vector<uint8_t> FunctionInput::bincodeSerialize() const {
        auto serializer = serde::BincodeSerializer();
        serde::Serializable<FunctionInput>::serialize(*this, serializer);
        return std::move(serializer).bytes();
    }

    inline FunctionInput FunctionInput::bincodeDeserialize(std::vector<uint8_t> input) {
        auto deserializer = serde::BincodeDeserializer(input);
        auto value = serde::Deserializable<FunctionInput>::deserialize(deserializer);
        if (deserializer.get_buffer_offset() < input.size()) {
            throw serde::deserialization_error("Some input bytes were not read");
        }
        return value;
    }

} // end of namespace Program

template <>
template <typename Serializer>
void serde::Serializable<Program::FunctionInput>::serialize(const Program::FunctionInput &obj, Serializer &serializer) {
    serializer.increase_container_depth();
    serde::Serializable<decltype(obj.witness)>::serialize(obj.witness, serializer);
    serde::Serializable<decltype(obj.num_bits)>::serialize(obj.num_bits, serializer);
    serializer.decrease_container_depth();
}

template <>
template <typename Deserializer>
Program::FunctionInput serde::Deserializable<Program::FunctionInput>::deserialize(Deserializer &deserializer) {
    deserializer.increase_container_depth();
    Program::FunctionInput obj;
    obj.witness = serde::Deserializable<decltype(obj.witness)>::deserialize(deserializer);
    obj.num_bits = serde::Deserializable<decltype(obj.num_bits)>::deserialize(deserializer);
    deserializer.decrease_container_depth();
    return obj;
}

namespace Program {

    inline bool operator==(const HeapArray &lhs, const HeapArray &rhs) {
        if (!(lhs.pointer == rhs.pointer)) { return false; }
        if (!(lhs.size == rhs.size)) { return false; }
        return true;
    }

    inline std::vector<uint8_t> HeapArray::bincodeSerialize() const {
        auto serializer = serde::BincodeSerializer();
        serde::Serializable<HeapArray>::serialize(*this, serializer);
        return std::move(serializer).bytes();
    }

    inline HeapArray HeapArray::bincodeDeserialize(std::vector<uint8_t> input) {
        auto deserializer = serde::BincodeDeserializer(input);
        auto value = serde::Deserializable<HeapArray>::deserialize(deserializer);
        if (deserializer.get_buffer_offset() < input.size()) {
            throw serde::deserialization_error("Some input bytes were not read");
        }
        return value;
    }

} // end of namespace Program

template <>
template <typename Serializer>
void serde::Serializable<Program::HeapArray>::serialize(const Program::HeapArray &obj, Serializer &serializer) {
    serializer.increase_container_depth();
    serde::Serializable<decltype(obj.pointer)>::serialize(obj.pointer, serializer);
    serde::Serializable<decltype(obj.size)>::serialize(obj.size, serializer);
    serializer.decrease_container_depth();
}

template <>
template <typename Deserializer>
Program::HeapArray serde::Deserializable<Program::HeapArray>::deserialize(Deserializer &deserializer) {
    deserializer.increase_container_depth();
    Program::HeapArray obj;
    obj.pointer = serde::Deserializable<decltype(obj.pointer)>::deserialize(deserializer);
    obj.size = serde::Deserializable<decltype(obj.size)>::deserialize(deserializer);
    deserializer.decrease_container_depth();
    return obj;
}

namespace Program {

    inline bool operator==(const HeapValueType &lhs, const HeapValueType &rhs) {
        if (!(lhs.value == rhs.value)) { return false; }
        return true;
    }

    inline std::vector<uint8_t> HeapValueType::bincodeSerialize() const {
        auto serializer = serde::BincodeSerializer();
        serde::Serializable<HeapValueType>::serialize(*this, serializer);
        return std::move(serializer).bytes();
    }

    inline HeapValueType HeapValueType::bincodeDeserialize(std::vector<uint8_t> input) {
        auto deserializer = serde::BincodeDeserializer(input);
        auto value = serde::Deserializable<HeapValueType>::deserialize(deserializer);
        if (deserializer.get_buffer_offset() < input.size()) {
            throw serde::deserialization_error("Some input bytes were not read");
        }
        return value;
    }

} // end of namespace Program

template <>
template <typename Serializer>
void serde::Serializable<Program::HeapValueType>::serialize(const Program::HeapValueType &obj, Serializer &serializer) {
    serializer.increase_container_depth();
    serde::Serializable<decltype(obj.value)>::serialize(obj.value, serializer);
    serializer.decrease_container_depth();
}

template <>
template <typename Deserializer>
Program::HeapValueType serde::Deserializable<Program::HeapValueType>::deserialize(Deserializer &deserializer) {
    deserializer.increase_container_depth();
    Program::HeapValueType obj;
    obj.value = serde::Deserializable<decltype(obj.value)>::deserialize(deserializer);
    deserializer.decrease_container_depth();
    return obj;
}

namespace Program {

    inline bool operator==(const HeapValueType::Simple &lhs, const HeapValueType::Simple &rhs) {
        if (!(lhs.value == rhs.value)) { return false; }
        return true;
    }

    inline std::vector<uint8_t> HeapValueType::Simple::bincodeSerialize() const {
        auto serializer = serde::BincodeSerializer();
        serde::Serializable<HeapValueType::Simple>::serialize(*this, serializer);
        return std::move(serializer).bytes();
    }

    inline HeapValueType::Simple HeapValueType::Simple::bincodeDeserialize(std::vector<uint8_t> input) {
        auto deserializer = serde::BincodeDeserializer(input);
        auto value = serde::Deserializable<HeapValueType::Simple>::deserialize(deserializer);
        if (deserializer.get_buffer_offset() < input.size()) {
            throw serde::deserialization_error("Some input bytes were not read");
        }
        return value;
    }

} // end of namespace Program

template <>
template <typename Serializer>
void serde::Serializable<Program::HeapValueType::Simple>::serialize(const Program::HeapValueType::Simple &obj, Serializer &serializer) {
    serde::Serializable<decltype(obj.value)>::serialize(obj.value, serializer);
}

template <>
template <typename Deserializer>
Program::HeapValueType::Simple serde::Deserializable<Program::HeapValueType::Simple>::deserialize(Deserializer &deserializer) {
    Program::HeapValueType::Simple obj;
    obj.value = serde::Deserializable<decltype(obj.value)>::deserialize(deserializer);
    return obj;
}

namespace Program {

    inline bool operator==(const HeapValueType::Array &lhs, const HeapValueType::Array &rhs) {
        if (!(lhs.value_types == rhs.value_types)) { return false; }
        if (!(lhs.size == rhs.size)) { return false; }
        return true;
    }

    inline std::vector<uint8_t> HeapValueType::Array::bincodeSerialize() const {
        auto serializer = serde::BincodeSerializer();
        serde::Serializable<HeapValueType::Array>::serialize(*this, serializer);
        return std::move(serializer).bytes();
    }

    inline HeapValueType::Array HeapValueType::Array::bincodeDeserialize(std::vector<uint8_t> input) {
        auto deserializer = serde::BincodeDeserializer(input);
        auto value = serde::Deserializable<HeapValueType::Array>::deserialize(deserializer);
        if (deserializer.get_buffer_offset() < input.size()) {
            throw serde::deserialization_error("Some input bytes were not read");
        }
        return value;
    }

} // end of namespace Program

template <>
template <typename Serializer>
void serde::Serializable<Program::HeapValueType::Array>::serialize(const Program::HeapValueType::Array &obj, Serializer &serializer) {
    serde::Serializable<decltype(obj.value_types)>::serialize(obj.value_types, serializer);
    serde::Serializable<decltype(obj.size)>::serialize(obj.size, serializer);
}

template <>
template <typename Deserializer>
Program::HeapValueType::Array serde::Deserializable<Program::HeapValueType::Array>::deserialize(Deserializer &deserializer) {
    Program::HeapValueType::Array obj;
    obj.value_types = serde::Deserializable<decltype(obj.value_types)>::deserialize(deserializer);
    obj.size = serde::Deserializable<decltype(obj.size)>::deserialize(deserializer);
    return obj;
}

namespace Program {

    inline bool operator==(const HeapValueType::Vector &lhs, const HeapValueType::Vector &rhs) {
        if (!(lhs.value_types == rhs.value_types)) { return false; }
        return true;
    }

    inline std::vector<uint8_t> HeapValueType::Vector::bincodeSerialize() const {
        auto serializer = serde::BincodeSerializer();
        serde::Serializable<HeapValueType::Vector>::serialize(*this, serializer);
        return std::move(serializer).bytes();
    }

    inline HeapValueType::Vector HeapValueType::Vector::bincodeDeserialize(std::vector<uint8_t> input) {
        auto deserializer = serde::BincodeDeserializer(input);
        auto value = serde::Deserializable<HeapValueType::Vector>::deserialize(deserializer);
        if (deserializer.get_buffer_offset() < input.size()) {
            throw serde::deserialization_error("Some input bytes were not read");
        }
        return value;
    }

} // end of namespace Program

template <>
template <typename Serializer>
void serde::Serializable<Program::HeapValueType::Vector>::serialize(const Program::HeapValueType::Vector &obj, Serializer &serializer) {
    serde::Serializable<decltype(obj.value_types)>::serialize(obj.value_types, serializer);
}

template <>
template <typename Deserializer>
Program::HeapValueType::Vector serde::Deserializable<Program::HeapValueType::Vector>::deserialize(Deserializer &deserializer) {
    Program::HeapValueType::Vector obj;
    obj.value_types = serde::Deserializable<decltype(obj.value_types)>::deserialize(deserializer);
    return obj;
}

namespace Program {

    inline bool operator==(const HeapVector &lhs, const HeapVector &rhs) {
        if (!(lhs.pointer == rhs.pointer)) { return false; }
        if (!(lhs.size == rhs.size)) { return false; }
        return true;
    }

    inline std::vector<uint8_t> HeapVector::bincodeSerialize() const {
        auto serializer = serde::BincodeSerializer();
        serde::Serializable<HeapVector>::serialize(*this, serializer);
        return std::move(serializer).bytes();
    }

    inline HeapVector HeapVector::bincodeDeserialize(std::vector<uint8_t> input) {
        auto deserializer = serde::BincodeDeserializer(input);
        auto value = serde::Deserializable<HeapVector>::deserialize(deserializer);
        if (deserializer.get_buffer_offset() < input.size()) {
            throw serde::deserialization_error("Some input bytes were not read");
        }
        return value;
    }

} // end of namespace Program

template <>
template <typename Serializer>
void serde::Serializable<Program::HeapVector>::serialize(const Program::HeapVector &obj, Serializer &serializer) {
    serializer.increase_container_depth();
    serde::Serializable<decltype(obj.pointer)>::serialize(obj.pointer, serializer);
    serde::Serializable<decltype(obj.size)>::serialize(obj.size, serializer);
    serializer.decrease_container_depth();
}

template <>
template <typename Deserializer>
Program::HeapVector serde::Deserializable<Program::HeapVector>::deserialize(Deserializer &deserializer) {
    deserializer.increase_container_depth();
    Program::HeapVector obj;
    obj.pointer = serde::Deserializable<decltype(obj.pointer)>::deserialize(deserializer);
    obj.size = serde::Deserializable<decltype(obj.size)>::deserialize(deserializer);
    deserializer.decrease_container_depth();
    return obj;
}

namespace Program {

    inline bool operator==(const MemOp &lhs, const MemOp &rhs) {
        if (!(lhs.operation == rhs.operation)) { return false; }
        if (!(lhs.index == rhs.index)) { return false; }
        if (!(lhs.value == rhs.value)) { return false; }
        return true;
    }

    inline std::vector<uint8_t> MemOp::bincodeSerialize() const {
        auto serializer = serde::BincodeSerializer();
        serde::Serializable<MemOp>::serialize(*this, serializer);
        return std::move(serializer).bytes();
    }

    inline MemOp MemOp::bincodeDeserialize(std::vector<uint8_t> input) {
        auto deserializer = serde::BincodeDeserializer(input);
        auto value = serde::Deserializable<MemOp>::deserialize(deserializer);
        if (deserializer.get_buffer_offset() < input.size()) {
            throw serde::deserialization_error("Some input bytes were not read");
        }
        return value;
    }

} // end of namespace Program

template <>
template <typename Serializer>
void serde::Serializable<Program::MemOp>::serialize(const Program::MemOp &obj, Serializer &serializer) {
    serializer.increase_container_depth();
    serde::Serializable<decltype(obj.operation)>::serialize(obj.operation, serializer);
    serde::Serializable<decltype(obj.index)>::serialize(obj.index, serializer);
    serde::Serializable<decltype(obj.value)>::serialize(obj.value, serializer);
    serializer.decrease_container_depth();
}

template <>
template <typename Deserializer>
Program::MemOp serde::Deserializable<Program::MemOp>::deserialize(Deserializer &deserializer) {
    deserializer.increase_container_depth();
    Program::MemOp obj;
    obj.operation = serde::Deserializable<decltype(obj.operation)>::deserialize(deserializer);
    obj.index = serde::Deserializable<decltype(obj.index)>::deserialize(deserializer);
    obj.value = serde::Deserializable<decltype(obj.value)>::deserialize(deserializer);
    deserializer.decrease_container_depth();
    return obj;
}

namespace Program {

    inline bool operator==(const MemoryAddress &lhs, const MemoryAddress &rhs) {
        if (!(lhs.value == rhs.value)) { return false; }
        return true;
    }

    inline std::vector<uint8_t> MemoryAddress::bincodeSerialize() const {
        auto serializer = serde::BincodeSerializer();
        serde::Serializable<MemoryAddress>::serialize(*this, serializer);
        return std::move(serializer).bytes();
    }

    inline MemoryAddress MemoryAddress::bincodeDeserialize(std::vector<uint8_t> input) {
        auto deserializer = serde::BincodeDeserializer(input);
        auto value = serde::Deserializable<MemoryAddress>::deserialize(deserializer);
        if (deserializer.get_buffer_offset() < input.size()) {
            throw serde::deserialization_error("Some input bytes were not read");
        }
        return value;
    }

} // end of namespace Program

template <>
template <typename Serializer>
void serde::Serializable<Program::MemoryAddress>::serialize(const Program::MemoryAddress &obj, Serializer &serializer) {
    serializer.increase_container_depth();
    serde::Serializable<decltype(obj.value)>::serialize(obj.value, serializer);
    serializer.decrease_container_depth();
}

template <>
template <typename Deserializer>
Program::MemoryAddress serde::Deserializable<Program::MemoryAddress>::deserialize(Deserializer &deserializer) {
    deserializer.increase_container_depth();
    Program::MemoryAddress obj;
    obj.value = serde::Deserializable<decltype(obj.value)>::deserialize(deserializer);
    deserializer.decrease_container_depth();
    return obj;
}

namespace Program {

    inline bool operator==(const Opcode &lhs, const Opcode &rhs) {
        if (!(lhs.value == rhs.value)) { return false; }
        return true;
    }

    inline std::vector<uint8_t> Opcode::bincodeSerialize() const {
        auto serializer = serde::BincodeSerializer();
        serde::Serializable<Opcode>::serialize(*this, serializer);
        return std::move(serializer).bytes();
    }

    inline Opcode Opcode::bincodeDeserialize(std::vector<uint8_t> input) {
        auto deserializer = serde::BincodeDeserializer(input);
        auto value = serde::Deserializable<Opcode>::deserialize(deserializer);
        if (deserializer.get_buffer_offset() < input.size()) {
            throw serde::deserialization_error("Some input bytes were not read");
        }
        return value;
    }

} // end of namespace Program

template <>
template <typename Serializer>
void serde::Serializable<Program::Opcode>::serialize(const Program::Opcode &obj, Serializer &serializer) {
    serializer.increase_container_depth();
    serde::Serializable<decltype(obj.value)>::serialize(obj.value, serializer);
    serializer.decrease_container_depth();
}

template <>
template <typename Deserializer>
Program::Opcode serde::Deserializable<Program::Opcode>::deserialize(Deserializer &deserializer) {
    deserializer.increase_container_depth();
    Program::Opcode obj;
    obj.value = serde::Deserializable<decltype(obj.value)>::deserialize(deserializer);
    deserializer.decrease_container_depth();
    return obj;
}

namespace Program {

    inline bool operator==(const Opcode::AssertZero &lhs, const Opcode::AssertZero &rhs) {
        if (!(lhs.value == rhs.value)) { return false; }
        return true;
    }

    inline std::vector<uint8_t> Opcode::AssertZero::bincodeSerialize() const {
        auto serializer = serde::BincodeSerializer();
        serde::Serializable<Opcode::AssertZero>::serialize(*this, serializer);
        return std::move(serializer).bytes();
    }

    inline Opcode::AssertZero Opcode::AssertZero::bincodeDeserialize(std::vector<uint8_t> input) {
        auto deserializer = serde::BincodeDeserializer(input);
        auto value = serde::Deserializable<Opcode::AssertZero>::deserialize(deserializer);
        if (deserializer.get_buffer_offset() < input.size()) {
            throw serde::deserialization_error("Some input bytes were not read");
        }
        return value;
    }

} // end of namespace Program

template <>
template <typename Serializer>
void serde::Serializable<Program::Opcode::AssertZero>::serialize(const Program::Opcode::AssertZero &obj, Serializer &serializer) {
    serde::Serializable<decltype(obj.value)>::serialize(obj.value, serializer);
}

template <>
template <typename Deserializer>
Program::Opcode::AssertZero serde::Deserializable<Program::Opcode::AssertZero>::deserialize(Deserializer &deserializer) {
    Program::Opcode::AssertZero obj;
    obj.value = serde::Deserializable<decltype(obj.value)>::deserialize(deserializer);
    return obj;
}

namespace Program {

    inline bool operator==(const Opcode::BlackBoxFuncCall &lhs, const Opcode::BlackBoxFuncCall &rhs) {
        if (!(lhs.value == rhs.value)) { return false; }
        return true;
    }

    inline std::vector<uint8_t> Opcode::BlackBoxFuncCall::bincodeSerialize() const {
        auto serializer = serde::BincodeSerializer();
        serde::Serializable<Opcode::BlackBoxFuncCall>::serialize(*this, serializer);
        return std::move(serializer).bytes();
    }

    inline Opcode::BlackBoxFuncCall Opcode::BlackBoxFuncCall::bincodeDeserialize(std::vector<uint8_t> input) {
        auto deserializer = serde::BincodeDeserializer(input);
        auto value = serde::Deserializable<Opcode::BlackBoxFuncCall>::deserialize(deserializer);
        if (deserializer.get_buffer_offset() < input.size()) {
            throw serde::deserialization_error("Some input bytes were not read");
        }
        return value;
    }

} // end of namespace Program

template <>
template <typename Serializer>
void serde::Serializable<Program::Opcode::BlackBoxFuncCall>::serialize(const Program::Opcode::BlackBoxFuncCall &obj, Serializer &serializer) {
    serde::Serializable<decltype(obj.value)>::serialize(obj.value, serializer);
}

template <>
template <typename Deserializer>
Program::Opcode::BlackBoxFuncCall serde::Deserializable<Program::Opcode::BlackBoxFuncCall>::deserialize(Deserializer &deserializer) {
    Program::Opcode::BlackBoxFuncCall obj;
    obj.value = serde::Deserializable<decltype(obj.value)>::deserialize(deserializer);
    return obj;
}

namespace Program {

    inline bool operator==(const Opcode::Directive &lhs, const Opcode::Directive &rhs) {
        if (!(lhs.value == rhs.value)) { return false; }
        return true;
    }

    inline std::vector<uint8_t> Opcode::Directive::bincodeSerialize() const {
        auto serializer = serde::BincodeSerializer();
        serde::Serializable<Opcode::Directive>::serialize(*this, serializer);
        return std::move(serializer).bytes();
    }

    inline Opcode::Directive Opcode::Directive::bincodeDeserialize(std::vector<uint8_t> input) {
        auto deserializer = serde::BincodeDeserializer(input);
        auto value = serde::Deserializable<Opcode::Directive>::deserialize(deserializer);
        if (deserializer.get_buffer_offset() < input.size()) {
            throw serde::deserialization_error("Some input bytes were not read");
        }
        return value;
    }

} // end of namespace Program

template <>
template <typename Serializer>
void serde::Serializable<Program::Opcode::Directive>::serialize(const Program::Opcode::Directive &obj, Serializer &serializer) {
    serde::Serializable<decltype(obj.value)>::serialize(obj.value, serializer);
}

template <>
template <typename Deserializer>
Program::Opcode::Directive serde::Deserializable<Program::Opcode::Directive>::deserialize(Deserializer &deserializer) {
    Program::Opcode::Directive obj;
    obj.value = serde::Deserializable<decltype(obj.value)>::deserialize(deserializer);
    return obj;
}

namespace Program {

    inline bool operator==(const Opcode::MemoryOp &lhs, const Opcode::MemoryOp &rhs) {
        if (!(lhs.block_id == rhs.block_id)) { return false; }
        if (!(lhs.op == rhs.op)) { return false; }
        if (!(lhs.predicate == rhs.predicate)) { return false; }
        return true;
    }

    inline std::vector<uint8_t> Opcode::MemoryOp::bincodeSerialize() const {
        auto serializer = serde::BincodeSerializer();
        serde::Serializable<Opcode::MemoryOp>::serialize(*this, serializer);
        return std::move(serializer).bytes();
    }

    inline Opcode::MemoryOp Opcode::MemoryOp::bincodeDeserialize(std::vector<uint8_t> input) {
        auto deserializer = serde::BincodeDeserializer(input);
        auto value = serde::Deserializable<Opcode::MemoryOp>::deserialize(deserializer);
        if (deserializer.get_buffer_offset() < input.size()) {
            throw serde::deserialization_error("Some input bytes were not read");
        }
        return value;
    }

} // end of namespace Program

template <>
template <typename Serializer>
void serde::Serializable<Program::Opcode::MemoryOp>::serialize(const Program::Opcode::MemoryOp &obj, Serializer &serializer) {
    serde::Serializable<decltype(obj.block_id)>::serialize(obj.block_id, serializer);
    serde::Serializable<decltype(obj.op)>::serialize(obj.op, serializer);
    serde::Serializable<decltype(obj.predicate)>::serialize(obj.predicate, serializer);
}

template <>
template <typename Deserializer>
Program::Opcode::MemoryOp serde::Deserializable<Program::Opcode::MemoryOp>::deserialize(Deserializer &deserializer) {
    Program::Opcode::MemoryOp obj;
    obj.block_id = serde::Deserializable<decltype(obj.block_id)>::deserialize(deserializer);
    obj.op = serde::Deserializable<decltype(obj.op)>::deserialize(deserializer);
    obj.predicate = serde::Deserializable<decltype(obj.predicate)>::deserialize(deserializer);
    return obj;
}

namespace Program {

    inline bool operator==(const Opcode::MemoryInit &lhs, const Opcode::MemoryInit &rhs) {
        if (!(lhs.block_id == rhs.block_id)) { return false; }
        if (!(lhs.init == rhs.init)) { return false; }
        if (!(lhs.block_type == rhs.block_type)) { return false; }
        return true;
    }

    inline std::vector<uint8_t> Opcode::MemoryInit::bincodeSerialize() const {
        auto serializer = serde::BincodeSerializer();
        serde::Serializable<Opcode::MemoryInit>::serialize(*this, serializer);
        return std::move(serializer).bytes();
    }

    inline Opcode::MemoryInit Opcode::MemoryInit::bincodeDeserialize(std::vector<uint8_t> input) {
        auto deserializer = serde::BincodeDeserializer(input);
        auto value = serde::Deserializable<Opcode::MemoryInit>::deserialize(deserializer);
        if (deserializer.get_buffer_offset() < input.size()) {
            throw serde::deserialization_error("Some input bytes were not read");
        }
        return value;
    }

} // end of namespace Program

template <>
template <typename Serializer>
void serde::Serializable<Program::Opcode::MemoryInit>::serialize(const Program::Opcode::MemoryInit &obj, Serializer &serializer) {
    serde::Serializable<decltype(obj.block_id)>::serialize(obj.block_id, serializer);
    serde::Serializable<decltype(obj.init)>::serialize(obj.init, serializer);
    serde::Serializable<decltype(obj.block_type)>::serialize(obj.block_type, serializer);
}

template <>
template <typename Deserializer>
Program::Opcode::MemoryInit serde::Deserializable<Program::Opcode::MemoryInit>::deserialize(Deserializer &deserializer) {
    Program::Opcode::MemoryInit obj;
    obj.block_id = serde::Deserializable<decltype(obj.block_id)>::deserialize(deserializer);
    obj.init = serde::Deserializable<decltype(obj.init)>::deserialize(deserializer);
    obj.block_type = serde::Deserializable<decltype(obj.block_type)>::deserialize(deserializer);
    return obj;
}

namespace Program {

    inline bool operator==(const Opcode::BrilligCall &lhs, const Opcode::BrilligCall &rhs) {
        if (!(lhs.id == rhs.id)) { return false; }
        if (!(lhs.inputs == rhs.inputs)) { return false; }
        if (!(lhs.outputs == rhs.outputs)) { return false; }
        if (!(lhs.predicate == rhs.predicate)) { return false; }
        return true;
    }

    inline std::vector<uint8_t> Opcode::BrilligCall::bincodeSerialize() const {
        auto serializer = serde::BincodeSerializer();
        serde::Serializable<Opcode::BrilligCall>::serialize(*this, serializer);
        return std::move(serializer).bytes();
    }

    inline Opcode::BrilligCall Opcode::BrilligCall::bincodeDeserialize(std::vector<uint8_t> input) {
        auto deserializer = serde::BincodeDeserializer(input);
        auto value = serde::Deserializable<Opcode::BrilligCall>::deserialize(deserializer);
        if (deserializer.get_buffer_offset() < input.size()) {
            throw serde::deserialization_error("Some input bytes were not read");
        }
        return value;
    }

} // end of namespace Program

template <>
template <typename Serializer>
void serde::Serializable<Program::Opcode::BrilligCall>::serialize(const Program::Opcode::BrilligCall &obj, Serializer &serializer) {
    serde::Serializable<decltype(obj.id)>::serialize(obj.id, serializer);
    serde::Serializable<decltype(obj.inputs)>::serialize(obj.inputs, serializer);
    serde::Serializable<decltype(obj.outputs)>::serialize(obj.outputs, serializer);
    serde::Serializable<decltype(obj.predicate)>::serialize(obj.predicate, serializer);
}

template <>
template <typename Deserializer>
Program::Opcode::BrilligCall serde::Deserializable<Program::Opcode::BrilligCall>::deserialize(Deserializer &deserializer) {
    Program::Opcode::BrilligCall obj;
    obj.id = serde::Deserializable<decltype(obj.id)>::deserialize(deserializer);
    obj.inputs = serde::Deserializable<decltype(obj.inputs)>::deserialize(deserializer);
    obj.outputs = serde::Deserializable<decltype(obj.outputs)>::deserialize(deserializer);
    obj.predicate = serde::Deserializable<decltype(obj.predicate)>::deserialize(deserializer);
    return obj;
}

namespace Program {

    inline bool operator==(const Opcode::Call &lhs, const Opcode::Call &rhs) {
        if (!(lhs.id == rhs.id)) { return false; }
        if (!(lhs.inputs == rhs.inputs)) { return false; }
        if (!(lhs.outputs == rhs.outputs)) { return false; }
        if (!(lhs.predicate == rhs.predicate)) { return false; }
        return true;
    }

    inline std::vector<uint8_t> Opcode::Call::bincodeSerialize() const {
        auto serializer = serde::BincodeSerializer();
        serde::Serializable<Opcode::Call>::serialize(*this, serializer);
        return std::move(serializer).bytes();
    }

    inline Opcode::Call Opcode::Call::bincodeDeserialize(std::vector<uint8_t> input) {
        auto deserializer = serde::BincodeDeserializer(input);
        auto value = serde::Deserializable<Opcode::Call>::deserialize(deserializer);
        if (deserializer.get_buffer_offset() < input.size()) {
            throw serde::deserialization_error("Some input bytes were not read");
        }
        return value;
    }

} // end of namespace Program

template <>
template <typename Serializer>
void serde::Serializable<Program::Opcode::Call>::serialize(const Program::Opcode::Call &obj, Serializer &serializer) {
    serde::Serializable<decltype(obj.id)>::serialize(obj.id, serializer);
    serde::Serializable<decltype(obj.inputs)>::serialize(obj.inputs, serializer);
    serde::Serializable<decltype(obj.outputs)>::serialize(obj.outputs, serializer);
    serde::Serializable<decltype(obj.predicate)>::serialize(obj.predicate, serializer);
}

template <>
template <typename Deserializer>
Program::Opcode::Call serde::Deserializable<Program::Opcode::Call>::deserialize(Deserializer &deserializer) {
    Program::Opcode::Call obj;
    obj.id = serde::Deserializable<decltype(obj.id)>::deserialize(deserializer);
    obj.inputs = serde::Deserializable<decltype(obj.inputs)>::deserialize(deserializer);
    obj.outputs = serde::Deserializable<decltype(obj.outputs)>::deserialize(deserializer);
    obj.predicate = serde::Deserializable<decltype(obj.predicate)>::deserialize(deserializer);
    return obj;
}

namespace Program {

    inline bool operator==(const OpcodeLocation &lhs, const OpcodeLocation &rhs) {
        if (!(lhs.value == rhs.value)) { return false; }
        return true;
    }

    inline std::vector<uint8_t> OpcodeLocation::bincodeSerialize() const {
        auto serializer = serde::BincodeSerializer();
        serde::Serializable<OpcodeLocation>::serialize(*this, serializer);
        return std::move(serializer).bytes();
    }

    inline OpcodeLocation OpcodeLocation::bincodeDeserialize(std::vector<uint8_t> input) {
        auto deserializer = serde::BincodeDeserializer(input);
        auto value = serde::Deserializable<OpcodeLocation>::deserialize(deserializer);
        if (deserializer.get_buffer_offset() < input.size()) {
            throw serde::deserialization_error("Some input bytes were not read");
        }
        return value;
    }

} // end of namespace Program

template <>
template <typename Serializer>
void serde::Serializable<Program::OpcodeLocation>::serialize(const Program::OpcodeLocation &obj, Serializer &serializer) {
    serializer.increase_container_depth();
    serde::Serializable<decltype(obj.value)>::serialize(obj.value, serializer);
    serializer.decrease_container_depth();
}

template <>
template <typename Deserializer>
Program::OpcodeLocation serde::Deserializable<Program::OpcodeLocation>::deserialize(Deserializer &deserializer) {
    deserializer.increase_container_depth();
    Program::OpcodeLocation obj;
    obj.value = serde::Deserializable<decltype(obj.value)>::deserialize(deserializer);
    deserializer.decrease_container_depth();
    return obj;
}

namespace Program {

    inline bool operator==(const OpcodeLocation::Acir &lhs, const OpcodeLocation::Acir &rhs) {
        if (!(lhs.value == rhs.value)) { return false; }
        return true;
    }

    inline std::vector<uint8_t> OpcodeLocation::Acir::bincodeSerialize() const {
        auto serializer = serde::BincodeSerializer();
        serde::Serializable<OpcodeLocation::Acir>::serialize(*this, serializer);
        return std::move(serializer).bytes();
    }

    inline OpcodeLocation::Acir OpcodeLocation::Acir::bincodeDeserialize(std::vector<uint8_t> input) {
        auto deserializer = serde::BincodeDeserializer(input);
        auto value = serde::Deserializable<OpcodeLocation::Acir>::deserialize(deserializer);
        if (deserializer.get_buffer_offset() < input.size()) {
            throw serde::deserialization_error("Some input bytes were not read");
        }
        return value;
    }

} // end of namespace Program

template <>
template <typename Serializer>
void serde::Serializable<Program::OpcodeLocation::Acir>::serialize(const Program::OpcodeLocation::Acir &obj, Serializer &serializer) {
    serde::Serializable<decltype(obj.value)>::serialize(obj.value, serializer);
}

template <>
template <typename Deserializer>
Program::OpcodeLocation::Acir serde::Deserializable<Program::OpcodeLocation::Acir>::deserialize(Deserializer &deserializer) {
    Program::OpcodeLocation::Acir obj;
    obj.value = serde::Deserializable<decltype(obj.value)>::deserialize(deserializer);
    return obj;
}

namespace Program {

    inline bool operator==(const OpcodeLocation::Brillig &lhs, const OpcodeLocation::Brillig &rhs) {
        if (!(lhs.acir_index == rhs.acir_index)) { return false; }
        if (!(lhs.brillig_index == rhs.brillig_index)) { return false; }
        return true;
    }

    inline std::vector<uint8_t> OpcodeLocation::Brillig::bincodeSerialize() const {
        auto serializer = serde::BincodeSerializer();
        serde::Serializable<OpcodeLocation::Brillig>::serialize(*this, serializer);
        return std::move(serializer).bytes();
    }

    inline OpcodeLocation::Brillig OpcodeLocation::Brillig::bincodeDeserialize(std::vector<uint8_t> input) {
        auto deserializer = serde::BincodeDeserializer(input);
        auto value = serde::Deserializable<OpcodeLocation::Brillig>::deserialize(deserializer);
        if (deserializer.get_buffer_offset() < input.size()) {
            throw serde::deserialization_error("Some input bytes were not read");
        }
        return value;
    }

} // end of namespace Program

template <>
template <typename Serializer>
void serde::Serializable<Program::OpcodeLocation::Brillig>::serialize(const Program::OpcodeLocation::Brillig &obj, Serializer &serializer) {
    serde::Serializable<decltype(obj.acir_index)>::serialize(obj.acir_index, serializer);
    serde::Serializable<decltype(obj.brillig_index)>::serialize(obj.brillig_index, serializer);
}

template <>
template <typename Deserializer>
Program::OpcodeLocation::Brillig serde::Deserializable<Program::OpcodeLocation::Brillig>::deserialize(Deserializer &deserializer) {
    Program::OpcodeLocation::Brillig obj;
    obj.acir_index = serde::Deserializable<decltype(obj.acir_index)>::deserialize(deserializer);
    obj.brillig_index = serde::Deserializable<decltype(obj.brillig_index)>::deserialize(deserializer);
    return obj;
}

namespace Program {

    inline bool operator==(const Program &lhs, const Program &rhs) {
        if (!(lhs.functions == rhs.functions)) { return false; }
        if (!(lhs.unconstrained_functions == rhs.unconstrained_functions)) { return false; }
        return true;
    }

    inline std::vector<uint8_t> Program::bincodeSerialize() const {
        auto serializer = serde::BincodeSerializer();
        serde::Serializable<Program>::serialize(*this, serializer);
        return std::move(serializer).bytes();
    }

    inline Program Program::bincodeDeserialize(std::vector<uint8_t> input) {
        auto deserializer = serde::BincodeDeserializer(input);
        auto value = serde::Deserializable<Program>::deserialize(deserializer);
        if (deserializer.get_buffer_offset() < input.size()) {
            throw serde::deserialization_error("Some input bytes were not read");
        }
        return value;
    }

} // end of namespace Program

template <>
template <typename Serializer>
void serde::Serializable<Program::Program>::serialize(const Program::Program &obj, Serializer &serializer) {
    serializer.increase_container_depth();
    serde::Serializable<decltype(obj.functions)>::serialize(obj.functions, serializer);
    serde::Serializable<decltype(obj.unconstrained_functions)>::serialize(obj.unconstrained_functions, serializer);
    serializer.decrease_container_depth();
}

template <>
template <typename Deserializer>
Program::Program serde::Deserializable<Program::Program>::deserialize(Deserializer &deserializer) {
    deserializer.increase_container_depth();
    Program::Program obj;
    obj.functions = serde::Deserializable<decltype(obj.functions)>::deserialize(deserializer);
    obj.unconstrained_functions = serde::Deserializable<decltype(obj.unconstrained_functions)>::deserialize(deserializer);
    deserializer.decrease_container_depth();
    return obj;
}

namespace Program {

    inline bool operator==(const PublicInputs &lhs, const PublicInputs &rhs) {
        if (!(lhs.value == rhs.value)) { return false; }
        return true;
    }

    inline std::vector<uint8_t> PublicInputs::bincodeSerialize() const {
        auto serializer = serde::BincodeSerializer();
        serde::Serializable<PublicInputs>::serialize(*this, serializer);
        return std::move(serializer).bytes();
    }

    inline PublicInputs PublicInputs::bincodeDeserialize(std::vector<uint8_t> input) {
        auto deserializer = serde::BincodeDeserializer(input);
        auto value = serde::Deserializable<PublicInputs>::deserialize(deserializer);
        if (deserializer.get_buffer_offset() < input.size()) {
            throw serde::deserialization_error("Some input bytes were not read");
        }
        return value;
    }

} // end of namespace Program

template <>
template <typename Serializer>
void serde::Serializable<Program::PublicInputs>::serialize(const Program::PublicInputs &obj, Serializer &serializer) {
    serializer.increase_container_depth();
    serde::Serializable<decltype(obj.value)>::serialize(obj.value, serializer);
    serializer.decrease_container_depth();
}

template <>
template <typename Deserializer>
Program::PublicInputs serde::Deserializable<Program::PublicInputs>::deserialize(Deserializer &deserializer) {
    deserializer.increase_container_depth();
    Program::PublicInputs obj;
    obj.value = serde::Deserializable<decltype(obj.value)>::deserialize(deserializer);
    deserializer.decrease_container_depth();
    return obj;
}

namespace Program {

    inline bool operator==(const ValueOrArray &lhs, const ValueOrArray &rhs) {
        if (!(lhs.value == rhs.value)) { return false; }
        return true;
    }

    inline std::vector<uint8_t> ValueOrArray::bincodeSerialize() const {
        auto serializer = serde::BincodeSerializer();
        serde::Serializable<ValueOrArray>::serialize(*this, serializer);
        return std::move(serializer).bytes();
    }

    inline ValueOrArray ValueOrArray::bincodeDeserialize(std::vector<uint8_t> input) {
        auto deserializer = serde::BincodeDeserializer(input);
        auto value = serde::Deserializable<ValueOrArray>::deserialize(deserializer);
        if (deserializer.get_buffer_offset() < input.size()) {
            throw serde::deserialization_error("Some input bytes were not read");
        }
        return value;
    }

} // end of namespace Program

template <>
template <typename Serializer>
void serde::Serializable<Program::ValueOrArray>::serialize(const Program::ValueOrArray &obj, Serializer &serializer) {
    serializer.increase_container_depth();
    serde::Serializable<decltype(obj.value)>::serialize(obj.value, serializer);
    serializer.decrease_container_depth();
}

template <>
template <typename Deserializer>
Program::ValueOrArray serde::Deserializable<Program::ValueOrArray>::deserialize(Deserializer &deserializer) {
    deserializer.increase_container_depth();
    Program::ValueOrArray obj;
    obj.value = serde::Deserializable<decltype(obj.value)>::deserialize(deserializer);
    deserializer.decrease_container_depth();
    return obj;
}

namespace Program {

    inline bool operator==(const ValueOrArray::MemoryAddress &lhs, const ValueOrArray::MemoryAddress &rhs) {
        if (!(lhs.value == rhs.value)) { return false; }
        return true;
    }

    inline std::vector<uint8_t> ValueOrArray::MemoryAddress::bincodeSerialize() const {
        auto serializer = serde::BincodeSerializer();
        serde::Serializable<ValueOrArray::MemoryAddress>::serialize(*this, serializer);
        return std::move(serializer).bytes();
    }

    inline ValueOrArray::MemoryAddress ValueOrArray::MemoryAddress::bincodeDeserialize(std::vector<uint8_t> input) {
        auto deserializer = serde::BincodeDeserializer(input);
        auto value = serde::Deserializable<ValueOrArray::MemoryAddress>::deserialize(deserializer);
        if (deserializer.get_buffer_offset() < input.size()) {
            throw serde::deserialization_error("Some input bytes were not read");
        }
        return value;
    }

} // end of namespace Program

template <>
template <typename Serializer>
void serde::Serializable<Program::ValueOrArray::MemoryAddress>::serialize(const Program::ValueOrArray::MemoryAddress &obj, Serializer &serializer) {
    serde::Serializable<decltype(obj.value)>::serialize(obj.value, serializer);
}

template <>
template <typename Deserializer>
Program::ValueOrArray::MemoryAddress serde::Deserializable<Program::ValueOrArray::MemoryAddress>::deserialize(Deserializer &deserializer) {
    Program::ValueOrArray::MemoryAddress obj;
    obj.value = serde::Deserializable<decltype(obj.value)>::deserialize(deserializer);
    return obj;
}

namespace Program {

    inline bool operator==(const ValueOrArray::HeapArray &lhs, const ValueOrArray::HeapArray &rhs) {
        if (!(lhs.value == rhs.value)) { return false; }
        return true;
    }

    inline std::vector<uint8_t> ValueOrArray::HeapArray::bincodeSerialize() const {
        auto serializer = serde::BincodeSerializer();
        serde::Serializable<ValueOrArray::HeapArray>::serialize(*this, serializer);
        return std::move(serializer).bytes();
    }

    inline ValueOrArray::HeapArray ValueOrArray::HeapArray::bincodeDeserialize(std::vector<uint8_t> input) {
        auto deserializer = serde::BincodeDeserializer(input);
        auto value = serde::Deserializable<ValueOrArray::HeapArray>::deserialize(deserializer);
        if (deserializer.get_buffer_offset() < input.size()) {
            throw serde::deserialization_error("Some input bytes were not read");
        }
        return value;
    }

} // end of namespace Program

template <>
template <typename Serializer>
void serde::Serializable<Program::ValueOrArray::HeapArray>::serialize(const Program::ValueOrArray::HeapArray &obj, Serializer &serializer) {
    serde::Serializable<decltype(obj.value)>::serialize(obj.value, serializer);
}

template <>
template <typename Deserializer>
Program::ValueOrArray::HeapArray serde::Deserializable<Program::ValueOrArray::HeapArray>::deserialize(Deserializer &deserializer) {
    Program::ValueOrArray::HeapArray obj;
    obj.value = serde::Deserializable<decltype(obj.value)>::deserialize(deserializer);
    return obj;
}

namespace Program {

    inline bool operator==(const ValueOrArray::HeapVector &lhs, const ValueOrArray::HeapVector &rhs) {
        if (!(lhs.value == rhs.value)) { return false; }
        return true;
    }

    inline std::vector<uint8_t> ValueOrArray::HeapVector::bincodeSerialize() const {
        auto serializer = serde::BincodeSerializer();
        serde::Serializable<ValueOrArray::HeapVector>::serialize(*this, serializer);
        return std::move(serializer).bytes();
    }

    inline ValueOrArray::HeapVector ValueOrArray::HeapVector::bincodeDeserialize(std::vector<uint8_t> input) {
        auto deserializer = serde::BincodeDeserializer(input);
        auto value = serde::Deserializable<ValueOrArray::HeapVector>::deserialize(deserializer);
        if (deserializer.get_buffer_offset() < input.size()) {
            throw serde::deserialization_error("Some input bytes were not read");
        }
        return value;
    }

} // end of namespace Program

template <>
template <typename Serializer>
void serde::Serializable<Program::ValueOrArray::HeapVector>::serialize(const Program::ValueOrArray::HeapVector &obj, Serializer &serializer) {
    serde::Serializable<decltype(obj.value)>::serialize(obj.value, serializer);
}

template <>
template <typename Deserializer>
Program::ValueOrArray::HeapVector serde::Deserializable<Program::ValueOrArray::HeapVector>::deserialize(Deserializer &deserializer) {
    Program::ValueOrArray::HeapVector obj;
    obj.value = serde::Deserializable<decltype(obj.value)>::deserialize(deserializer);
    return obj;
}

namespace Program {

    inline bool operator==(const Witness &lhs, const Witness &rhs) {
        if (!(lhs.value == rhs.value)) { return false; }
        return true;
    }

    inline std::vector<uint8_t> Witness::bincodeSerialize() const {
        auto serializer = serde::BincodeSerializer();
        serde::Serializable<Witness>::serialize(*this, serializer);
        return std::move(serializer).bytes();
    }

    inline Witness Witness::bincodeDeserialize(std::vector<uint8_t> input) {
        auto deserializer = serde::BincodeDeserializer(input);
        auto value = serde::Deserializable<Witness>::deserialize(deserializer);
        if (deserializer.get_buffer_offset() < input.size()) {
            throw serde::deserialization_error("Some input bytes were not read");
        }
        return value;
    }

} // end of namespace Program

template <>
template <typename Serializer>
void serde::Serializable<Program::Witness>::serialize(const Program::Witness &obj, Serializer &serializer) {
    serializer.increase_container_depth();
    serde::Serializable<decltype(obj.value)>::serialize(obj.value, serializer);
    serializer.decrease_container_depth();
}

template <>
template <typename Deserializer>
Program::Witness serde::Deserializable<Program::Witness>::deserialize(Deserializer &deserializer) {
    deserializer.increase_container_depth();
    Program::Witness obj;
    obj.value = serde::Deserializable<decltype(obj.value)>::deserialize(deserializer);
    deserializer.decrease_container_depth();
    return obj;
}<|MERGE_RESOLUTION|>--- conflicted
+++ resolved
@@ -852,9 +852,6 @@
             static Sha256Compression bincodeDeserialize(std::vector<uint8_t>);
         };
 
-<<<<<<< HEAD
-        std::variant<AES128Encrypt, Blake2s, Blake3, Keccak256, Keccakf1600, EcdsaSecp256k1, EcdsaSecp256r1, SchnorrVerify, PedersenCommitment, PedersenHash, MultiScalarMul, EmbeddedCurveAdd, BigIntAdd, BigIntSub, BigIntMul, BigIntDiv, BigIntFromLeBytes, BigIntToLeBytes, Poseidon2Permutation, Sha256Compression> value;
-=======
         struct ToRadix {
             Program::MemoryAddress input;
             uint32_t radix;
@@ -865,8 +862,7 @@
             static ToRadix bincodeDeserialize(std::vector<uint8_t>);
         };
 
-        std::variant<AES128Encrypt, Sha256, Blake2s, Blake3, Keccak256, Keccakf1600, EcdsaSecp256k1, EcdsaSecp256r1, SchnorrVerify, PedersenCommitment, PedersenHash, MultiScalarMul, EmbeddedCurveAdd, BigIntAdd, BigIntSub, BigIntMul, BigIntDiv, BigIntFromLeBytes, BigIntToLeBytes, Poseidon2Permutation, Sha256Compression, ToRadix> value;
->>>>>>> 97d54220
+        std::variant<AES128Encrypt, Blake2s, Blake3, Keccak256, Keccakf1600, EcdsaSecp256k1, EcdsaSecp256r1, SchnorrVerify, PedersenCommitment, PedersenHash, MultiScalarMul, EmbeddedCurveAdd, BigIntAdd, BigIntSub, BigIntMul, BigIntDiv, BigIntFromLeBytes, BigIntToLeBytes, Poseidon2Permutation, Sha256Compression, ToRadix> value;
 
         friend bool operator==(const BlackBoxOp&, const BlackBoxOp&);
         std::vector<uint8_t> bincodeSerialize() const;
