--- conflicted
+++ resolved
@@ -183,11 +183,6 @@
     pub fn name(&self) -> &'static str {
         match self {
             BlackBoxFunc::AES128Encrypt => "aes128_encrypt",
-<<<<<<< HEAD
-            BlackBoxFunc::SHA256 => "sha256",
-=======
-            BlackBoxFunc::SchnorrVerify => "schnorr_verify",
->>>>>>> 46410047
             BlackBoxFunc::Blake2s => "blake2s",
             BlackBoxFunc::Blake3 => "blake3",
             BlackBoxFunc::EcdsaSecp256k1 => "ecdsa_secp256k1",
@@ -216,11 +211,6 @@
     pub fn lookup(op_name: &str) -> Option<BlackBoxFunc> {
         match op_name {
             "aes128_encrypt" => Some(BlackBoxFunc::AES128Encrypt),
-<<<<<<< HEAD
-            "sha256" => Some(BlackBoxFunc::SHA256),
-=======
-            "schnorr_verify" => Some(BlackBoxFunc::SchnorrVerify),
->>>>>>> 46410047
             "blake2s" => Some(BlackBoxFunc::Blake2s),
             "blake3" => Some(BlackBoxFunc::Blake3),
             "ecdsa_secp256k1" => Some(BlackBoxFunc::EcdsaSecp256k1),
