--- conflicted
+++ resolved
@@ -72,40 +72,6 @@
     });
 
     let circuit = Circuit {
-<<<<<<< HEAD
-        current_witness_index: 5,
-        opcodes: vec![fixed_base_scalar_mul],
-        private_parameters: BTreeSet::from([Witness(1), Witness(2)]),
-        return_values: PublicInputs(BTreeSet::from_iter(vec![Witness(3), Witness(4)])),
-        ..Circuit::default()
-    };
-    let program = Program { functions: vec![circuit], unconstrained_functions: vec![] };
-
-    let bytes = Program::serialize_program(&program);
-
-    let expected_serialization: Vec<u8> = vec![
-        31, 139, 8, 0, 0, 0, 0, 0, 0, 255, 85, 138, 81, 10, 0, 48, 8, 66, 87, 219, 126, 118, 234,
-        29, 61, 35, 3, 19, 228, 137, 60, 91, 149, 139, 26, 119, 242, 145, 31, 117, 114, 163, 135,
-        142, 139, 219, 91, 127, 117, 71, 2, 253, 57, 14, 6, 113, 0, 0, 0,
-    ];
-
-    assert_eq!(bytes, expected_serialization)
-}
-
-#[test]
-fn variable_base_scalar_mul_circuit() {
-    let variable_base_scalar_mul =
-        Opcode::BlackBoxFuncCall(BlackBoxFuncCall::VariableBaseScalarMul {
-            point_x: FunctionInput { witness: Witness(1), num_bits: 128 },
-            point_y: FunctionInput { witness: Witness(2), num_bits: 128 },
-            scalar_low: FunctionInput { witness: Witness(3), num_bits: 128 },
-            scalar_high: FunctionInput { witness: Witness(4), num_bits: 128 },
-            outputs: (Witness(5), Witness(6)),
-        });
-
-    let circuit = Circuit {
-=======
->>>>>>> ba618d5a
         current_witness_index: 7,
         opcodes: vec![multi_scalar_mul],
         private_parameters: BTreeSet::from([Witness(1), Witness(2), Witness(3), Witness(4)]),
@@ -117,17 +83,10 @@
     let bytes = Program::serialize_program(&program);
 
     let expected_serialization: Vec<u8> = vec![
-<<<<<<< HEAD
-        31, 139, 8, 0, 0, 0, 0, 0, 0, 255, 93, 139, 65, 10, 0, 32, 8, 4, 213, 172, 14, 125, 186,
-        167, 103, 52, 65, 185, 176, 140, 44, 142, 202, 73, 143, 42, 247, 230, 128, 51, 106, 176,
-        64, 135, 53, 218, 112, 252, 113, 141, 223, 187, 9, 155, 36, 231, 203, 2, 17, 253, 86, 139,
-        137, 0, 0, 0,
-=======
         31, 139, 8, 0, 0, 0, 0, 0, 0, 255, 85, 76, 65, 14, 0, 32, 8, 82, 179, 186, 244, 104, 159,
         30, 45, 218, 136, 141, 33, 40, 186, 93, 76, 208, 57, 31, 93, 96, 136, 47, 250, 146, 188,
         209, 39, 181, 131, 131, 187, 148, 110, 240, 246, 101, 38, 63, 180, 243, 97, 3, 125, 173,
         118, 131, 153, 0, 0, 0,
->>>>>>> ba618d5a
     ];
 
     assert_eq!(bytes, expected_serialization)
@@ -153,15 +112,9 @@
     let bytes = Program::serialize_program(&program);
 
     let expected_serialization: Vec<u8> = vec![
-<<<<<<< HEAD
-        31, 139, 8, 0, 0, 0, 0, 0, 0, 255, 93, 74, 9, 10, 0, 0, 4, 115, 229, 255, 47, 22, 66, 97,
-        181, 118, 34, 20, 36, 136, 237, 83, 245, 101, 107, 79, 65, 94, 253, 214, 217, 255, 239,
-        192, 1, 152, 119, 76, 250, 113, 0, 0, 0,
-=======
         31, 139, 8, 0, 0, 0, 0, 0, 0, 255, 93, 74, 73, 10, 0, 0, 4, 180, 29, 252, 255, 193, 66, 40,
         76, 77, 179, 34, 20, 36, 136, 237, 83, 245, 101, 107, 79, 65, 94, 253, 214, 217, 255, 239,
         192, 1, 43, 124, 181, 238, 113, 0, 0, 0,
->>>>>>> ba618d5a
     ];
     assert_eq!(bytes, expected_serialization)
 }
@@ -205,11 +158,7 @@
     let expected_serialization: Vec<u8> = vec![
         31, 139, 8, 0, 0, 0, 0, 0, 0, 255, 85, 210, 85, 78, 67, 81, 24, 133, 209, 226, 238, 238,
         238, 238, 238, 165, 148, 82, 102, 193, 252, 135, 64, 232, 78, 87, 147, 114, 147, 147, 5,
-<<<<<<< HEAD
-        47, 132, 252, 251, 107, 41, 212, 191, 159, 218, 107, 241, 115, 236, 224, 111, 237, 181,
-=======
         47, 132, 252, 251, 107, 41, 212, 191, 159, 218, 107, 241, 115, 236, 226, 111, 237, 181,
->>>>>>> ba618d5a
         178, 173, 246, 186, 107, 175, 157, 29, 236, 100, 23, 27, 175, 135, 189, 236, 99, 63, 7, 56,
         200, 33, 14, 115, 132, 163, 28, 227, 56, 39, 56, 201, 41, 78, 115, 134, 179, 156, 227, 60,
         23, 184, 200, 37, 46, 115, 133, 171, 92, 227, 58, 55, 184, 201, 45, 110, 115, 135, 187,
@@ -221,13 +170,8 @@
         180, 144, 14, 210, 64, 246, 95, 46, 212, 119, 207, 230, 217, 59, 91, 103, 231, 108, 156,
         125, 183, 237, 186, 107, 207, 125, 59, 30, 218, 239, 216, 110, 167, 246, 58, 183, 211, 165,
         125, 174, 237, 114, 107, 143, 123, 59, 60, 186, 255, 179, 187, 191, 186, 115, 209, 125, 75,
-<<<<<<< HEAD
-        238, 90, 118, 207, 138, 59, 54, 110, 214, 184, 91, 161, 233, 158, 255, 190, 63, 131, 52,
-        119, 168, 233, 3, 0, 0,
-=======
         238, 90, 118, 207, 138, 59, 54, 110, 214, 184, 91, 161, 233, 158, 255, 190, 63, 71, 59, 68,
         130, 233, 3, 0, 0,
->>>>>>> ba618d5a
     ];
 
     assert_eq!(bytes, expected_serialization)
