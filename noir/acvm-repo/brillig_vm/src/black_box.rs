--- conflicted
+++ resolved
@@ -2,11 +2,7 @@
 use acir::{BlackBoxFunc, FieldElement};
 use acvm_blackbox_solver::{
     blake2s, blake3, ecdsa_secp256k1_verify, ecdsa_secp256r1_verify, keccak256, keccakf1600,
-<<<<<<< HEAD
-    BlackBoxFunctionSolver, BlackBoxResolutionError,
-=======
-    sha256, sha256compression, BlackBoxFunctionSolver, BlackBoxResolutionError,
->>>>>>> 3562f6d6
+    sha256compression, BlackBoxFunctionSolver, BlackBoxResolutionError,
 };
 
 use crate::Memory;
