name: CI
on:
  push:
    branches: [master]
  pull_request: {}
  workflow_dispatch:
    inputs: {}

concurrency:
  # force parallelism in master
  group: ci-${{ github.ref_name == 'master' && github.run_id || github.ref_name }}
  cancel-in-progress: true

env:
  DOCKERHUB_PASSWORD: "${{ secrets.DOCKERHUB_PASSWORD }}"
  RUN_ID: ${{ github.run_id }}
  RUN_ATTEMPT: ${{ github.run_attempt }}
  USERNAME: ticktock-tester
  GITHUB_TOKEN: ${{ github.token }}
  GH_SELF_HOSTED_RUNNER_TOKEN: ${{ secrets.GH_SELF_HOSTED_RUNNER_TOKEN }}
  AWS_ACCESS_KEY_ID: ${{ secrets.AWS_ACCESS_KEY_ID }}
  AWS_SECRET_ACCESS_KEY: ${{ secrets.AWS_SECRET_ACCESS_KEY }}
  BUILD_INSTANCE_SSH_KEY: ${{ secrets.BUILD_INSTANCE_SSH_KEY }}
  GIT_COMMIT: ${{ github.event.pull_request.head.sha || github.sha }}
  # kludge until we move away from runners
  WAIT_FOR_RUNNERS: false

jobs:
  setup:
    uses: ./.github/workflows/setup-runner.yml
    with:
      username: ticktock-tester
      runner_type: builder-x86
    secrets: inherit

  changes:
    runs-on: ubuntu-20.04
    # Required permissions
    permissions:
      pull-requests: read
    # Set job outputs to values from filter step
    outputs:
      avm-transpiler: ${{ steps.filter.outputs.avm-transpiler }}
      barretenberg: ${{ steps.filter.outputs.barretenberg }}
      barretenberg-cpp: ${{ steps.filter.outputs.barretenberg-cpp }}
      noir: ${{ steps.filter.outputs.noir }}
      noir-projects: ${{ steps.filter.outputs.noir-projects }}
      l1-contracts: ${{ steps.filter.outputs.l1-contracts }}
      non-docs: ${{ steps.filter.outputs.non-docs }}
      non-misc-ci: ${{ steps.filter.outputs.non-misc-ci }}
      non-barretenberg-cpp: ${{ steps.filter.outputs.non-barretenberg-cpp }}
    steps:
      - uses: actions/checkout@v4
        with: { ref: "${{ env.GIT_COMMIT }}" }
      - uses: dorny/paths-filter@de90cc6fb38fc0963ad72b210f1f284cd68cea36
        id: filter
        with:
          filters: |
            barretenberg:
              - 'barretenberg/**'
            barretenberg-cpp:
              - 'barretenberg/cpp/**'
            noir:
              - 'noir/**'
            avm-transpiler:
              - 'avm-transpiler/**'
            l1-contracts:
              - 'l1-contracts/**'
            noir-projects:
              - 'noir-projects/**'
            non-barretenberg-cpp:
              - '!(barretenberg/cpp/**)'
              # don't consider AVM stuff 'core bb'
              - barretenberg/cpp/pil/**
              - barretenberg/cpp/src/barretenberg/vm/**
              - barretenberg/cpp/src/barretenberg/**/generated/*
            non-docs:
              - '!(docs/**)'
            non-misc-ci:
              - '!(.github/**)'
              # Always rebuild when this file changes
              - .github/workflows/ci.yml

  build:
    needs: [setup, changes]
    if: ${{ needs.changes.outputs.non-docs == 'true' && needs.changes.outputs.non-misc-ci == 'true' && needs.changes.outputs.non-barretenberg-cpp == 'true' }}
    runs-on: ticktock-tester-x86
    outputs:
      e2e_list: ${{ steps.e2e_list.outputs.list }}
      bench_list: ${{ steps.bench_list.outputs.list }}
    steps:
      - uses: actions/checkout@v4
        with: { ref: "${{ env.GIT_COMMIT }}" }
      - uses: ./.github/ci-setup-action
        with:
          concurrency_key: build-x86
      # prepare images locally, tagged by commit hash
      - name: "Build E2E Image"
        timeout-minutes: 40
        run: earthly-ci ./yarn-project+export-e2e-test-images
      # We base our e2e list used in e2e-x86 off the targets in ./yarn-project/end-to-end
      # (Note ARM uses just 2 tests as a smoketest)
      - name: Create list of non-bench end-to-end jobs
        id: e2e_list
        run: echo "list=$(earthly ls ./yarn-project/end-to-end | grep -v '+base' | grep -v '+bench' |  sed 's/+//' | jq -R . | jq -cs .)" >> $GITHUB_OUTPUT
      - name: Create list of bench end-to-end jobs
        id: bench_list
        run: echo "list=$(earthly ls ./yarn-project/end-to-end | grep '+bench' |  sed 's/+//' | jq -R . | jq -cs .)" >> $GITHUB_OUTPUT

  # all the non-bench end-to-end integration tests for aztec
  e2e:
    needs: [build, changes]
    if: ${{ needs.changes.outputs.non-barretenberg-cpp == 'true' }}
    runs-on: ubuntu-20.04
    strategy:
      fail-fast: false
      matrix:
        test: ${{ fromJson( needs.build.outputs.e2e_list )}}
    steps:
      - uses: actions/checkout@v4
        with: { ref: "${{ env.GIT_COMMIT }}" }
      - uses: ./.github/ci-setup-action
      - name: Setup and Test
        timeout-minutes: 40
        uses: ./.github/ensure-tester-with-images
        with:
          runner_type: ${{ contains(matrix.test, 'prover') && '64core-tester-x86' || '8core-tester-x86' }}
          builder_type: builder-x86
          # these are copied to the tester and expected by the earthly command below
          # if they fail to copy, it will try to build them on the tester and fail
          builder_images_to_copy: aztecprotocol/aztec:${{ env.GIT_COMMIT }} aztecprotocol/end-to-end:${{ env.GIT_COMMIT }}
          # command to produce the images in case they don't exist
          builder_command: scripts/earthly-ci ./yarn-project+export-e2e-test-images
          run: |
            set -eux
            cd ./yarn-project/end-to-end/
            export FORCE_COLOR=1
            ../../scripts/earthly-ci -P --no-output +${{ matrix.test }}

  # all the benchmarking end-to-end integration tests for aztec (not required to merge)
  bench-e2e:
    needs: [build, changes]
    if: ${{ needs.changes.outputs.non-barretenberg-cpp == 'true' }}
    runs-on: ubuntu-20.04
    strategy:
      fail-fast: false
      matrix:
        test: ${{ fromJson( needs.build.outputs.bench_list )}}
    steps:
      - uses: actions/checkout@v4
        with: { ref: "${{ env.GIT_COMMIT }}" }
      - uses: ./.github/ci-setup-action
      - name: Setup and Test
        uses: ./.github/ensure-tester-with-images
        timeout-minutes: 40
        with:
          runner_type: ${{ contains(matrix.test, 'prover') && '64core-tester-x86' || '16core-tester-x86' }}
          builder_type: builder-x86
          # these are copied to the tester and expected by the earthly command below
          # if they fail to copy, it will try to build them on the tester and fail
          builder_images_to_copy: aztecprotocol/aztec:${{ env.GIT_COMMIT }} aztecprotocol/end-to-end:${{ env.GIT_COMMIT }}
          # command to produce the images in case they don't exist
          builder_command: cd yarn-project/end-to-end/ && ../../scripts/earthly-ci +${{ matrix.test }}
          run: |
            set -eux
            cd ./yarn-project/end-to-end/
            export FORCE_COLOR=1
            export EARTHLY_BUILD_ARGS="${{ env.EARTHLY_BUILD_ARGS }}"
            ../../scripts/earthly-ci -P \
              --secret AWS_ACCESS_KEY_ID=${{ secrets.AWS_ACCESS_KEY_ID }} \
              --secret AWS_SECRET_ACCESS_KEY=${{ secrets.AWS_SECRET_ACCESS_KEY }} \
              --no-output \
              +${{ matrix.test }}

  acir-bench:
    runs-on: ubuntu-20.04
    needs: [setup, changes]
    # Note: not fully accurate, but to work with bench-summary needs to be the same as bench-e2e
    if: ${{ needs.changes.outputs.non-barretenberg-cpp == 'true' }}
    steps:
      - uses: actions/checkout@v4
        with: { ref: "${{ env.GIT_COMMIT }}" }
      - uses: ./.github/ci-setup-action
      - name: Setup and Test
        uses: ./.github/ensure-tester-with-images
        timeout-minutes: 40
        with:
          runner_type: 16core-tester-x86
          builder_type: builder-x86
          # these are copied to the tester and expected by the earthly command below
          # if they fail to copy, it will try to build them on the tester and fail
          builder_images_to_copy: aztecprotocol/barretenberg-acir-benches:${{ env.GIT_COMMIT }}
          # command to produce the images in case they don't exist
          builder_command: cd noir && ../scripts/earthly-ci +export-bench-acir-bb
          run: |
            set -eux
            cd ./noir/
            export FORCE_COLOR=1
            export EARTHLY_BUILD_ARGS="${{ env.EARTHLY_BUILD_ARGS }}"
            ../scripts/earthly-ci -P \
              --secret AWS_ACCESS_KEY_ID=${{ secrets.AWS_ACCESS_KEY_ID }} \
              --secret AWS_SECRET_ACCESS_KEY=${{ secrets.AWS_SECRET_ACCESS_KEY }} \
              --no-output \
              +bench-publish-acir-bb

  bench-summary:
    needs:
      - acir-bench
      - bench-e2e
    runs-on: ticktock-tester-x86
    steps:
      - uses: actions/checkout@v4
        with:
          fetch-depth: 100 # Downloading base benchmark from master requires access to history
          ref: "${{ github.event.pull_request.head.sha }}"
      - uses: ./.github/ci-setup-action
        with:
          dockerhub_password: "${{ secrets.DOCKERHUB_PASSWORD }}"
          concurrency_key: build-x86
      - name: "Build and upload bench aggregate file"
        working-directory: ./yarn-project/scripts
        run: |
          earthly-ci -P \
            --secret AWS_ACCESS_KEY_ID=${{ secrets.AWS_ACCESS_KEY_ID }} \
            --secret AWS_SECRET_ACCESS_KEY=${{ secrets.AWS_SECRET_ACCESS_KEY }} \
            +bench-aggregate
      - name: "Download base benchmark and package into earthly"
        if: ${{ github.event_name == 'pull_request' }}
        run: |
          # Download the base benchmark locally (requires AWS creds and .git history)
          mkdir -p $BENCH_FOLDER
          ./scripts/logs/download_base_benchmark_from_s3.sh
          # Package it into an earthly artifact to read from bench-comment
          earthly-ci -P ./scripts/logs+pack-base-benchmark
        env:
          AWS_ACCESS_KEY_ID: ${{ secrets.AWS_ACCESS_KEY_ID }}
          AWS_SECRET_ACCESS_KEY: ${{ secrets.AWS_SECRET_ACCESS_KEY }}
          BENCH_FOLDER: "./scripts/logs/tmp/bench"
          PULL_REQUEST: "${{ github.event.pull_request.number }}"
      - name: "Generate summary comment if pull request"
        if: ${{ github.event_name == 'pull_request' }}
        working-directory: ./yarn-project/scripts
        run: |
          earthly-ci -P \
            --secret AWS_ACCESS_KEY_ID=${{ secrets.AWS_ACCESS_KEY_ID }} \
            --secret AWS_SECRET_ACCESS_KEY=${{ secrets.AWS_SECRET_ACCESS_KEY }} \
            --secret AZTEC_BOT_COMMENTER_GITHUB_TOKEN=${{ secrets.AZTEC_BOT_GITHUB_TOKEN }} \
            +bench-comment

  bb-gcc:
    needs: [build, changes]
    if: ${{ needs.changes.outputs.barretenberg-cpp == 'true' }}
    runs-on: ticktock-tester-x86
    steps:
      - uses: actions/checkout@v4
        with: { ref: "${{ env.GIT_COMMIT }}" }
      # Only allow one memory-hunger prover test to use this runner
      - uses: ./.github/ci-setup-action
        with:
          # must be globally unique for build x runner
          concurrency_key: bb-gcc
      - name: "Ensure GCC Builds"
        working-directory: ./barretenberg/cpp/
        timeout-minutes: 40
        # limit our parallelism to half our cores
        run: earthly-ci --no-output +preset-gcc

  # barretenberg (prover) native and AVM (public VM) tests
  # only ran on x86 for resource reasons (memory intensive)
  bb-native-tests:
<<<<<<< HEAD
    needs: [build, changes]
    runs-on: ticktock-tester-x86
=======
    needs: [setup, changes]
    runs-on: ${{ github.event.pull_request.user.login || github.actor }}-x86
>>>>>>> 98ba8995
    if: ${{ needs.changes.outputs.barretenberg-cpp == 'true' }}
    steps:
      - uses: actions/checkout@v4
        with: { ref: "${{ env.GIT_COMMIT }}" }
      # Only allow one memory-hunger prover test to use this runner
      - uses: ./.github/ci-setup-action
        with:
          # must be globally unique for build x runner
          concurrency_key: bb-native-tests-x86
      - name: "Native Prover Tests"
        working-directory: ./barretenberg/cpp/
        timeout-minutes: 40
        # limit our parallelism to half our cores
        run: earthly-ci --no-output +test --hardware_concurrency=64

  bb-js-test:
    needs: [setup, changes]
    runs-on: ticktock-tester-x86
    if: ${{ needs.changes.outputs.barretenberg == 'true' }}
    steps:
      - uses: actions/checkout@v4
        with: { ref: "${{ env.GIT_COMMIT }}" }
      - uses: ./.github/ci-setup-action
        with:
          concurrency_key: bb-js-test-x86
      - name: "bb.js Tests"
        working-directory: ./barretenberg/ts/
        timeout-minutes: 40
        run: earthly-ci --no-output ./+test

  noir-build-acir-tests:
<<<<<<< HEAD
    needs: [build, changes]
    runs-on: ticktock-tester-x86
=======
    needs: [setup, changes]
    runs-on: ${{ github.event.pull_request.user.login || github.actor }}-x86
>>>>>>> 98ba8995
    if: ${{ needs.changes.outputs.barretenberg == 'true' || needs.changes.outputs.noir == 'true' }}
    steps:
      - uses: actions/checkout@v4
        with: { ref: "${{ env.GIT_COMMIT }}" }
      - uses: ./.github/ci-setup-action
        with:
          concurrency_key: build-acir-tests-x86
      - name: "Build Acir Tests"
        timeout-minutes: 40
        run: earthly-ci --no-output ./noir/+build-acir-tests

  bb-acir-tests-bb:
    needs: [noir-build-acir-tests, changes]
    runs-on: ticktock-tester-x86
    if: ${{ needs.changes.outputs.barretenberg == 'true' || needs.changes.outputs.noir == 'true' }}
    steps:
      - uses: actions/checkout@v4
        with: { ref: "${{ env.GIT_COMMIT }}" }
      - uses: ./.github/ci-setup-action
        with:
          concurrency_key: barretenberg-acir-tests-bb-x86
      - name: "BB Native Acir Tests"
        working-directory: ./barretenberg/
        timeout-minutes: 40
        run: earthly-ci --no-output ./+barretenberg-acir-tests-bb

  bb-acir-tests-sol:
    needs: [noir-build-acir-tests, changes]
    runs-on: ticktock-tester-x86
    if: ${{ needs.changes.outputs.barretenberg == 'true' || needs.changes.outputs.noir == 'true' }}
    steps:
      - uses: actions/checkout@v4
        with: { ref: "${{ env.GIT_COMMIT }}" }
      - uses: ./.github/ci-setup-action
        with:
          concurrency_key: barretenberg-acir-tests-sol-x86
      - name: "BB Solidity Acir Tests"
        working-directory: ./barretenberg/
        timeout-minutes: 40
        run: earthly-ci --no-output ./+barretenberg-acir-tests-sol

  bb-acir-tests-bb-js:
    needs: [noir-build-acir-tests, changes]
    runs-on: ticktock-tester-x86
    if: ${{ needs.changes.outputs.barretenberg == 'true' || needs.changes.outputs.noir == 'true' }}
    steps:
      - uses: actions/checkout@v4
        with: { ref: "${{ env.GIT_COMMIT }}" }
      - uses: ./.github/ci-setup-action
        with:
          concurrency_key: barretenberg-acir-tests-bb-js-x86
      - name: "BB JS Acir Tests"
        working-directory: ./barretenberg/
        timeout-minutes: 40
        run: earthly-ci --no-output ./+barretenberg-acir-tests-bb.js

  noir-format:
    needs: [setup, changes]
    if: ${{ needs.changes.outputs.noir == 'true' }}
    runs-on: ticktock-tester-x86
    steps:
      - uses: actions/checkout@v4
        with: { ref: "${{ env.GIT_COMMIT }}" }
      - uses: ./.github/ci-setup-action
        with:
          concurrency_key: noir-format-x86
      - name: "Format Noir"
        working-directory: ./noir/
        timeout-minutes: 40
        run: earthly-ci --no-output ./+format
      - name: "Format noir-projects"
        working-directory: ./noir-projects/
        timeout-minutes: 40
        run: earthly-ci --no-output ./+format

  noir-test:
    needs: [setup, changes]
    if: ${{ needs.changes.outputs.noir == 'true' }}
    runs-on: ticktock-tester-x86
    steps:
      - uses: actions/checkout@v4
        with: { ref: "${{ env.GIT_COMMIT }}" }
      - uses: ./.github/ci-setup-action
        with:
          concurrency_key: noir-x86
      - name: "Test Nargo"
        run: earthly-ci --no-output ./noir+test

  noir-examples:
    needs: [setup, changes]
    runs-on: ticktock-tester-x86
    if: ${{ needs.changes.outputs.barretenberg == 'true' || needs.changes.outputs.noir == 'true' }}
    steps:
      - uses: actions/checkout@v4
        with: { ref: "${{ env.GIT_COMMIT }}" }
      - uses: ./.github/ci-setup-action
        with:
          concurrency_key: noir-examples-x86
      - name: "Test Noir examples"
        run: earthly-ci --no-output ./noir+examples

  noir-packages-test:
    needs: [setup, changes]
    runs-on: ticktock-tester-x86
    if: ${{ needs.changes.outputs.barretenberg == 'true' || needs.changes.outputs.noir == 'true' }}
    steps:
      - uses: actions/checkout@v4
        with: { ref: "${{ env.GIT_COMMIT }}" }
      - uses: ./.github/ci-setup-action
        with:
          concurrency_key: noir-packages-x86
      - name: "Test Noir JS packages"
        run: earthly-ci --no-output ./noir+packages-test

  noir-projects:
    needs: [setup, changes]
    runs-on: ticktock-tester-x86
    if: ${{ needs.changes.outputs.barretenberg == 'true' || needs.changes.outputs.noir == 'true' || needs.changes.outputs.noir-projects == 'true' }}
    steps:
      - uses: actions/checkout@v4
        with: { ref: "${{ env.GIT_COMMIT }}" }
      - uses: ./.github/ci-setup-action
        with:
          concurrency_key: noir-projects-x86
      - name: "Noir Projects"
        timeout-minutes: 40
        run: earthly-ci --no-output ./noir-projects/+test

  avm-format:
    needs: [setup, changes]
    runs-on: ticktock-tester-x86
    if: ${{ needs.changes.outputs.avm-transpiler == 'true' || needs.changes.outputs.noir == 'true' }}
    steps:
      - uses: actions/checkout@v4
        with: { ref: "${{ env.GIT_COMMIT }}" }
      - uses: ./.github/ci-setup-action
        with:
          concurrency_key: avm-transpiler-format-x86
      - name: "Format AVM transpiler"
        working-directory: ./avm-transpiler/
        timeout-minutes: 40
        run: earthly-ci --no-output ./+format

  yarn-project-formatting:
    needs: build
    runs-on: ticktock-tester-x86
    steps:
      - uses: actions/checkout@v4
        with: { ref: "${{ env.GIT_COMMIT }}" }
      # Only allow one memory-hunger prover test to use this runner
      - uses: ./.github/ci-setup-action
        with:
          concurrency_key: yarn-project-formatting-x86
      - name: "Yarn Project Tests"
        timeout-minutes: 40
        run: earthly-ci --no-output ./yarn-project/+format-check

  yarn-project-test:
    # quiet machine
    needs: build
    runs-on: ticktock-tester-x86
    steps:
      - uses: actions/checkout@v4
        with: { ref: "${{ env.GIT_COMMIT }}" }
      # Only allow one memory-hunger prover test to use this runner
      - uses: ./.github/ci-setup-action
        with:
          concurrency_key: yarn-project-test-x86
      - name: "Yarn Project Tests"
        timeout-minutes: 40
        run: earthly-ci --no-output ./yarn-project/+test

  prover-client-test:
    needs: build
    runs-on: ticktock-tester-x86
    steps:
      - uses: actions/checkout@v4
        with: { ref: "${{ env.GIT_COMMIT }}" }
      - uses: ./.github/ci-setup-action
        with:
          concurrency_key: prover-client-test-x86
      - name: "Prover Client Tests"
        timeout-minutes: 40
        run: earthly-ci --no-output ./yarn-project/+prover-client-test

  l1-contracts-test:
    needs: [setup, changes]
    runs-on: ticktock-tester-x86
    if: ${{ needs.changes.outputs.l1-contracts == 'true' }}
    steps:
      - uses: actions/checkout@v4
        with: { ref: "${{ env.GIT_COMMIT }}" }
      - uses: ./.github/ci-setup-action
        with:
          concurrency_key: l1-contracts-ticktock-tester-x86
      - name: "Test l1 contracts"
        run: earthly-ci --no-output ./l1-contracts+test

  docs-preview:
    needs: [setup, changes]
    runs-on: ticktock-tester-x86
    if: ${{ needs.changes.outputs.non-barretenberg-cpp == 'true' }}
    steps:
      - uses: actions/checkout@v4
        with: { ref: "${{ env.GIT_COMMIT }}" }
      - uses: ./.github/ci-setup-action
        with:
          concurrency_key: docs-preview-x86
      - name: "Docs Preview"
        if: github.event.number
        timeout-minutes: 40
        run: earthly-ci --no-output ./docs/+deploy-preview --ENV=staging --PR=${{ github.event.number }} --AZTEC_BOT_COMMENTER_GITHUB_TOKEN=${{ secrets.AZTEC_BOT_GITHUB_TOKEN }} --NETLIFY_AUTH_TOKEN=${{ secrets.NETLIFY_AUTH_TOKEN }} --NETLIFY_SITE_ID=${{ secrets.NETLIFY_SITE_ID }}

  bb-bench:
    runs-on: ubuntu-20.04
    needs: [setup, changes]
    if: ${{ needs.changes.outputs.barretenberg-cpp == 'true' }}
    steps:
      - uses: actions/checkout@v4
        with: { ref: "${{ env.GIT_COMMIT }}" }
      - uses: ./.github/ci-setup-action
      - name: Build Bench Binaries
        uses: ./.github/ensure-builder
        with:
          runner_type: builder-x86
          run: |
            set -eux
            echo ${{ secrets.DOCKERHUB_PASSWORD }} | docker login -u aztecprotocolci --password-stdin
            scripts/earthly-ci --push ./barretenberg/cpp/+bench-binaries
      - name: Run Bench
        uses: ./.github/ensure-tester
        timeout-minutes: 40
        with:
          runner_type: 16core-tester-x86
          run: |
            scripts/earthly-ci --artifact ./barretenberg/cpp/+bench/bench.json --bench_mode=cache

      # TODO(AD): revisit this model as it's currently fiddly to get these artifacts off of the 'tester'
      - name: Copy Bench.json
        run: copy_from_tester /home/ubuntu/run-${{ env.RUN_ID }}/barretenberg/cpp/bench.json bench.json
      # Utilize github-action-benchmark to automatically update the plots at
      # https://aztecprotocol.github.io/aztec-packages/dev/bench/ with new benchmark data.
      # This also creates an alert if benchmarks exceed the threshold specified below.
      - name: Store benchmark result
        uses: benchmark-action/github-action-benchmark@4de1bed97a47495fc4c5404952da0499e31f5c29
        with:
          name: C++ Benchmark
          tool: 'googlecpp'
          output-file-path: bench.json
          # Access token to deploy GitHub Pages branch
          github-token: ${{ secrets.AZTEC_BOT_GITHUB_TOKEN }}
          # Push and deploy GitHub pages branch automatically
          auto-push: true
          # Show alert with commit comment on detecting possible performance regression
          alert-threshold: '105%' # alert if bench result is 1.05x worse
          comment-on-alert: true
          fail-on-alert: false
          alert-comment-cc-users: '@ludamad @codygunton'

  boxes:
    needs: build
    runs-on: ticktock-tester-x86
    steps:
      - uses: actions/checkout@v4
        with: { ref: "${{ github.event.pull_request.head.sha }}" }
      - uses: ./.github/ci-setup-action
        with:
          # must be globally unique for build x runner
          concurrency_key: boxes-ticktock-tester-build
      - name: Build
        working-directory: ./boxes
        timeout-minutes: 20
        run: earthly-ci +export-boxes

  boxes-test:
    needs: boxes
    runs-on: ticktock-tester-x86
    strategy:
      fail-fast: false
      matrix:
        box: [vanilla, react]
        # intermittent issues with firefox https://github.com/AztecProtocol/aztec-packages/issues/6676
        # browser: [chromium, webkit, firefox]
        browser: [chromium, webkit]
    steps:
      - uses: actions/checkout@v4
        with: { ref: "${{ github.event.pull_request.head.sha }}" }
      - uses: ./.github/ci-setup-action
        with:
          # must be globally unique for build x runner
          concurrency_key: boxes-ticktock-tester-x86-${{ matrix.box }}-${{ matrix.browser }}
      - name: Box test
        working-directory: ./boxes
        timeout-minutes: 10
        run: earthly-ci -P --no-output +test --box=${{ matrix.box }} --browser=${{ matrix.browser }} --mode=cache

  protocol-circuits-gates-report:
    needs: [setup, changes]
    if: ${{ needs.changes.outputs.non-docs == 'true' && needs.changes.outputs.non-misc-ci == 'true' }}
    runs-on: ticktock-tester-x86
    permissions:
      pull-requests: write
    steps:
      - uses: actions/checkout@v4
        with: { ref: "${{ env.GIT_COMMIT }}" }
      # Only allow one memory-hunger prover test to use this runner
      - uses: ./.github/ci-setup-action
        with:
          concurrency_key: protocol-circuits-gates-report-x86
      - name: "Noir Protocol Circuits Report"
        working-directory: ./noir-projects/
        timeout-minutes: 40
        run: |
          earthly-ci --artifact +gates-report/gates_report.json
          mv gates_report.json ../protocol_circuits_report.json

      - name: Compare gates reports
        id: gates_diff
        uses: vezenovm/noir-gates-diff@acf12797860f237117e15c0d6e08d64253af52b6
        with:
          report: protocol_circuits_report.json
          summaryQuantile: 0 # Display any diff in gate count

      - name: Add gates diff to sticky comment
        if: github.event_name == 'pull_request' || github.event_name == 'pull_request_target'
        uses: marocchino/sticky-pull-request-comment@v2
        with:
          # delete the comment in case changes no longer impact circuit sizes
          delete: ${{ !steps.gates_diff.outputs.markdown }}
          message: ${{ steps.gates_diff.outputs.markdown }}

  merge-check:
    runs-on: ubuntu-20.04
    needs:
      # must be kept in sync with rerun-check
      - setup
      - changes
      - build
      - e2e
      # - bench-e2e # non-blocking
      # - acir-bench # non-blocking
      # - bench-summary # non-blocking
      - bb-gcc
      - bb-native-tests
      - bb-js-test
      - noir-build-acir-tests
      - bb-acir-tests-bb
      - bb-acir-tests-sol
      - bb-acir-tests-bb-js
      - noir-format
      - noir-test
      - noir-examples
      - noir-packages-test
      - noir-projects
      - avm-format
      - yarn-project-formatting
      - yarn-project-test
      - prover-client-test
      - l1-contracts-test
      - docs-preview
      # - bb-bench # non-blocking
      - boxes
      - boxes-test
      # - protocol-circuits-gates-report # non-blocking
    if: always()
    steps:
      - name: Report overall success
        env:
          # We treat any skipped or failing jobs as a failure for the workflow as a whole.
          FAIL: ${{ contains(needs.*.result, 'failure') || contains(needs.*.result, 'cancelled') }}
        run: |
          if [[ $FAIL == true ]]; then
              echo "At least one job failed (or cancelled), merging not allowed."
              exit 1
          else
              echo "All jobs succeeded, merge allowed."
              exit 0
          fi

  rerun-check:
    runs-on: ubuntu-20.04
    permissions:
      actions: write
    needs:
      # must be kept in sync with merge-check
      - setup
      - changes
      - build
      - e2e
      # - bench-e2e # non-blocking
      # - acir-bench # non-blocking
      # - bench-summary # non-blocking
      - bb-gcc
      - bb-native-tests
      - bb-js-test
      - noir-build-acir-tests
      - bb-acir-tests-bb
      - bb-acir-tests-sol
      - bb-acir-tests-bb-js
      - noir-format
      - noir-test
      - noir-examples
      - noir-packages-test
      - noir-projects
      - avm-format
      - yarn-project-formatting
      - yarn-project-test
      - prover-client-test
      - l1-contracts-test
      - docs-preview
      # - bb-bench # non-blocking
      - boxes
      - boxes-test
      # - protocol-circuits-gates-report # non-blocking
    if: ${{ !cancelled() }}
    steps:
      - name: Check for Rerun
        env:
          # We treat any skipped or failing jobs as a failure for the workflow as a whole.
          HAD_FAILURE: ${{ contains(needs.*.result, 'failure') }}
          GH_REPO: ${{ github.repository }}
          GH_TOKEN: ${{ github.token }}
        run: |
          if [[ $HAD_FAILURE == true ]] && [[ $RUN_ATTEMPT -lt 2 ]] ; then
            echo "Retrying first workflow failure. This is a stop-gap until things are more stable."
            gh workflow run rerun.yml -F run_id=${{ github.run_id }}
          fi

  notify:
    needs:
      - merge-check
    runs-on: ubuntu-20.04
    if: ${{ github.ref == 'refs/heads/master' && failure() }}
    steps:
      - name: Send notification to aztec3-ci channel if workflow failed on master
        uses: slackapi/slack-github-action@v1.25.0
        with:
          payload: |
            {
              "url": "https://github.com/${{ github.repository }}/actions/runs/${{ github.run_id }}"
            }
        env:
          SLACK_WEBHOOK_URL: ${{ secrets.SLACK_NOTIFY_WORKFLOW_TRIGGER_URL }}<|MERGE_RESOLUTION|>--- conflicted
+++ resolved
@@ -268,13 +268,8 @@
   # barretenberg (prover) native and AVM (public VM) tests
   # only ran on x86 for resource reasons (memory intensive)
   bb-native-tests:
-<<<<<<< HEAD
-    needs: [build, changes]
-    runs-on: ticktock-tester-x86
-=======
-    needs: [setup, changes]
-    runs-on: ${{ github.event.pull_request.user.login || github.actor }}-x86
->>>>>>> 98ba8995
+    needs: [setup, changes]
+    runs-on: ticktock-tester-x86
     if: ${{ needs.changes.outputs.barretenberg-cpp == 'true' }}
     steps:
       - uses: actions/checkout@v4
@@ -306,13 +301,8 @@
         run: earthly-ci --no-output ./+test
 
   noir-build-acir-tests:
-<<<<<<< HEAD
-    needs: [build, changes]
-    runs-on: ticktock-tester-x86
-=======
-    needs: [setup, changes]
-    runs-on: ${{ github.event.pull_request.user.login || github.actor }}-x86
->>>>>>> 98ba8995
+    needs: [setup, changes]
+    runs-on: ticktock-tester-x86
     if: ${{ needs.changes.outputs.barretenberg == 'true' || needs.changes.outputs.noir == 'true' }}
     steps:
       - uses: actions/checkout@v4
