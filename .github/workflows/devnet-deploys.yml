--- conflicted
+++ resolved
@@ -125,15 +125,12 @@
       min_txs_per_block: ${{ steps.set_network_vars.outputs.min_txs_per_block }}
       bot_flush_setup_txs: ${{ steps.set_network_vars.outputs.bot_flush_setup_txs }}
       bot_max_pending_txs: ${{ steps.set_network_vars.outputs.bot_max_pending_txs }}
-<<<<<<< HEAD
       mainnet_fork_cpu_units: ${{ steps.set_network_vars.outputs.mainnet_fork_cpu_units }}
       mainnet_fork_memory_units: ${{ steps.set_network_vars.outputs.mainnet_fork_memory_units }}
-=======
       bot_skip_simulation: ${{ steps.set_network_vars.outputs.bot_skip_simulation }}
       bot_l2_gas_limit: ${{ steps.set_network_vars.outputs.bot_l2_gas_limit }}
       bot_da_gas_limit: ${{ steps.set_network_vars.outputs.bot_da_gas_limit }}
       bot_count: ${{ steps.set_network_vars.outputs.bot_count }}
->>>>>>> cdc4a103
     steps:
       - name: Set network vars
         shell: bash
@@ -162,15 +159,12 @@
               echo "bot_follow_chain=PROVEN" >> $GITHUB_OUTPUT
               echo "bot_flush_setup_txs=false" >> $GITHUB_OUTPUT
               echo "bot_max_pending_txs=1" >> $GITHUB_OUTPUT
-<<<<<<< HEAD
               echo "mainnet_fork_cpu_units=2048" >> $GITHUB_OUTPUT
               echo "mainnet_fork_memory_units=4096" >> $GITHUB_OUTPUT
-=======
               echo "bot_skip_simulation=false" >> $GITHUB_OUTPUT
               echo "bot_l2_gas_limit=" >> $GITHUB_OUTPUT
               echo "bot_da_gas_limit=" >> $GITHUB_OUTPUT
               echo "bot_count=1" >> $GITHUB_OUTPUT
->>>>>>> cdc4a103
           elif [ "$BRANCH_NAME" = "provernet" ]
           then
               echo "deploy_tag=provernet" >> $GITHUB_OUTPUT
@@ -193,15 +187,12 @@
               echo "bot_follow_chain=NONE" >> $GITHUB_OUTPUT
               echo "bot_flush_setup_txs=true" >> $GITHUB_OUTPUT
               echo "bot_max_pending_txs=32" >> $GITHUB_OUTPUT
-<<<<<<< HEAD
               echo "mainnet_fork_cpu_units=8192" >> $GITHUB_OUTPUT
               echo "mainnet_fork_memory_units=32768" >> $GITHUB_OUTPUT
-=======
               echo "bot_skip_simulation=true" >> $GITHUB_OUTPUT
               echo "bot_l2_gas_limit=1000000000" >> $GITHUB_OUTPUT
               echo "bot_da_gas_limit=1000000000" >> $GITHUB_OUTPUT
-              echo "bot_count=4" >> $GITHUB_OUTPUT
->>>>>>> cdc4a103
+              echo "bot_count=1" >> $GITHUB_OUTPUT
           elif [ "$BRANCH_NAME" = "alphanet" ]
           then
               echo "deploy_tag=alphanet" >> $GITHUB_OUTPUT
@@ -224,15 +215,12 @@
               echo "bot_follow_chain=PROVEN" >> $GITHUB_OUTPUT
               echo "bot_flush_setup_txs=false" >> $GITHUB_OUTPUT
               echo "bot_max_pending_txs=1" >> $GITHUB_OUTPUT
-<<<<<<< HEAD
               echo "mainnet_fork_cpu_units=2048" >> $GITHUB_OUTPUT
               echo "mainnet_fork_memory_units=4096" >> $GITHUB_OUTPUT
-=======
               echo "bot_skip_simulation=true" >> $GITHUB_OUTPUT
               echo "bot_l2_gas_limit=1000000000" >> $GITHUB_OUTPUT
               echo "bot_da_gas_limit=1000000000" >> $GITHUB_OUTPUT
               echo "bot_count=4" >> $GITHUB_OUTPUT
->>>>>>> cdc4a103
           else
               echo "Unrecognized Branch!!"
               exit 1
@@ -438,15 +426,12 @@
       TF_VAR_BOT_NO_WAIT_FOR_TRANSFERS: ${{ needs.set-network.outputs.bot_no_wait }}
       TF_VAR_SEQ_MIN_TX_PER_BLOCK: 1
       TF_VAR_SEQ_MAX_TX_PER_BLOCK: ${{ needs.set-network.outputs.max_txs_per_block }}
-<<<<<<< HEAD
       TF_VAR_MAINNET_FORK_CPU_UNITS: ${{ needs.set-network.outputs.mainnet_fork_cpu_units }}
       TF_VAR_MAINNET_FORK_MEMORY_UNITS: ${{ needs.set-network.outputs.mainnet_fork_memory_units }}
-=======
       TF_VAR_BOT_SKIP_PUBLIC_SIMULATION: ${{ needs.set-network.outputs.bot_skip_simulation }}
       TF_VAR_BOT_L2_GAS_LIMIT: ${{ needs.set-network.outputs.bot_l2_gas_limit }}
       TF_VAR_BOT_DA_GAS_LIMIT: ${{ needs.set-network.outputs.bot_da_gas_limit }}
       TF_VAR_BOT_COUNT: ${{ needs.set-network.outputs.bot_count }}
->>>>>>> cdc4a103
     steps:
       - uses: actions/checkout@v4
         with:
