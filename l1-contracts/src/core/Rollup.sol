// SPDX-License-Identifier: Apache-2.0
// Copyright 2023 Aztec Labs.
pragma solidity >=0.8.18;

// Interfaces
import {IRollup, ITestRollup} from "./interfaces/IRollup.sol";
import {IInbox} from "./interfaces/messagebridge/IInbox.sol";
import {IOutbox} from "./interfaces/messagebridge/IOutbox.sol";
import {IRegistry} from "./interfaces/messagebridge/IRegistry.sol";
import {IVerifier} from "./interfaces/IVerifier.sol";
import {IFeeJuicePortal} from "./interfaces/IFeeJuicePortal.sol";

// Libraries
import {HeaderLib} from "./libraries/HeaderLib.sol";
import {Errors} from "./libraries/Errors.sol";
import {Constants} from "./libraries/ConstantsGen.sol";
import {MerkleLib} from "./libraries/MerkleLib.sol";
import {SignatureLib} from "./sequencer_selection/SignatureLib.sol";
import {SafeCast} from "@oz/utils/math/SafeCast.sol";
import {DataStructures} from "./libraries/DataStructures.sol";
import {TxsDecoder} from "./libraries/decoders/TxsDecoder.sol";

// Contracts
import {MockVerifier} from "../mock/MockVerifier.sol";
import {Inbox} from "./messagebridge/Inbox.sol";
import {Outbox} from "./messagebridge/Outbox.sol";
import {Leonidas} from "./sequencer_selection/Leonidas.sol";

/**
 * @title Rollup
 * @author Aztec Labs
 * @notice Rollup contract that is concerned about readability and velocity of development
 * not giving a damn about gas costs.
 */
contract Rollup is Leonidas, IRollup, ITestRollup {
  using SafeCast for uint256;

  struct BlockLog {
    bytes32 archive;
    bytes32 blockHash;
    uint128 slotNumber;
  }

  // @note  The number of slots within which a block must be proven
  //        This number is currently pulled out of thin air and should be replaced when we are not blind
  // @todo  #8018
  uint256 public constant TIMELINESS_PROVING_IN_SLOTS = 100;

  IRegistry public immutable REGISTRY;
  IInbox public immutable INBOX;
  IOutbox public immutable OUTBOX;
  uint256 public immutable VERSION;
  IFeeJuicePortal public immutable FEE_JUICE_PORTAL;

  IVerifier public verifier;

  uint256 public pendingBlockCount;
  uint256 public provenBlockCount;

  // @todo  Validate assumption:
  //        Currently we assume that the archive root following a block is specific to the block
  //        e.g., changing any values in the block or header should in the end make its way to the archive
  //
  //        More direct approach would be storing keccak256(header) as well
  mapping(uint256 blockNumber => BlockLog log) public blocks;

  bytes32 public vkTreeRoot;

  // @note  Assume that all blocks up to this value are automatically proven. Speeds up bootstrapping.
  //        Testing only. This should be removed eventually.
  uint256 private assumeProvenUntilBlockNumber;

  constructor(
    IRegistry _registry,
    IFeeJuicePortal _fpcJuicePortal,
    bytes32 _vkTreeRoot,
    address _ares,
    address[] memory _validators
  ) Leonidas(_ares) {
    verifier = new MockVerifier();
    REGISTRY = _registry;
    FEE_JUICE_PORTAL = _fpcJuicePortal;
    INBOX = new Inbox(address(this), Constants.L1_TO_L2_MSG_SUBTREE_HEIGHT);
    OUTBOX = new Outbox(address(this));
    vkTreeRoot = _vkTreeRoot;
    VERSION = 1;

    // Genesis block
    blocks[0] = BlockLog({
      archive: bytes32(Constants.GENESIS_ARCHIVE_ROOT),
      blockHash: bytes32(0),
      slotNumber: 0
    });
    pendingBlockCount = 1;
    provenBlockCount = 1;

    for (uint256 i = 0; i < _validators.length; i++) {
      _addValidator(_validators[i]);
    }
    setupEpoch();
  }

  /**
   * @notice  Prune the pending chain up to the last proven block
   *
   * @dev     Will revert if there is nothing to prune or if the chain is not ready to be pruned
   *
   * @dev     While in devnet, this will be guarded behind an `onlyOwner`
   */
  function prune() external override(IRollup) onlyOwner {
    if (pendingBlockCount == provenBlockCount) {
      revert Errors.Rollup__NothingToPrune();
    }

    BlockLog storage firstPendingNotInProven = blocks[provenBlockCount];
    uint256 prunableAtSlot =
      uint256(firstPendingNotInProven.slotNumber) + TIMELINESS_PROVING_IN_SLOTS;
    uint256 currentSlot = getCurrentSlot();

    if (currentSlot < prunableAtSlot) {
      revert Errors.Rollup__NotReadyToPrune(currentSlot, prunableAtSlot);
    }

    // @note  We are not deleting the blocks, but we are "winding back" the pendingBlockCount
    //        to the last block that was proven.
    //        The reason we can do this, is that any new block proposed will overwrite a previous block
    //        so no values should "survive". It it is however slightly odd for people reading
    //        the chain separately from the contract without using pendingBlockCount as a boundary.
    pendingBlockCount = provenBlockCount;

    emit PrunedPending(provenBlockCount, pendingBlockCount);
  }

  /**
   * Sets the assumeProvenUntilBlockNumber. Only the contract deployer can set it.
   * @param blockNumber - New value.
   */
  function setAssumeProvenUntilBlockNumber(uint256 blockNumber)
    external
    override(ITestRollup)
    onlyOwner
  {
    if (blockNumber > provenBlockCount && blockNumber <= pendingBlockCount) {
      provenBlockCount = blockNumber;
    }
    assumeProvenUntilBlockNumber = blockNumber;
  }

  /**
   * @notice  Set the verifier contract
   *
   * @dev     This is only needed for testing, and should be removed
   *
   * @param _verifier - The new verifier contract
   */
  function setVerifier(address _verifier) external override(ITestRollup) onlyOwner {
    verifier = IVerifier(_verifier);
  }

  /**
   * @notice  Set the vkTreeRoot
   *
   * @dev     This is only needed for testing, and should be removed
   *
   * @param _vkTreeRoot - The new vkTreeRoot to be used by proofs
   */
  function setVkTreeRoot(bytes32 _vkTreeRoot) external override(ITestRollup) onlyOwner {
    vkTreeRoot = _vkTreeRoot;
  }

  function computeTxsEffectsHash(bytes calldata _body)
    external
    view
    override(IRollup)
    returns (bytes32)
  {
    return TxsDecoder.decode(_body);
  }

  /**
   * @notice  Publishes the body and propose the block
   * @dev     `eth_log_handlers` rely on this function
   *
   * @param _header - The L2 block header
   * @param _archive - A root of the archive tree after the L2 block is applied
   * @param _blockHash - The poseidon2 hash of the header added to the archive tree in the rollup circuit
   * @param _signatures - Signatures from the validators
   * @param _body - The body of the L2 block
   */
  function proposeWithBody(
    bytes calldata _header,
    bytes32 _archive,
    bytes32 _blockHash,
    bytes32[] memory _txHashes,
    SignatureLib.Signature[] memory _signatures,
    bytes calldata _body
  ) external override(IRollup) {
<<<<<<< HEAD
    AVAILABILITY_ORACLE.publish(_body);
    propose(_header, _archive, _blockHash, _txHashes, _signatures);
  }
=======
    bytes32 txsEffectsHash = TxsDecoder.decode(_body);
>>>>>>> 274a6b73

    // Decode and validate header
    HeaderLib.Header memory header = HeaderLib.decode(_header);
    setupEpoch();
    _validateHeader({
      _header: header,
      _signatures: _signatures,
      _digest: _archive,
      _currentTime: block.timestamp,
      _txEffectsHash: txsEffectsHash,
      _flags: DataStructures.ExecutionFlags({ignoreDA: false, ignoreSignatures: false})
    });

    blocks[pendingBlockCount++] = BlockLog({
      archive: _archive,
      blockHash: _blockHash,
      slotNumber: header.globalVariables.slotNumber.toUint128()
    });

    // @note  The block number here will always be >=1 as the genesis block is at 0
    bytes32 inHash = INBOX.consume(header.globalVariables.blockNumber);
    if (header.contentCommitment.inHash != inHash) {
      revert Errors.Rollup__InvalidInHash(inHash, header.contentCommitment.inHash);
    }

    // TODO(#7218): Revert to fixed height tree for outbox, currently just providing min as interim
    // Min size = smallest path of the rollup tree + 1
    (uint256 min,) = MerkleLib.computeMinMaxPathLength(header.contentCommitment.numTxs);
    uint256 l2ToL1TreeMinHeight = min + 1;
    OUTBOX.insert(
      header.globalVariables.blockNumber, header.contentCommitment.outHash, l2ToL1TreeMinHeight
    );

    emit L2BlockProposed(header.globalVariables.blockNumber);

    // Automatically flag the block as proven if we have cheated and set assumeProvenUntilBlockNumber.
    if (header.globalVariables.blockNumber < assumeProvenUntilBlockNumber) {
      provenBlockCount += 1;

      if (header.globalVariables.coinbase != address(0) && header.totalFees > 0) {
        // @note  This will currently fail if there are insufficient funds in the bridge
        //        which WILL happen for the old version after an upgrade where the bridge follow.
        //        Consider allowing a failure. See #7938.
        FEE_JUICE_PORTAL.distributeFees(header.globalVariables.coinbase, header.totalFees);
      }

      emit L2ProofVerified(header.globalVariables.blockNumber, "CHEAT");
    }
  }

  /**
   * @notice  Submit a proof for a block in the pending chain
   *
   * @dev     TODO(#7346): Verify root proofs rather than block root when batch rollups are integrated.
   *
   * @dev     Will emit `L2ProofVerified` if the proof is valid
   *
   * @dev     Will throw if:
   *          - The block number is past the pending chain
   *          - The last archive root of the header does not match the archive root of parent block
   *          - The archive root of the header does not match the archive root of the proposed block
   *          - The proof is invalid
   *
   * @dev     We provide the `_archive` even if it could be read from storage itself because it allow for
   *          better error messages. Without passing it, we would just have a proof verification failure.
   *
   * @dev     Following the `BlockLog` struct assumption
   *
   * @param  _header - The header of the block (should match the block in the pending chain)
   * @param  _archive - The archive root of the block (should match the block in the pending chain)
   * @param  _proverId - The id of this block's prover
   * @param  _aggregationObject - The aggregation object for the proof
   * @param  _proof - The proof to verify
   */
  function submitBlockRootProof(
    bytes calldata _header,
    bytes32 _archive,
    bytes32 _proverId,
    bytes calldata _aggregationObject,
    bytes calldata _proof
  ) external override(IRollup) {
    HeaderLib.Header memory header = HeaderLib.decode(_header);

    if (header.globalVariables.blockNumber >= pendingBlockCount) {
      revert Errors.Rollup__TryingToProveNonExistingBlock();
    }

    // @note  This implicitly also ensures that we have not already proven, since
    //        the value `provenBlockCount` is incremented at the end of this function
    if (header.globalVariables.blockNumber != provenBlockCount) {
      revert Errors.Rollup__NonSequentialProving();
    }

    bytes32 expectedLastArchive = blocks[header.globalVariables.blockNumber - 1].archive;
    // We do it this way to provide better error messages than passing along the storage values
    // TODO(#4148) Proper genesis state. If the state is empty, we allow anything for now.
    if (expectedLastArchive != bytes32(0) && header.lastArchive.root != expectedLastArchive) {
      revert Errors.Rollup__InvalidArchive(expectedLastArchive, header.lastArchive.root);
    }

    bytes32 expectedArchive = blocks[header.globalVariables.blockNumber].archive;
    if (_archive != expectedArchive) {
      revert Errors.Rollup__InvalidProposedArchive(expectedArchive, _archive);
    }

    // TODO(#7346): Currently verifying block root proofs until batch rollups fully integrated.
    // Hence the below pub inputs are BlockRootOrBlockMergePublicInputs, which are larger than
    // the planned set (RootRollupPublicInputs), for the interim.
    // Public inputs are not fully verified (TODO(#7373))

    bytes32[] memory publicInputs = new bytes32[](
      Constants.BLOCK_ROOT_OR_BLOCK_MERGE_PUBLIC_INPUTS_LENGTH + Constants.AGGREGATION_OBJECT_LENGTH
    );

    // From block_root_or_block_merge_public_inputs.nr: BlockRootOrBlockMergePublicInputs.
    // previous_archive.root: the previous archive tree root
    publicInputs[0] = expectedLastArchive;
    // previous_archive.next_available_leaf_index: the previous archive next available index
    publicInputs[1] = bytes32(header.globalVariables.blockNumber);

    // new_archive.root: the new archive tree root
    publicInputs[2] = expectedArchive;
    // this is the _next_ available leaf in the archive tree
    // normally this should be equal to the block number (since leaves are 0-indexed and blocks 1-indexed)
    // but in yarn-project/merkle-tree/src/new_tree.ts we prefill the tree so that block N is in leaf N
    // new_archive.next_available_leaf_index: the new archive next available index
    publicInputs[3] = bytes32(header.globalVariables.blockNumber + 1);

    // TODO(#7346): Currently previous block hash is unchecked, but will be checked in batch rollup (block merge -> root).
    // block-building-helpers.ts is injecting as 0 for now, replicating here.
    // previous_block_hash: the block hash just preceding this block (will eventually become the end_block_hash of the prev batch)
    publicInputs[4] = bytes32(0);

    // end_block_hash: the current block hash (will eventually become the hash of the final block proven in a batch)
    publicInputs[5] = blocks[header.globalVariables.blockNumber].blockHash;

    // For block root proof outputs, we have a block 'range' of just 1 block => start and end globals are the same
    bytes32[] memory globalVariablesFields = HeaderLib.toFields(header.globalVariables);
    for (uint256 i = 0; i < globalVariablesFields.length; i++) {
      // start_global_variables
      publicInputs[i + 6] = globalVariablesFields[i];
      // end_global_variables
      publicInputs[globalVariablesFields.length + i + 6] = globalVariablesFields[i];
    }
    // out_hash: root of this block's l2 to l1 message tree (will eventually be root of roots)
    publicInputs[24] = header.contentCommitment.outHash;

    // For block root proof outputs, we have a single recipient-value fee payment pair,
    // but the struct contains space for the max (32) => we keep 31*2=62 fields blank to represent it.
    // fees: array of recipient-value pairs, for a single block just one entry (will eventually be filled and paid out here)
    publicInputs[25] = bytes32(uint256(uint160(header.globalVariables.coinbase)));
    publicInputs[26] = bytes32(header.totalFees);
    // publicInputs[27] -> publicInputs[88] left blank for empty fee array entries

    // vk_tree_root
    publicInputs[89] = vkTreeRoot;
    // prover_id: id of current block range's prover
    publicInputs[90] = _proverId;

    // the block proof is recursive, which means it comes with an aggregation object
    // this snippet copies it into the public inputs needed for verification
    // it also guards against empty _aggregationObject used with mocked proofs
    uint256 aggregationLength = _aggregationObject.length / 32;
    for (uint256 i = 0; i < Constants.AGGREGATION_OBJECT_LENGTH && i < aggregationLength; i++) {
      bytes32 part;
      assembly {
        part := calldataload(add(_aggregationObject.offset, mul(i, 32)))
      }
      publicInputs[i + 91] = part;
    }

    if (!verifier.verify(_proof, publicInputs)) {
      revert Errors.Rollup__InvalidProof();
    }

    provenBlockCount += 1;

    for (uint256 i = 0; i < 32; i++) {
      address coinbase = address(uint160(uint256(publicInputs[25 + i * 2])));
      uint256 fees = uint256(publicInputs[26 + i * 2]);

      if (coinbase != address(0) && fees > 0) {
        // @note  This will currently fail if there are insufficient funds in the bridge
        //        which WILL happen for the old version after an upgrade where the bridge follow.
        //        Consider allowing a failure. See #7938.
        FEE_JUICE_PORTAL.distributeFees(coinbase, fees);
      }
    }
    emit L2ProofVerified(header.globalVariables.blockNumber, _proverId);
  }

  /**
   * @notice  Get the archive root of a specific block
   *
   * @param _blockNumber - The block number to get the archive root of
   *
   * @return bytes32 - The archive root of the block
   */
  function archiveAt(uint256 _blockNumber) external view override(IRollup) returns (bytes32) {
    return blocks[_blockNumber].archive;
  }

  /**
   * @notice  Check if msg.sender can propose at a given time
   *
   * @param _ts - The timestamp to check
   * @param _archive - The archive to check (should be the latest archive)
   *
   * @return uint256 - The slot at the given timestamp
   * @return uint256 - The block number at the given timestamp
   */
  function canProposeAtTime(uint256 _ts, bytes32 _archive)
    external
    view
    override(IRollup)
    returns (uint256, uint256)
  {
    uint256 slot = getSlotAt(_ts);

    uint256 lastSlot = uint256(blocks[pendingBlockCount - 1].slotNumber);
    if (slot <= lastSlot) {
      revert Errors.Rollup__SlotAlreadyInChain(lastSlot, slot);
    }

    // Make sure that the proposer is up to date
    bytes32 tipArchive = archive();
    if (tipArchive != _archive) {
      revert Errors.Rollup__InvalidArchive(tipArchive, _archive);
    }

    SignatureLib.Signature[] memory sigs = new SignatureLib.Signature[](0);
    DataStructures.ExecutionFlags memory flags =
      DataStructures.ExecutionFlags({ignoreDA: true, ignoreSignatures: true});
    _validateLeonidas(slot, sigs, _archive, flags);

    return (slot, pendingBlockCount);
  }

  /**
   * @notice  Validate a header for submission
   *
   * @dev     This is a convenience function that can be used by the sequencer to validate a "partial" header
   *          without having to deal with viem or anvil for simulating timestamps in the future.
   *
   * @param _header - The header to validate
   * @param _signatures - The signatures to validate
   * @param _digest - The digest to validate
   * @param _currentTime - The current time
   * @param _flags - The flags to validate
   */
  function validateHeader(
    bytes calldata _header,
    SignatureLib.Signature[] memory _signatures,
    bytes32 _digest,
    uint256 _currentTime,
    bytes32 _txsEffectsHash,
    DataStructures.ExecutionFlags memory _flags
  ) external view override(IRollup) {
    HeaderLib.Header memory header = HeaderLib.decode(_header);
<<<<<<< HEAD
    _validateHeader(header, _signatures, _digest, _currentTime, _flags);
  }

  /**
   * @notice Propose an incoming L2 block with signatures
   *
   * @param _header - The L2 block header
   * @param _archive - A root of the archive tree after the L2 block is applied
   * @param _blockHash - The poseidon2 hash of the header added to the archive tree in the rollup circuit
   * @param _signatures - Signatures from the validators
   */
  function propose(
    bytes calldata _header,
    bytes32 _archive,
    bytes32 _blockHash,
    bytes32[] memory _txHashes,
    SignatureLib.Signature[] memory _signatures
  ) public override(IRollup) {
    // Decode and validate header
    HeaderLib.Header memory header = HeaderLib.decode(_header);
    setupEpoch();

    bytes32 digest = keccak256(abi.encode(_archive, _txHashes));
    _validateHeader({
      _header: header,
      _signatures: _signatures,
      _digest: digest,
      _currentTime: block.timestamp,
      _flags: DataStructures.ExecutionFlags({ignoreDA: false, ignoreSignatures: false})
    });

    blocks[pendingBlockCount++] = BlockLog({
      archive: _archive,
      blockHash: _blockHash,
      slotNumber: header.globalVariables.slotNumber.toUint128()
    });

    // @note  The block number here will always be >=1 as the genesis block is at 0
    bytes32 inHash = INBOX.consume(header.globalVariables.blockNumber);
    if (header.contentCommitment.inHash != inHash) {
      revert Errors.Rollup__InvalidInHash(inHash, header.contentCommitment.inHash);
    }

    // TODO(#7218): Revert to fixed height tree for outbox, currently just providing min as interim
    // Min size = smallest path of the rollup tree + 1
    (uint256 min,) = MerkleLib.computeMinMaxPathLength(header.contentCommitment.numTxs);
    uint256 l2ToL1TreeMinHeight = min + 1;
    OUTBOX.insert(
      header.globalVariables.blockNumber, header.contentCommitment.outHash, l2ToL1TreeMinHeight
    );

    emit L2BlockProposed(header.globalVariables.blockNumber);

    // Automatically flag the block as proven if we have cheated and set assumeProvenUntilBlockNumber.
    if (header.globalVariables.blockNumber < assumeProvenUntilBlockNumber) {
      provenBlockCount += 1;

      if (header.globalVariables.coinbase != address(0) && header.totalFees > 0) {
        // @note  This will currently fail if there are insufficient funds in the bridge
        //        which WILL happen for the old version after an upgrade where the bridge follow.
        //        Consider allowing a failure. See #7938.
        FEE_JUICE_PORTAL.distributeFees(header.globalVariables.coinbase, header.totalFees);
      }

      emit L2ProofVerified(header.globalVariables.blockNumber, "CHEAT");
    }
  }

  /**
   * @notice Propose a L2 block without signatures
   *
   * @param _header - The L2 block header
   * @param _archive - A root of the archive tree after the L2 block is applied
   * @param _blockHash - The poseidon2 hash of the header added to the archive tree in the rollup circuit
   */
  function propose(bytes calldata _header, bytes32 _archive, bytes32 _blockHash)
    public
    override(IRollup)
  {
    SignatureLib.Signature[] memory emptySignatures = new SignatureLib.Signature[](0);
    bytes32[] memory emptyTxHashes = new bytes32[](0);
    propose(_header, _archive, _blockHash, emptyTxHashes, emptySignatures);
=======
    _validateHeader(header, _signatures, _digest, _currentTime, _txsEffectsHash, _flags);
>>>>>>> 274a6b73
  }

  /**
   * @notice  Get the current archive root
   *
   * @return bytes32 - The current archive root
   */
  function archive() public view override(IRollup) returns (bytes32) {
    return blocks[pendingBlockCount - 1].archive;
  }

  /**
   * @notice  Validates the header for submission
   *
   * @param _header - The proposed block header
   * @param _signatures - The signatures for the attestations
   * @param _digest - The digest that signatures signed
   * @param _currentTime - The time of execution
   * @dev                - This value is provided to allow for simple simulation of future
   * @param _flags - Flags specific to the execution, whether certain checks should be skipped
   */
  function _validateHeader(
    HeaderLib.Header memory _header,
    SignatureLib.Signature[] memory _signatures,
    bytes32 _digest,
    uint256 _currentTime,
    bytes32 _txEffectsHash,
    DataStructures.ExecutionFlags memory _flags
  ) internal view {
    _validateHeaderForSubmissionBase(_header, _currentTime, _txEffectsHash, _flags);
    _validateHeaderForSubmissionSequencerSelection(
      _header.globalVariables.slotNumber, _signatures, _digest, _currentTime, _flags
    );
  }

  /**
   * @notice  Validate a header for submission to the pending chain (sequencer selection checks)
   *
   *          These validation checks are directly related to Leonidas.
   *          Note that while these checks are strict, they can be relaxed with some changes to
   *          message boxes.
   *
   *          Each of the following validation checks must pass, otherwise an error is thrown and we revert.
   *          - The slot MUST be the current slot
   *            This might be relaxed for allow consensus set to better handle short-term bursts of L1 congestion
   *          - The slot MUST be in the current epoch
   *
   * @param _slot - The slot of the header to validate
   * @param _signatures - The signatures to validate
   * @param _digest - The digest that signatures sign over
   */
  function _validateHeaderForSubmissionSequencerSelection(
    uint256 _slot,
    SignatureLib.Signature[] memory _signatures,
    bytes32 _digest,
    uint256 _currentTime,
    DataStructures.ExecutionFlags memory _flags
  ) internal view {
    // Ensure that the slot proposed is NOT in the future
    uint256 currentSlot = getSlotAt(_currentTime);
    if (_slot != currentSlot) {
      revert Errors.HeaderLib__InvalidSlotNumber(currentSlot, _slot);
    }

    // @note  We are currently enforcing that the slot is in the current epoch
    //        If this is not the case, there could potentially be a weird reorg
    //        of an entire epoch if no-one from the new epoch committee have seen
    //        those blocks or behaves as if they did not.

    uint256 epochNumber = getEpochAt(getTimestampForSlot(_slot));
    uint256 currentEpoch = getEpochAt(_currentTime);
    if (epochNumber != currentEpoch) {
      revert Errors.Rollup__InvalidEpoch(currentEpoch, epochNumber);
    }

    _validateLeonidas(_slot, _signatures, _digest, _flags);
  }

  /**
   * @notice  Validate a header for submission to the pending chain (base checks)
   *          Base checks here being the checks that we wish to do regardless of the sequencer
   *          selection mechanism.
   *
   *         Each of the following validation checks must pass, otherwise an error is thrown and we revert.
   *          - The chain ID MUST match the current chain ID
   *          - The version MUST match the current version
   *          - The block id MUST be the next block in the chain
   *          - The last archive root in the header MUST match the current archive
   *          - The slot MUST be larger than the slot of the previous block (ensures single block per slot)
   *          - The timestamp MUST be equal to GENESIS_TIME + slot * SLOT_DURATION
   *          - The `txsEffectsHash` of the header must match the computed `_txsEffectsHash`
   *            - This can be relaxed to happen at the time of `submitProof` instead
   *
   * @param _header - The header to validate
   */
  function _validateHeaderForSubmissionBase(
    HeaderLib.Header memory _header,
    uint256 _currentTime,
    bytes32 _txsEffectsHash,
    DataStructures.ExecutionFlags memory _flags
  ) internal view {
    if (block.chainid != _header.globalVariables.chainId) {
      revert Errors.Rollup__InvalidChainId(block.chainid, _header.globalVariables.chainId);
    }

    if (_header.globalVariables.version != VERSION) {
      revert Errors.Rollup__InvalidVersion(VERSION, _header.globalVariables.version);
    }

    if (_header.globalVariables.blockNumber != pendingBlockCount) {
      revert Errors.Rollup__InvalidBlockNumber(
        pendingBlockCount, _header.globalVariables.blockNumber
      );
    }

    bytes32 tipArchive = archive();
    if (tipArchive != _header.lastArchive.root) {
      revert Errors.Rollup__InvalidArchive(tipArchive, _header.lastArchive.root);
    }

    uint256 slot = _header.globalVariables.slotNumber;
    if (slot > type(uint128).max) {
      revert Errors.Rollup__SlotValueTooLarge(slot);
    }

    uint256 lastSlot = uint256(blocks[pendingBlockCount - 1].slotNumber);
    if (slot <= lastSlot) {
      revert Errors.Rollup__SlotAlreadyInChain(lastSlot, slot);
    }

    uint256 timestamp = getTimestampForSlot(slot);
    if (_header.globalVariables.timestamp != timestamp) {
      revert Errors.Rollup__InvalidTimestamp(timestamp, _header.globalVariables.timestamp);
    }

    if (timestamp > _currentTime) {
      // @note  If you are hitting this error, it is likely because the chain you use have a blocktime that differs
      //        from the value that we have in the constants.
      //        When you are encountering this, it will likely be as the sequencer expects to be able to include
      //        an Aztec block in the "next" ethereum block based on a timestamp that is 12 seconds in the future
      //        from the last block. However, if the actual will only be 1 second in the future, you will end up
      //        expecting this value to be in the future.
      revert Errors.Rollup__TimestampInFuture(_currentTime, timestamp);
    }

    // Check if the data is available
    if (!_flags.ignoreDA && _header.contentCommitment.txsEffectsHash != _txsEffectsHash) {
      revert Errors.Rollup__UnavailableTxs(_header.contentCommitment.txsEffectsHash);
    }
  }
}<|MERGE_RESOLUTION|>--- conflicted
+++ resolved
@@ -187,7 +187,7 @@
    * @param _signatures - Signatures from the validators
    * @param _body - The body of the L2 block
    */
-  function proposeWithBody(
+  function propose(
     bytes calldata _header,
     bytes32 _archive,
     bytes32 _blockHash,
@@ -195,21 +195,17 @@
     SignatureLib.Signature[] memory _signatures,
     bytes calldata _body
   ) external override(IRollup) {
-<<<<<<< HEAD
-    AVAILABILITY_ORACLE.publish(_body);
-    propose(_header, _archive, _blockHash, _txHashes, _signatures);
-  }
-=======
     bytes32 txsEffectsHash = TxsDecoder.decode(_body);
->>>>>>> 274a6b73
 
     // Decode and validate header
     HeaderLib.Header memory header = HeaderLib.decode(_header);
+
+    bytes32 digest = keccak256(abi.encode(_archive, _txHashes));
     setupEpoch();
     _validateHeader({
       _header: header,
       _signatures: _signatures,
-      _digest: _archive,
+      _digest: digest,
       _currentTime: block.timestamp,
       _txEffectsHash: txsEffectsHash,
       _flags: DataStructures.ExecutionFlags({ignoreDA: false, ignoreSignatures: false})
@@ -461,92 +457,7 @@
     DataStructures.ExecutionFlags memory _flags
   ) external view override(IRollup) {
     HeaderLib.Header memory header = HeaderLib.decode(_header);
-<<<<<<< HEAD
-    _validateHeader(header, _signatures, _digest, _currentTime, _flags);
-  }
-
-  /**
-   * @notice Propose an incoming L2 block with signatures
-   *
-   * @param _header - The L2 block header
-   * @param _archive - A root of the archive tree after the L2 block is applied
-   * @param _blockHash - The poseidon2 hash of the header added to the archive tree in the rollup circuit
-   * @param _signatures - Signatures from the validators
-   */
-  function propose(
-    bytes calldata _header,
-    bytes32 _archive,
-    bytes32 _blockHash,
-    bytes32[] memory _txHashes,
-    SignatureLib.Signature[] memory _signatures
-  ) public override(IRollup) {
-    // Decode and validate header
-    HeaderLib.Header memory header = HeaderLib.decode(_header);
-    setupEpoch();
-
-    bytes32 digest = keccak256(abi.encode(_archive, _txHashes));
-    _validateHeader({
-      _header: header,
-      _signatures: _signatures,
-      _digest: digest,
-      _currentTime: block.timestamp,
-      _flags: DataStructures.ExecutionFlags({ignoreDA: false, ignoreSignatures: false})
-    });
-
-    blocks[pendingBlockCount++] = BlockLog({
-      archive: _archive,
-      blockHash: _blockHash,
-      slotNumber: header.globalVariables.slotNumber.toUint128()
-    });
-
-    // @note  The block number here will always be >=1 as the genesis block is at 0
-    bytes32 inHash = INBOX.consume(header.globalVariables.blockNumber);
-    if (header.contentCommitment.inHash != inHash) {
-      revert Errors.Rollup__InvalidInHash(inHash, header.contentCommitment.inHash);
-    }
-
-    // TODO(#7218): Revert to fixed height tree for outbox, currently just providing min as interim
-    // Min size = smallest path of the rollup tree + 1
-    (uint256 min,) = MerkleLib.computeMinMaxPathLength(header.contentCommitment.numTxs);
-    uint256 l2ToL1TreeMinHeight = min + 1;
-    OUTBOX.insert(
-      header.globalVariables.blockNumber, header.contentCommitment.outHash, l2ToL1TreeMinHeight
-    );
-
-    emit L2BlockProposed(header.globalVariables.blockNumber);
-
-    // Automatically flag the block as proven if we have cheated and set assumeProvenUntilBlockNumber.
-    if (header.globalVariables.blockNumber < assumeProvenUntilBlockNumber) {
-      provenBlockCount += 1;
-
-      if (header.globalVariables.coinbase != address(0) && header.totalFees > 0) {
-        // @note  This will currently fail if there are insufficient funds in the bridge
-        //        which WILL happen for the old version after an upgrade where the bridge follow.
-        //        Consider allowing a failure. See #7938.
-        FEE_JUICE_PORTAL.distributeFees(header.globalVariables.coinbase, header.totalFees);
-      }
-
-      emit L2ProofVerified(header.globalVariables.blockNumber, "CHEAT");
-    }
-  }
-
-  /**
-   * @notice Propose a L2 block without signatures
-   *
-   * @param _header - The L2 block header
-   * @param _archive - A root of the archive tree after the L2 block is applied
-   * @param _blockHash - The poseidon2 hash of the header added to the archive tree in the rollup circuit
-   */
-  function propose(bytes calldata _header, bytes32 _archive, bytes32 _blockHash)
-    public
-    override(IRollup)
-  {
-    SignatureLib.Signature[] memory emptySignatures = new SignatureLib.Signature[](0);
-    bytes32[] memory emptyTxHashes = new bytes32[](0);
-    propose(_header, _archive, _blockHash, emptyTxHashes, emptySignatures);
-=======
     _validateHeader(header, _signatures, _digest, _currentTime, _txsEffectsHash, _flags);
->>>>>>> 274a6b73
   }
 
   /**
