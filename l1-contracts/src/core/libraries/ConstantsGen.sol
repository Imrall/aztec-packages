--- conflicted
+++ resolved
@@ -104,11 +104,7 @@
   uint256 internal constant ETHEREUM_SLOT_DURATION = 12;
   uint256 internal constant AZTEC_SLOT_DURATION = 12;
   uint256 internal constant AZTEC_EPOCH_DURATION = 48;
-<<<<<<< HEAD
-  uint256 internal constant IS_DEV_NET = 0;
-=======
   uint256 internal constant AZTEC_TARGET_COMMITTEE_SIZE = 48;
->>>>>>> 8b7b2d2b
   uint256 internal constant GENESIS_ARCHIVE_ROOT =
     8142738430000951296386584486068033372964809139261822027365426310856631083550;
   uint256 internal constant FEE_JUICE_INITIAL_MINT = 20000000000;
