--- conflicted
+++ resolved
@@ -62,18 +62,8 @@
   function setUp() public {
     registry = new Registry(address(this));
     testERC20 = new TestERC20();
-<<<<<<< HEAD
-    rollup = new Rollup(
-      IFeeJuicePortal(address(0)),
-      IProofCommitmentEscrow(address(0)),
-      bytes32(0),
-      bytes32(0),
-      address(this),
-      new address[](0)
-    );
-=======
-    rollup = new Rollup(new MockFeeJuicePortal(), bytes32(0), address(this), new address[](0));
->>>>>>> 62963f9c
+    rollup =
+      new Rollup(new MockFeeJuicePortal(), bytes32(0), bytes32(0), address(this), new address[](0));
     inbox = rollup.INBOX();
     outbox = rollup.OUTBOX();
 
