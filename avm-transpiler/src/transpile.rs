--- conflicted
+++ resolved
@@ -760,27 +760,9 @@
                     ZEROTH_OPERAND_INDIRECT | FIRST_OPERAND_INDIRECT | THIRD_OPERAND_INDIRECT,
                 ),
                 operands: vec![
-<<<<<<< HEAD
-                    AvmOperand::U32 {
-                        value: output_offset as u32,
-                    },
-                    AvmOperand::U32 {
-                        value: state_offset as u32,
-                    },
-                    AvmOperand::U32 {
-                        value: state_size_offset as u32,
-                    },
-                    AvmOperand::U32 {
-                        value: inputs_offset as u32,
-                    },
-                    AvmOperand::U32 {
-                        value: inputs_size_offset as u32,
-                    },
-=======
                     AvmOperand::U32 { value: dest_offset as u32 },
                     AvmOperand::U32 { value: message_offset as u32 },
                     AvmOperand::U32 { value: message_size_offset as u32 },
->>>>>>> 6bd94ffc
                 ],
                 ..Default::default()
             });
