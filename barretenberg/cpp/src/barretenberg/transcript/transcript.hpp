--- conflicted
+++ resolved
@@ -1,16 +1,9 @@
 #pragma once
 
-<<<<<<< HEAD
-=======
-#include "barretenberg/common/debug_log.hpp"
-#include "barretenberg/common/serialize.hpp"
-#include "barretenberg/crypto/blake3s/blake3s.hpp"
-#include "barretenberg/crypto/pedersen_hash/pedersen.hpp"
-
->>>>>>> e3b8713a
 // #define LOG_CHALLENGES
 // #define LOG_INTERACTIONS
 
+#include "barretenberg/common/debug_log.hpp"
 #include "barretenberg/ecc/curves/bn254/fr.hpp"
 #include "barretenberg/ecc/curves/bn254/g1.hpp"
 #include "barretenberg/ecc/curves/grumpkin/grumpkin.hpp"
@@ -310,11 +303,8 @@
      */
     template <class T> void send_to_verifier(const std::string& label, const T& element)
     {
-<<<<<<< HEAD
-=======
         DEBUG_LOG(label, element);
-        using serialize::write;
->>>>>>> e3b8713a
+
         // TODO(Adrian): Ensure that serialization of affine elements (including point at infinity) is consistent.
         // TODO(Adrian): Consider restricting serialization (via concepts) to types T for which sizeof(T) reliably
         // returns the size of T in frs. (E.g. this is true for std::array but not for std::vector).
@@ -346,12 +336,8 @@
 
         BaseTranscript::consume_prover_element_frs(label, element_frs);
 
-<<<<<<< HEAD
         auto element = TranscriptParams::template convert_from_bn254_frs<T>(element_frs);
-=======
-        T element = from_buffer<T>(element_bytes);
         DEBUG_LOG(label, element);
->>>>>>> e3b8713a
 
 #ifdef LOG_INTERACTIONS
         if constexpr (Loggable<T>) {
