#pragma once
#include "barretenberg/commitment_schemes/claim.hpp"
#include "barretenberg/commitment_schemes/commitment_key.hpp"
#include "barretenberg/commitment_schemes/verification_key.hpp"
#include "barretenberg/common/ref_span.hpp"
#include "barretenberg/common/ref_vector.hpp"
#include "barretenberg/common/zip_view.hpp"
#include "barretenberg/flavor/flavor.hpp"
#include "barretenberg/polynomials/polynomial.hpp"
#include "barretenberg/stdlib/primitives/biggroup/biggroup.hpp"
#include "barretenberg/stdlib/primitives/witness/witness.hpp"
#include "barretenberg/transcript/transcript.hpp"

namespace bb {

/**
 * @brief Compute powers of a given challenge
 *
 * @tparam FF
 * @param challenge
 * @param num_powers
 * @return std::vector<FF>
 */
template <class FF> inline std::vector<FF> powers_of_challenge(const FF challenge, const size_t num_powers)
{
    std::vector<FF> challenge_powers = { FF(1), challenge };
    challenge_powers.reserve(num_powers);
    for (size_t j = 2; j < num_powers; j++) {
        challenge_powers.emplace_back(challenge_powers[j - 1] * challenge);
    }
    return challenge_powers;
};

/**
 * @brief Prover for ZeroMorph multilinear PCS
 *
 * @tparam Curve - The curve used for arithmetising ZeroMorph
 */
template <typename Curve> class ZeroMorphProver_ {
    using FF = typename Curve::ScalarField;
    using Commitment = typename Curve::AffineElement;
    using Polynomial = bb::Polynomial<FF>;
    using OpeningClaim = ProverOpeningClaim<Curve>;

    // TODO(#742): Set this N_max to be the number of G1 elements in the mocked zeromorph SRS once it's in place.
    // (Then, eventually, set it based on the real SRS). For now we set it to be larger then the Client IVC recursive
    // verifier circuit.
    static const size_t N_max = 1 << 25;

  public:
    /**
     * @brief Compute multivariate quotients q_k(X_0, ..., X_{k-1}) for f(X_0, ..., X_{n-1})
     * @details Starting from the coefficients of f, compute q_k inductively from k = n - 1, to k = 0.
     *          f needs to be updated at each step.
     *
     *          First, compute q_{n-1} of size N/2 by
     *          q_{n-1}[l] = f[N/2 + l ] - f[l].
     *
     *          Update f by f[l] <- f[l] + u_{n-1} * q_{n-1}[l]; f now has size N/2.
     *          Compute q_{n-2} of size N/(2^2) by
     *          q_{n-2}[l] = f[N/2^2 + l] - f[l].
     *
     *          Update f by f[l] <- f[l] + u_{n-2} * q_{n-2}[l]; f now has size N/(2^2).
     *          Compute q_{n-3} of size N/(2^3) by
     *          q_{n-3}[l] = f[N/2^3 + l] - f[l]. Repeat similarly until you reach q_0.
     *
     * @param polynomial Multilinear polynomial f(X_0, ..., X_{d-1})
     * @param u_challenge Multivariate challenge u = (u_0, ..., u_{d-1})
     * @return std::vector<Polynomial> The quotients q_k
     */
    static std::vector<Polynomial> compute_multilinear_quotients(Polynomial& polynomial,
                                                                 std::span<const FF> u_challenge)
    {
        size_t log_N = numeric::get_msb(polynomial.size());
        // Define the vector of quotients q_k, k = 0, ..., log_N-1
        std::vector<Polynomial> quotients;
        for (size_t k = 0; k < log_N; ++k) {
            size_t size = 1 << k;
            quotients.emplace_back(Polynomial(size)); // degree 2^k - 1
        }

        // Compute the coefficients of q_{n-1}
        size_t size_q = 1 << (log_N - 1);
        Polynomial q{ size_q };
        for (size_t l = 0; l < size_q; ++l) {
            q[l] = polynomial[size_q + l] - polynomial[l];
        }

        quotients[log_N - 1] = q.share();

        std::vector<FF> f_k;
        f_k.resize(size_q);

        std::vector<FF> g(polynomial.data().get(), polynomial.data().get() + size_q);

        // Compute q_k in reverse order from k= n-2, i.e. q_{n-2}, ..., q_0
        for (size_t k = 1; k < log_N; ++k) {
            // Compute f_k
            for (size_t l = 0; l < size_q; ++l) {
                f_k[l] = g[l] + u_challenge[log_N - k] * q[l];
            }

            size_q = size_q / 2;
            q = Polynomial{ size_q };

            for (size_t l = 0; l < size_q; ++l) {
                q[l] = f_k[size_q + l] - f_k[l];
            }

            quotients[log_N - k - 1] = q.share();
            g = f_k;
        }

        return quotients;
    }

    /**
     * @brief Construct batched, lifted-degree univariate quotient \hat{q} = \sum_k y^k * X^{N - d_k - 1} * q_k
     * @details The purpose of the batched lifted-degree quotient is to reduce the individual degree checks
     * deg(q_k) <= 2^k - 1 to a single degree check on \hat{q}. This is done by first shifting each of the q_k to the
     * right (i.e. multiplying by an appropriate power of X) so that each is degree N-1, then batching them all together
     * using powers of the provided challenge. Note: In practice, we do not actually compute the shifted q_k, we simply
     * accumulate them into \hat{q} at the appropriate offset.
     *
     * @param quotients Polynomials q_k, interpreted as univariates; deg(q_k) = 2^k - 1
     * @param N circuit size
     * @return Polynomial
     */
    static Polynomial compute_batched_lifted_degree_quotient(std::vector<Polynomial>& quotients,
                                                             FF y_challenge,
                                                             size_t N)
    {
        // Batched lifted degree quotient polynomial
        auto result = Polynomial(N);

        // Compute \hat{q} = \sum_k y^k * X^{N - d_k - 1} * q_k
        size_t k = 0;
        auto scalar = FF(1); // y^k
        for (auto& quotient : quotients) {
            // Rather than explicitly computing the shifts of q_k by N - d_k - 1 (i.e. multiplying q_k by X^{N - d_k -
            // 1}) then accumulating them, we simply accumulate y^k*q_k into \hat{q} at the index offset N - d_k - 1
            auto deg_k = static_cast<size_t>((1 << k) - 1);
            size_t offset = N - deg_k - 1;
            for (size_t idx = 0; idx < deg_k + 1; ++idx) {
                result[offset + idx] += scalar * quotient[idx];
            }
            scalar *= y_challenge; // update batching scalar y^k
            k++;
        }

        return result;
    }

    /**
     * @brief Compute partially evaluated degree check polynomial \zeta_x = q - \sum_k y^k * x^{N - d_k - 1} * q_k
     * @details Compute \zeta_x, where
     *
     *                          \zeta_x = q - \sum_k y^k * x^{N - d_k - 1} * q_k
     *
     * @param batched_quotient
     * @param quotients
     * @param y_challenge
     * @param x_challenge
     * @return Polynomial Degree check polynomial \zeta_x such that \zeta_x(x) = 0
     */
    static Polynomial compute_partially_evaluated_degree_check_polynomial(Polynomial& batched_quotient,
                                                                          std::vector<Polynomial>& quotients,
                                                                          FF y_challenge,
                                                                          FF x_challenge)
    {
        size_t N = batched_quotient.size();
        size_t log_N = quotients.size();

        // Initialize partially evaluated degree check polynomial \zeta_x to \hat{q}
        auto result = batched_quotient;

        auto y_power = FF(1); // y^k
        for (size_t k = 0; k < log_N; ++k) {
            // Accumulate y^k * x^{N - d_k - 1} * q_k into \hat{q}
            auto deg_k = static_cast<size_t>((1 << k) - 1);
            auto x_power = x_challenge.pow(N - deg_k - 1); // x^{N - d_k - 1}

            result.add_scaled(quotients[k], -y_power * x_power);

            y_power *= y_challenge; // update batching scalar y^k
        }

        return result;
    }

    /**
     * @brief Compute partially evaluated zeromorph identity polynomial Z_x
     * @details Compute Z_x, where
     *
     *  Z_x = x * f_batched + g_batched - v * x * \Phi_n(x)
     *           - x * \sum_k (x^{2^k}\Phi_{n-k-1}(x^{2^{k-1}}) - u_k\Phi_{n-k}(x^{2^k})) * q_k
     *           + concatentation_term
     *
     * where f_batched = \sum_{i=0}^{m-1}\rho^i*f_i, g_batched = \sum_{i=0}^{l-1}\rho^{m+i}*g_i
     *
     * and concatenation_term = \sum_{i=0}^{num_chunks_per_group}(x^{i * min_N + 1}concatenation_groups_batched_{i})
     *
     * @note The concatenation term arises from an implementation detail in the Translator and is not part of the
     * conventional ZM protocol
     * @param input_polynomial
     * @param quotients
     * @param v_evaluation
     * @param x_challenge
     * @return Polynomial
     */
    static Polynomial compute_partially_evaluated_zeromorph_identity_polynomial(
        Polynomial& f_batched,
        Polynomial& g_batched,
        std::vector<Polynomial>& quotients,
        FF v_evaluation,
        std::span<const FF> u_challenge,
        FF x_challenge,
        std::vector<Polynomial> concatenation_groups_batched = {})
    {
        size_t N = f_batched.size();
        size_t log_N = quotients.size();

        // Initialize Z_x with x * \sum_{i=0}^{m-1} f_i + \sum_{i=0}^{l-1} g_i
        auto result = g_batched;
        result.add_scaled(f_batched, x_challenge);

        // Compute Z_x -= v * x * \Phi_n(x)
        auto phi_numerator = x_challenge.pow(N) - 1; // x^N - 1
        auto phi_n_x = phi_numerator / (x_challenge - 1);
        result[0] -= v_evaluation * x_challenge * phi_n_x;

        // Add contribution from q_k polynomials
        auto x_power = x_challenge; // x^{2^k}
        for (size_t k = 0; k < log_N; ++k) {
            x_power = x_challenge.pow(1 << k); // x^{2^k}

            // \Phi_{n-k-1}(x^{2^{k + 1}})
            auto phi_term_1 = phi_numerator / (x_challenge.pow(1 << (k + 1)) - 1);

            // \Phi_{n-k}(x^{2^k})
            auto phi_term_2 = phi_numerator / (x_challenge.pow(1 << k) - 1);

            // x^{2^k} * \Phi_{n-k-1}(x^{2^{k+1}}) - u_k *  \Phi_{n-k}(x^{2^k})
            auto scalar = x_power * phi_term_1 - u_challenge[k] * phi_term_2;

            scalar *= x_challenge;
            scalar *= FF(-1);

            result.add_scaled(quotients[k], scalar);
        }

        // If necessary, add to Z_x the contribution related to concatenated polynomials:
        // \sum_{i=0}^{num_chunks_per_group}(x^{i * min_n + 1}concatenation_groups_batched_{i}).
        // We are effectively reconstructing concatenated polynomials from their chunks now that we know x
        // Note: this is an implementation detail related to Translator and is not part of the standard protocol.
        if (!concatenation_groups_batched.empty()) {
            size_t MINICIRCUIT_N = N / concatenation_groups_batched.size();
            auto x_to_minicircuit_N =
                x_challenge.pow(MINICIRCUIT_N); // power of x used to shift polynomials to the right
            auto running_shift = x_challenge;
            for (size_t i = 0; i < concatenation_groups_batched.size(); i++) {
                result.add_scaled(concatenation_groups_batched[i], running_shift);
                running_shift *= x_to_minicircuit_N;
            }
        }

        return result;
    }

    /**
     * @brief Compute combined evaluation and degree-check polynomial pi
     * @details Compute univariate polynomial pi, where
     *
     *  pi = (\zeta_c + z*Z_x) X^{N_{max}-(N-1)}
     *
     * The proof that pi(x) = 0 for some verifier challenge x will then be computed as part of the univariate PCS
     * opening. If this is instantiated with KZG, the PCS is going to compute the quotient
     * q_pi = (q_\zeta + z*q_Z)X^{N_{max}-(N-1)}, with q_\zeta = \zeta_x/(X-x), q_Z = Z_x/(X-x),
     *
     * @param Z_x
     * @param zeta_x
     * @param x_challenge
     * @param z_challenge
     * @param N_max
     * @return Polynomial
     */
    static Polynomial compute_batched_evaluation_and_degree_check_polynomial(Polynomial& zeta_x,
                                                                             Polynomial& Z_x,
                                                                             FF z_challenge)
    {
        // We cannot commit to polynomials with size > N_max
        size_t N = zeta_x.size();
        ASSERT(N <= N_max);

        // Compute batched polynomial zeta_x + Z_x
        auto batched_polynomial = zeta_x;
        batched_polynomial.add_scaled(Z_x, z_challenge);

        // TODO(#742): To complete the degree check, we need to do an opening proof for x_challenge with a univariate
        // PCS for the degree-lifted polynomial (\zeta_c + z*Z_x)*X^{N_max - N - 1}. If this PCS is KZG, verification
        // then requires a pairing check similar to the standard KZG check but with [1]_2 replaced by [X^{N_max - N
        // -1}]_2. Two issues: A) we do not have an SRS with these G2 elements (so need to generate a fake setup until
        // we can do the real thing), and B) its not clear to me how to update our pairing algorithms to do this type of
        // pairing. For now, simply construct pi without the shift and do a standard KZG pairing check if the PCS is
        // KZG. When we're ready, all we have to do to make this fully legit is commit to the shift here and update the
        // pairing check accordingly. Note: When this is implemented properly, it doesnt make sense to store the
        // (massive) shifted polynomial of size N_max. Ideally would only store the unshifted version and just compute
        // the shifted commitment directly via a new method.

        return batched_polynomial;
    }

    /**
     * @brief  * @brief Returns a univariate opening claim equivalent to a set of multilinear evaluation claims for
     * unshifted polynomials f_i and to-be-shifted polynomials g_i to be subsequently proved with a univariate PCS
     *
     * @param f_polynomials Unshifted polynomials
     * @param g_polynomials To-be-shifted polynomials (of which the shifts h_i were evaluated by sumcheck)
     * @param evaluations Set of evaluations v_i = f_i(u), w_i = h_i(u) = g_i_shifted(u)
     * @param multilinear_challenge Multilinear challenge point u
     * @param commitment_key
     * @param transcript
     *
     * @todo https://github.com/AztecProtocol/barretenberg/issues/1030: document concatenation trick
     */
    static OpeningClaim prove(FF circuit_size,
                              RefSpan<Polynomial> f_polynomials,
                              RefSpan<Polynomial> g_polynomials,
                              RefSpan<FF> f_evaluations,
                              RefSpan<FF> g_shift_evaluations,
                              std::span<FF> multilinear_challenge,
                              const std::shared_ptr<CommitmentKey<Curve>>& commitment_key,
                              const std::shared_ptr<NativeTranscript>& transcript,
                              RefSpan<Polynomial> concatenated_polynomials = {},
                              RefSpan<FF> concatenated_evaluations = {},
                              const std::vector<RefVector<Polynomial>>& concatenation_groups = {})
    {
        // Generate batching challenge \rho and powers 1,...,\rho^{m-1}
        const FF rho = transcript->template get_challenge<FF>("rho");

        // Extract multilinear challenge u and claimed multilinear evaluations from Sumcheck output
        std::span<const FF> u_challenge = multilinear_challenge;
        size_t log_N = numeric::get_msb(static_cast<uint32_t>(circuit_size));
        size_t N = 1 << log_N;

        // Compute batching of unshifted polynomials f_i and to-be-shifted polynomials g_i:
        // f_batched = sum_{i=0}^{m-1}\rho^i*f_i and g_batched = sum_{i=0}^{l-1}\rho^{m+i}*g_i,
        // and also batched evaluation
        // v = sum_{i=0}^{m-1}\rho^i*f_i(u) + sum_{i=0}^{l-1}\rho^{m+i}*h_i(u).
        // Note: g_batched is formed from the to-be-shifted polynomials, but the batched evaluation incorporates the
        // evaluations produced by sumcheck of h_i = g_i_shifted.
        FF batched_evaluation{ 0 };
        Polynomial f_batched(N); // batched unshifted polynomials
        FF batching_scalar{ 1 };
        for (auto [f_poly, f_eval] : zip_view(f_polynomials, f_evaluations)) {
            f_batched.add_scaled(f_poly, batching_scalar);
            batched_evaluation += batching_scalar * f_eval;
            batching_scalar *= rho;
        }

        // WORKTODO: is this initialization right?
        Polynomial g_batched{ N }; // batched to-be-shifted polynomials
        for (auto [g_poly, g_shift_eval] : zip_view(g_polynomials, g_shift_evaluations)) {
            g_batched.add_scaled(g_poly, batching_scalar);
            batched_evaluation += batching_scalar * g_shift_eval;
            batching_scalar *= rho;
        };

        size_t num_groups = concatenation_groups.size();
        size_t num_chunks_per_group = concatenation_groups.empty() ? 0 : concatenation_groups[0].size();
        // Concatenated polynomials
        Polynomial concatenated_batched(N);

        // construct concatention_groups_batched
        std::vector<Polynomial> concatenation_groups_batched;
        for (size_t i = 0; i < num_chunks_per_group; ++i) {
            concatenation_groups_batched.push_back(Polynomial(N));
        }
        // for each group
        for (size_t i = 0; i < num_groups; ++i) {
            concatenated_batched.add_scaled(concatenated_polynomials[i], batching_scalar);
            // for each element in a group
            for (size_t j = 0; j < num_chunks_per_group; ++j) {
                concatenation_groups_batched[j].add_scaled(concatenation_groups[i][j], batching_scalar);
            }
            batched_evaluation += batching_scalar * concatenated_evaluations[i];
            batching_scalar *= rho;
        }

        // Compute the full batched polynomial f = f_batched + g_batched.shifted() = f_batched + h_batched. This is the
        // polynomial for which we compute the quotients q_k and prove f(u) = v_batched.
        Polynomial f_polynomial = f_batched;
        f_polynomial += g_batched.shifted();
        f_polynomial += concatenated_batched;

        // Compute the multilinear quotients q_k = q_k(X_0, ..., X_{k-1})
        std::vector<Polynomial> quotients = compute_multilinear_quotients(f_polynomial, u_challenge);
        // Compute and send commitments C_{q_k} = [q_k], k = 0,...,d-1
        std::vector<Commitment> q_k_commitments(log_N);
        for (size_t idx = 0; idx < log_N; ++idx) {
            q_k_commitments[idx] = commitment_key->commit(quotients[idx]);
            std::string label = "ZM:C_q_" + std::to_string(idx);
            transcript->send_to_verifier(label, q_k_commitments[idx]);
        }

        constexpr size_t MAX_LOG_CIRCUIT_SIZE = 28;
        // TODO(CONSTANT_PROOF_SIZE): Send some BS q_ks (We dont have Flavor tho.. ick)
        for (size_t idx = log_N; idx < MAX_LOG_CIRCUIT_SIZE; ++idx) {
            auto buffer_element = Commitment::one();
            std::string label = "ZM:C_q_" + std::to_string(idx);
            transcript->send_to_verifier(label, buffer_element);
        }

        // Get challenge y
        FF y_challenge = transcript->template get_challenge<FF>("ZM:y");

        // Compute the batched, lifted-degree quotient \hat{q}
        auto batched_quotient = compute_batched_lifted_degree_quotient(quotients, y_challenge, N);

        // Compute and send the commitment C_q = [\hat{q}]
        auto q_commitment = commitment_key->commit(batched_quotient);
        transcript->send_to_verifier("ZM:C_q", q_commitment);

        // Get challenges x and z
        auto [x_challenge, z_challenge] = transcript->template get_challenges<FF>("ZM:x", "ZM:z");

        // Compute degree check polynomial \zeta partially evaluated at x
        auto zeta_x =
            compute_partially_evaluated_degree_check_polynomial(batched_quotient, quotients, y_challenge, x_challenge);

        // Compute ZeroMorph identity polynomial Z partially evaluated at x
        auto Z_x = compute_partially_evaluated_zeromorph_identity_polynomial(f_batched,
                                                                             g_batched,
                                                                             quotients,
                                                                             batched_evaluation,
                                                                             u_challenge,
                                                                             x_challenge,
                                                                             concatenation_groups_batched);

        // Compute batched degree-check and ZM-identity quotient polynomial pi
        auto pi_polynomial = compute_batched_evaluation_and_degree_check_polynomial(zeta_x, Z_x, z_challenge);

        // Returns the claim used to generate an opening proof for the univariate polynomial at x_challenge
        return { pi_polynomial, { .challenge = x_challenge, .evaluation = FF(0) } };
    }
};

/**
 * @brief Verifier for ZeroMorph multilinear PCS
 *
 * @tparam Curve - The Curve used to arithmetise ZeroMorph
 */
template <typename Curve> class ZeroMorphVerifier_ {
    using FF = typename Curve::ScalarField;
    using Commitment = typename Curve::AffineElement;

  public:
    /**
     * @brief Compute commitment to partially evaluated batched lifted degree quotient identity
     * @details Compute commitment C_{\zeta_x} = [\zeta_x]_1 using homomorphicity:
     *
     *  C_{\zeta_x} = [q]_1 - \sum_k y^k * x^{N - d_k - 1} * [q_k]_1
     *
     * @param C_q Commitment to batched lifted degree quotient
     * @param C_q_k Commitments to quotients q_k
     * @param y_challenge
     * @param x_challenge
     * @return Commitment
     */
    static Commitment compute_C_zeta_x(const Commitment& C_q,
                                       std::vector<Commitment>& C_q_k,
                                       FF y_challenge,
                                       FF x_challenge,
                                       const FF log_circuit_size,
                                       const FF circuit_size)
    {
        size_t N;
        if constexpr (Curve::is_stdlib_type) {
            N = static_cast<uint32_t>(circuit_size.get_value());
        } else {
            N = static_cast<uint32_t>(circuit_size);
        }
        // info("circuit size when computing C_zeta_x: ", N);

        size_t log_N;
        if constexpr (Curve::is_stdlib_type) {
            log_N = static_cast<uint32_t>(log_circuit_size.get_value());
        } else {
            log_N = static_cast<uint32_t>(log_circuit_size);
        }
        // info("log circuit size when computing C_zeta_x: ", log_N);
        // Instantiate containers for input to batch mul
        std::vector<FF> scalars;
        std::vector<Commitment> commitments;

        // Contribution from C_q
        if constexpr (Curve::is_stdlib_type) {
            auto builder = x_challenge.get_context();
            scalars.emplace_back(FF(builder, 1));
        } else {
            scalars.emplace_back(FF(1));
        }
        commitments.emplace_back(C_q);

        // Contribution from C_q_k, k = 0,...,log_N-1
        constexpr size_t MAX_LOG_CIRCUIT_SIZE = 28;

        for (size_t k = 0; k < MAX_LOG_CIRCUIT_SIZE; ++k) {
            auto deg_k = static_cast<size_t>((1 << k) - 1);
            // Compute scalar y^k * x^{N - deg_k - 1}
            FF scalar = y_challenge.pow(k);
            // WORKTODO: ensure size_t exponent doesnt wrap. Think this is ok in terms of constraints since pow operates
            // on 32 bits regardless?
            size_t x_exponent = (deg_k + 1) < N ? N - deg_k - 1 : 0;
            scalar *= x_challenge.pow(x_exponent);
            scalar *= FF(-1);
            if constexpr (Curve::is_stdlib_type) {
                auto builder = x_challenge.get_context();
                // stdlib::witness_t zero_witness(builder, builder->add_variable(0));
                FF zero = FF::from_witness(builder, 0);
                // WORKTODO: this causes Simulator to complain. Is it needed? Whats up?
                // zero.fix_witness();
                stdlib::bool_t dummy_round = stdlib::witness_t(builder, k >= log_N);
                // WORKTODO: is it kosher to reassign like this?
                scalar = FF::conditional_assign(dummy_round, zero, scalar);
            } else {
                if (k >= log_N) {
                    scalar = 0;
                }
            }
            scalars.emplace_back(scalar);
            commitments.emplace_back(C_q_k[k]);
        }

        // Compute batch mul to get the result
        if constexpr (Curve::is_stdlib_type) {
            // If Ultra and using biggroup, handle edge cases in batch_mul
            if constexpr (IsUltraBuilder<typename Curve::Builder> && stdlib::IsBigGroup<Commitment>) {
                return Commitment::batch_mul(commitments, scalars, /*max_num_bits=*/0, /*with_edgecases=*/true);
            } else {
                return Commitment::batch_mul(commitments, scalars);
            }
        } else {
            return batch_mul_native(commitments, scalars);
        }
    }

    /**
     * @brief Compute commitment to partially evaluated ZeroMorph identity Z
     * @details Compute commitment C_{Z_x} = [Z_x]_1 using homomorphicity:
     *
     *  C_{Z_x} = x * \sum_{i=0}^{m-1}\rho^i*[f_i] + \sum_{i=0}^{l-1}\rho^{m+i}*[g_i] - v * x * \Phi_n(x) * [1]_1
     *              - x * \sum_k (x^{2^k}\Phi_{n-k-1}(x^{2^{k-1}}) - u_k\Phi_{n-k}(x^{2^k})) * [q_k]
     *              + concatentation_term
     * where
     *
     *  concatenation_term = \sum{i=0}^{o-1}\sum_{j=0}^{num_chunks_per_group}(rho^{m+l+i} * x^{j * min_N + 1}
     *                       * concatenation_groups_commitments_{i}_{j})
     *
     * @note The concatenation term arises from an implementation detail in the Translator and is not part of the
     * conventional ZM protocol
     * @param g1_identity first element in the SRS
     * @param f_commitments Commitments to unshifted polynomials [f_i]
     * @param g_commitments Commitments to to-be-shifted polynomials [g_i]
     * @param C_q_k Commitments to q_k
     * @param rho
     * @param batched_evaluation \sum_{i=0}^{m-1} \rho^i*f_i(u) + \sum_{i=0}^{l-1} \rho^{m+i}*h_i(u)
     * @param x_challenge
     * @param u_challenge multilinear challenge
     * @param concatenation_groups_commitments
     * @return Commitment
     */
    static Commitment compute_C_Z_x(const Commitment& g1_identity,
                                    RefSpan<Commitment> f_commitments,
                                    RefSpan<Commitment> g_commitments,
                                    std::span<Commitment> C_q_k,
                                    FF rho,
                                    FF batched_evaluation,
                                    FF x_challenge,
                                    std::span<FF> u_challenge,
                                    const FF log_circuit_size,
                                    const FF circuit_size,
                                    const std::vector<RefVector<Commitment>>& concatenation_groups_commitments = {})
    {
        size_t N;
        if constexpr (Curve::is_stdlib_type) {
            N = static_cast<uint32_t>(circuit_size.get_value());
        } else {
            N = static_cast<uint32_t>(circuit_size);
        }
        size_t log_N;
        if constexpr (Curve::is_stdlib_type) {
            log_N = static_cast<uint32_t>(log_circuit_size.get_value());
        } else {
            log_N = static_cast<uint32_t>(log_circuit_size);
        }
        // info("in C_Z_x N: ", N, " and log_N: ", log_N);
        std::vector<FF> scalars;
        std::vector<Commitment> commitments;

        // Phi_n(x) = (x^N - 1) / (x - 1)
        // WORKTODO: this should be a witness... oh it is but it's disconnected
        auto phi_numerator = x_challenge.pow(N) - 1; // x^N - 1
        auto phi_n_x = phi_numerator / (x_challenge - 1);

        // Add contribution: -v * x * \Phi_n(x) * [1]_1
        scalars.emplace_back(FF(-1) * batched_evaluation * x_challenge * phi_n_x);

        commitments.emplace_back(g1_identity);

        // Add contribution: x * \sum_{i=0}^{m-1} \rho^i*[f_i]
        auto rho_pow = FF(1);
        for (auto& commitment : f_commitments) {
            scalars.emplace_back(x_challenge * rho_pow);
            commitments.emplace_back(commitment);
            rho_pow *= rho;
        }

        // Add contribution: \sum_{i=0}^{l-1} \rho^{m+i}*[g_i]
        for (auto& commitment : g_commitments) {
            scalars.emplace_back(rho_pow);
            commitments.emplace_back(commitment);
            rho_pow *= rho;
        }

        // If applicable, add contribution from concatenated polynomial commitments
        // Note: this is an implementation detail related to Translator and is not part of the standard protocol.
        if (!concatenation_groups_commitments.empty()) {
            size_t CONCATENATION_GROUP_SIZE = concatenation_groups_commitments[0].size();
            size_t MINICIRCUIT_N = N / CONCATENATION_GROUP_SIZE;
            std::vector<FF> x_shifts;
            auto current_x_shift = x_challenge;
            auto x_to_minicircuit_n = x_challenge.pow(MINICIRCUIT_N);
            for (size_t i = 0; i < CONCATENATION_GROUP_SIZE; ++i) {
                x_shifts.emplace_back(current_x_shift);
                current_x_shift *= x_to_minicircuit_n;
            }
            for (auto& concatenation_group_commitment : concatenation_groups_commitments) {
                for (size_t i = 0; i < CONCATENATION_GROUP_SIZE; ++i) {
                    scalars.emplace_back(rho_pow * x_shifts[i]);
                    commitments.emplace_back(concatenation_group_commitment[i]);
                }
                rho_pow *= rho;
            }
        }

        // Add contributions: scalar * [q_k],  k = 0,...,log_N, where
        // scalar = -x * (x^{2^k} * \Phi_{n-k-1}(x^{2^{k+1}}) - u_k * \Phi_{n-k}(x^{2^k}))
        auto x_pow_2k = x_challenge;                 // x^{2^k}
        auto x_pow_2kp1 = x_challenge * x_challenge; // x^{2^{k + 1}}
        constexpr size_t MAX_LOG_CIRCUIT_SIZE = 28;
        for (size_t k = 0; k < MAX_LOG_CIRCUIT_SIZE; ++k) {
            if constexpr (Curve::is_stdlib_type) {
                auto builder = x_challenge.get_context();
                stdlib::bool_t dummy_scalar = stdlib::witness_t(builder, k >= log_N);
                auto phi_term_1 = phi_numerator / (x_pow_2kp1 - 1); // \Phi_{n-k-1}(x^{2^{k + 1}})
                auto phi_term_2 = phi_numerator / (x_pow_2k - 1);   // \Phi_{n-k}(x^{2^k})

                auto scalar = x_pow_2k * phi_term_1;
                scalar -= u_challenge[k] * phi_term_2;
                scalar *= x_challenge;
                scalar *= -FF(1);

                FF zero = FF::from_witness(builder, 0);
                // WORKTODO: this causes Simulator to complain. Is it needed? Whats up?
                // zero.fix_witness();
                scalar = FF::conditional_assign(dummy_scalar, zero, scalar);
                scalars.emplace_back(scalar);
                commitments.emplace_back(C_q_k[k]);

                x_pow_2k = FF::conditional_assign(dummy_scalar, x_pow_2k, x_pow_2kp1);
                x_pow_2kp1 = FF::conditional_assign(dummy_scalar, x_pow_2kp1, x_pow_2kp1 * x_pow_2kp1);
            } else {
                if (k >= log_N) {
                    scalars.emplace_back(0);
                    commitments.emplace_back(C_q_k[k]);
                } else {
                    auto phi_term_1 = phi_numerator / (x_pow_2kp1 - 1); // \Phi_{n-k-1}(x^{2^{k + 1}})
                    auto phi_term_2 = phi_numerator / (x_pow_2k - 1);   // \Phi_{n-k}(x^{2^k})

                    auto scalar = x_pow_2k * phi_term_1;
                    scalar -= u_challenge[k] * phi_term_2;
                    scalar *= x_challenge;
                    scalar *= FF(-1);

                    scalars.emplace_back(scalar);
                    commitments.emplace_back(C_q_k[k]);

                    // Update powers of challenge x
                    x_pow_2k = x_pow_2kp1;
                    x_pow_2kp1 *= x_pow_2kp1;
                }
            }
        }

        if constexpr (Curve::is_stdlib_type) {
            // info("number of gates: ", commitments[0].get_context()->num_gates);
            // for (size_t idx = 0; idx < commitments.size(); ++idx) {
            //     info(commitments[idx].get_value());
            //     info(commitments[idx].get_value().on_curve());
            // }
            // If Ultra and using biggroup, handle edge cases in batch_mul
            if constexpr (IsUltraBuilder<typename Curve::Builder> && stdlib::IsBigGroup<Commitment>) {
                return Commitment::batch_mul(commitments, scalars, /*max_num_bits=*/0, /*with_edgecases=*/true);
            } else {
                return Commitment::batch_mul(commitments, scalars);
            }
        } else {
            return batch_mul_native(commitments, scalars);
        }
    }

    /**
     * @brief Utility for native batch multiplication of group elements
     * @note This is used only for native verification and is not optimized for efficiency
     */
    static Commitment batch_mul_native(const std::vector<Commitment>& points, const std::vector<FF>& scalars)
    {
        auto result = points[0] * scalars[0];
        for (size_t idx = 1; idx < scalars.size(); ++idx) {
            result = result + points[idx] * scalars[idx];
        }
        return result;
    }

    /**
     * @brief Return the univariate opening claim used to verify, in a subsequent PCS, a set of multilinear evaluation
     * claims for unshifted polynomials f_i and to-be-shifted polynomials g_i
     *
     * @param commitments Commitments to polynomials f_i and g_i (unshifted and to-be-shifted)
     * @param claimed_evaluations Claimed evaluations v_i = f_i(u) and w_i = h_i(u) = g_i_shifted(u)
     * @param multivariate_challenge Challenge point u
     * @param transcript
     * @return VerifierAccumulator Inputs to the final PCS verification check that will be accumulated
     */
    static OpeningClaim<Curve> verify(
        FF circuit_size,
        [[maybe_unused]] RefSpan<Commitment> unshifted_commitments,
        [[maybe_unused]] RefSpan<Commitment> to_be_shifted_commitments,
        RefSpan<FF> unshifted_evaluations,
        RefSpan<FF> shifted_evaluations,
        [[maybe_unused]] std::span<FF> multivariate_challenge,
        [[maybe_unused]] const Commitment& g1_identity,
        auto& transcript,
        [[maybe_unused]] const std::vector<RefVector<Commitment>>& concatenation_group_commitments = {},
        RefSpan<FF> concatenated_evaluations = {})
    {
        FF log_N;
        if constexpr (Curve::is_stdlib_type) {
            log_N = FF(static_cast<int>(numeric::get_msb(static_cast<uint32_t>(circuit_size.get_value()))));
        } else {
            log_N = numeric::get_msb(static_cast<uint32_t>(circuit_size));
        }
        // info("circuit size: ", circuit_size);
        // info("log_N: ", log_N);
        FF rho = transcript->template get_challenge<FF>("rho");
        // info("rho: ", rho);

        // Construct batched evaluation v = sum_{i=0}^{m-1}\rho^i*f_i(u) + sum_{i=0}^{l-1}\rho^{m+i}*h_i(u)
        FF batched_evaluation = FF(0);
        FF batching_scalar = FF(1);
        for (auto& value : unshifted_evaluations) {
            batched_evaluation += value * batching_scalar;
            batching_scalar *= rho;
        }
        for (auto& value : shifted_evaluations) {
            batched_evaluation += value * batching_scalar;
            batching_scalar *= rho;
        }
        for (auto& value : concatenated_evaluations) {
            batched_evaluation += value * batching_scalar;
            batching_scalar *= rho;
        }

        // Receive commitments [q_k]
        std::vector<Commitment> C_q_k;
        const size_t MAX_LOG_CIRCUIT_SIZE = 28;
        C_q_k.reserve(MAX_LOG_CIRCUIT_SIZE);
        for (size_t i = 0; i < MAX_LOG_CIRCUIT_SIZE; ++i) {
            C_q_k.emplace_back(transcript->template receive_from_prover<Commitment>("ZM:C_q_" + std::to_string(i)));
        }

        // info("past the loop with 28 commitments");

        // Challenge y
        FF y_challenge = transcript->template get_challenge<FF>("ZM:y");
        // info("ZM:y ", y_challenge);

        // Receive commitment C_{q}
        auto C_q = transcript->template receive_from_prover<Commitment>("ZM:C_q");

        // Challenges x, z
        auto [x_challenge, z_challenge] = transcript->template get_challenges<FF>("ZM:x", "ZM:z");
<<<<<<< HEAD
        // info("x_challenge ", x_challenge);
        // Compute commitment C_{\zeta_x}
        if constexpr (Curve::is_stdlib_type) {
            // info("before compute_C_zeta_x: ",
            //      z_challenge.get_context()->num_gates,
            //      " and arithmetic gates ",
            //      z_challenge.get_context()->blocks.arithmetic.q_m().size());
        }

        auto C_zeta_x = compute_C_zeta_x(C_q, C_q_k, y_challenge, x_challenge, log_N, circuit_size);
        if constexpr (Curve::is_stdlib_type) {
            // info("after compute_C_zeta_x: ",
            //      z_challenge.get_context()->num_gates,
            //      " and arithmetic gates ",
            //      z_challenge.get_context()->blocks.arithmetic.q_m().size());
        }
=======

        auto C_zeta_x = compute_C_zeta_x(C_q, C_q_k, y_challenge, x_challenge, log_N, circuit_size);
>>>>>>> 81eb07c2

        // Compute commitment C_{Z_x}
        Commitment C_Z_x = compute_C_Z_x(g1_identity,
                                         unshifted_commitments,
                                         to_be_shifted_commitments,
                                         C_q_k,
                                         rho,
                                         batched_evaluation,
                                         x_challenge,
                                         multivariate_challenge,
                                         log_N,
                                         circuit_size,
                                         concatenation_group_commitments);
        if constexpr (Curve::is_stdlib_type) {
            // info(z_challenge.get_context()->num_gates,
            //      " and arithmetic gates ",
            //      z_challenge.get_context()->blocks.arithmetic.q_m().size());
        }

        // info("C_Z_x ", C_Z_x);
        // Compute commitment C_{\zeta,Z}
        Commitment C_zeta_Z;
        if constexpr (Curve::is_stdlib_type) {
            // Express operation as a batch_mul in order to use Goblinization if available
            auto builder = z_challenge.get_context();
            std::vector<FF> scalars = { FF(builder, 1), z_challenge };
            std::vector<Commitment> points = { C_zeta_x, C_Z_x };
            // If Ultra and using biggroup, handle edge cases in batch_mul
            if constexpr (IsUltraBuilder<typename Curve::Builder> && stdlib::IsBigGroup<Commitment>) {
                C_zeta_Z = Commitment::batch_mul(points, scalars, /*max_num_bits=*/0, /*with_edgecases=*/true);
            } else {
                C_zeta_Z = Commitment::batch_mul(points, scalars);
            }
        } else {
            C_zeta_Z = C_zeta_x + C_Z_x * z_challenge;
        }

        return { .opening_pair = { .challenge = x_challenge, .evaluation = FF(0) }, .commitment = C_zeta_Z };
    }
};

} // namespace bb<|MERGE_RESOLUTION|>--- conflicted
+++ resolved
@@ -791,27 +791,8 @@
 
         // Challenges x, z
         auto [x_challenge, z_challenge] = transcript->template get_challenges<FF>("ZM:x", "ZM:z");
-<<<<<<< HEAD
-        // info("x_challenge ", x_challenge);
-        // Compute commitment C_{\zeta_x}
-        if constexpr (Curve::is_stdlib_type) {
-            // info("before compute_C_zeta_x: ",
-            //      z_challenge.get_context()->num_gates,
-            //      " and arithmetic gates ",
-            //      z_challenge.get_context()->blocks.arithmetic.q_m().size());
-        }
 
         auto C_zeta_x = compute_C_zeta_x(C_q, C_q_k, y_challenge, x_challenge, log_N, circuit_size);
-        if constexpr (Curve::is_stdlib_type) {
-            // info("after compute_C_zeta_x: ",
-            //      z_challenge.get_context()->num_gates,
-            //      " and arithmetic gates ",
-            //      z_challenge.get_context()->blocks.arithmetic.q_m().size());
-        }
-=======
-
-        auto C_zeta_x = compute_C_zeta_x(C_q, C_q_k, y_challenge, x_challenge, log_N, circuit_size);
->>>>>>> 81eb07c2
 
         // Compute commitment C_{Z_x}
         Commitment C_Z_x = compute_C_Z_x(g1_identity,
