--- conflicted
+++ resolved
@@ -745,10 +745,6 @@
         [[maybe_unused]] const std::vector<RefVector<Commitment>>& concatenation_group_commitments = {},
         RefSpan<FF> concatenated_evaluations = {})
     {
-<<<<<<< HEAD
-=======
-        // info("ZM VERIFIER");
->>>>>>> 5ca10601
         FF log_N;
         if constexpr (Curve::is_stdlib_type) {
             log_N = FF(static_cast<int>(numeric::get_msb(static_cast<uint32_t>(circuit_size.get_value()))));
@@ -850,89 +846,6 @@
 
         return { .opening_pair = { .challenge = x_challenge, .evaluation = FF(0) }, .commitment = C_zeta_Z };
     }
-<<<<<<< HEAD
-
-    /**
-     * @brief Verify a set of multilinear evaluation claims for unshifted polynomials f_i and to-be-shifted
-     * polynomials g_i
-     *
-     * @param commitments Commitments to polynomials f_i and g_i (unshifted and to-be-shifted)
-     * @param claimed_evaluations Claimed evaluations v_i = f_i(u) and w_i = h_i(u) = g_i_shifted(u)
-     * @param multivariate_challenge Challenge point u
-     * @param transcript
-     * @return VerifierAccumulator Inputs to the final PCS verification check that will be accumulated
-     */
-    static VerifierAccumulator verify(FF circuit_size,
-                                      RefSpan<Commitment> unshifted_commitments,
-                                      RefSpan<Commitment> to_be_shifted_commitments,
-                                      RefSpan<FF> unshifted_evaluations,
-                                      RefSpan<FF> shifted_evaluations,
-                                      std::span<FF> multivariate_challenge,
-                                      auto& transcript,
-                                      const std::vector<RefVector<Commitment>>& concatenation_group_commitments = {},
-                                      RefSpan<FF> concatenated_evaluations = {})
-    {
-        Commitment first_g1;
-
-        if constexpr (Curve::is_stdlib_type) {
-            auto builder = multivariate_challenge[0].get_context();
-            first_g1 = Commitment::one(builder);
-        } else {
-            first_g1 = Commitment::one();
-        }
-        auto opening_claim = compute_univariate_evaluation_opening_claim(circuit_size,
-                                                                         unshifted_commitments,
-                                                                         to_be_shifted_commitments,
-                                                                         unshifted_evaluations,
-                                                                         shifted_evaluations,
-                                                                         multivariate_challenge,
-                                                                         first_g1,
-                                                                         transcript,
-                                                                         concatenation_group_commitments,
-                                                                         concatenated_evaluations);
-        return PCS::reduce_verify(opening_claim, transcript);
-    }
-
-    /**
-     * @brief Verify a set of multilinear evaluation claims for unshifted polynomials f_i and to-be-shifted
-     * polynomials g_i.
-     *
-     * @details Identical purpose as the function above but used when the verification of the PCS evaluation protocol
-     * requires the verification key prior to the last step that is accumulated.
-     *
-     * @param commitments Commitments to polynomials f_i and g_i (unshifted and to-be-shifted)
-     * @param claimed_evaluations Claimed evaluations v_i = f_i(u) and w_i = h_i(u) = g_i_shifted(u)
-     * @param multivariate_challenge Challenge point u
-     * @param transcript
-     * @return VerifierAccumulator Inputs to the final PCS verification check that will be accumulated
-     */
-    static VerifierAccumulator verify(FF circuit_size,
-                                      RefSpan<Commitment> unshifted_commitments,
-                                      RefSpan<Commitment> to_be_shifted_commitments,
-                                      RefSpan<FF> unshifted_evaluations,
-                                      RefSpan<FF> shifted_evaluations,
-                                      std::span<FF> multivariate_challenge,
-                                      const std::shared_ptr<VerifierCommitmentKey<Curve>>& vk,
-                                      auto& transcript,
-                                      const std::vector<RefVector<Commitment>>& concatenation_group_commitments = {},
-                                      RefSpan<FF> concatenated_evaluations = {})
-    {
-        Commitment first_g1 = vk->get_first_g1();
-
-        auto opening_claim = compute_univariate_evaluation_opening_claim(circuit_size,
-                                                                         unshifted_commitments,
-                                                                         to_be_shifted_commitments,
-                                                                         unshifted_evaluations,
-                                                                         shifted_evaluations,
-                                                                         multivariate_challenge,
-                                                                         first_g1,
-                                                                         transcript,
-                                                                         concatenation_group_commitments,
-                                                                         concatenated_evaluations);
-        return PCS::reduce_verify(vk, opening_claim, transcript);
-    }
-=======
->>>>>>> 5ca10601
 };
 
 } // namespace bb