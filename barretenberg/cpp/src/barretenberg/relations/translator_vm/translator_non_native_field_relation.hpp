--- conflicted
+++ resolved
@@ -15,25 +15,16 @@
         3  // Prime subrelation (checks result in native field)
     };
     /**
-<<<<<<< HEAD
-     * @brief Upper bound on total degrees of sub-relations considered as polynomials in witnesses.
-     *
-=======
      * @brief For ZK-Flavors: Upper bound on the degrees of subrelations considered as polynomials only in witness
 polynomials,
      * i.e. all selectors and public polynomials are treated as constants. The subrelation witness degree does not
      * exceed the subrelation partial degree given by SUBRELATION_PARTIAL_LENGTH - 1.
->>>>>>> 0c7459b7
      */
     static constexpr std::array<size_t, 3> SUBRELATION_WITNESS_DEGREES{
         2, // Lower wide limb subrelation (checks result is 0 mod 2¹³⁶)
         2, // Higher wide limb subrelation (checks result is 0 in higher mod 2¹³⁶),
         2  // Prime subrelation (checks result in native field)
     };
-<<<<<<< HEAD
-
-=======
->>>>>>> 0c7459b7
     /**
      * @brief Returns true if the contribution from all subrelations for the provided inputs is identically zero
      *
