--- conflicted
+++ resolved
@@ -24,15 +24,10 @@
 
     };
     /**
-<<<<<<< HEAD
-     * @brief Upper bound on total degrees of sub-relations considered as polynomials in witnesses.
-     *
-=======
      * @brief For ZK-Flavors: Upper bound on the degrees of subrelations considered as polynomials only in witness
 polynomials,
      * i.e. all selectors and public polynomials are treated as constants. The subrelation witness degree does not
      * exceed the subrelation partial degree given by SUBRELATION_PARTIAL_LENGTH - 1.
->>>>>>> 0c7459b7
      */
     static constexpr std::array<size_t, 10> SUBRELATION_WITNESS_DEGREES{
         5, // ordered_range_constraints_0 step in {0,1,2,3} subrelation
@@ -45,11 +40,6 @@
         2, // ordered_range_constraints_2 ends with defined maximum value subrelation
         2, // ordered_range_constraints_3 ends with defined maximum value subrelation
         2  // ordered_range_constraints_4 ends with defined maximum value subrelation
-<<<<<<< HEAD
-
-    };
-=======
->>>>>>> 0c7459b7
 
     };
     /**
