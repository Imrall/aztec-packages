--- conflicted
+++ resolved
@@ -13,15 +13,6 @@
         7 // opcode constraint relation
     };
     /**
-<<<<<<< HEAD
-     * @brief Total degree of the relation considered as a polynomial in witnesses.
-     *
-     */
-    static constexpr std::array<size_t, 1> SUBRELATION_WITNESS_LENGTHS{
-        6 // opcode constraint relation
-    };
-
-=======
      * @brief For ZK-Flavors: Upper bound on the degrees of subrelations considered as polynomials only in witness
 polynomials,
      * i.e. all selectors and public polynomials are treated as constants. The subrelation witness degree does not
@@ -30,7 +21,6 @@
     static constexpr std::array<size_t, 1> SUBRELATION_WITNESS_DEGREES{
         6 // opcode constraint relation
     };
->>>>>>> 0c7459b7
     /**
      * @brief Returns true if the contribution from all subrelations for the provided inputs is identically zero
      *
@@ -76,15 +66,10 @@
 
     };
     /**
-<<<<<<< HEAD
-     * @brief Upper bound on total degrees of sub-relations considered as polynomials in witnesses.
-     *
-=======
      * @brief For ZK-Flavors: Upper bound on the degrees of subrelations considered as polynomials only in witness
 polynomials,
      * i.e. all selectors and public polynomials are treated as constants. The subrelation witness degree does not
      * exceed the subrelation partial degree given by SUBRELATION_PARTIAL_LENGTH - 1.
->>>>>>> 0c7459b7
      */
     static constexpr std::array<size_t, 12> SUBRELATION_WITNESS_DEGREES{
         2, // transfer accumulator limb 0 at even index subrelation
@@ -99,11 +84,6 @@
         2, // accumulator limb 1 is equal to given result at the end of accumulation subrelation
         2, // accumulator limb 2 is equal to given result at the end of accumulation subrelation
         2  // accumulator limb 3 is equal to given result at the end of accumulation subrelation
-<<<<<<< HEAD
-
-    };
-=======
->>>>>>> 0c7459b7
 
     };
     /**
