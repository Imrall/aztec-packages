--- conflicted
+++ resolved
@@ -15,16 +15,6 @@
         7, // internal poseidon2 round sub-relation for fourth value
     };
     /**
-<<<<<<< HEAD
-     * @brief Upper bound on total degrees of sub-relations considered as polynomials in witnesses.
-     *
-     */
-    static constexpr std::array<size_t, 4> SUBRELATION_WITNESS_DEGREES{
-        6, // external poseidon2 round sub-relation for first value
-        6, // external poseidon2 round sub-relation for second value
-        6, // external poseidon2 round sub-relation for third value
-        6, // external poseidon2 round sub-relation for fourth value
-=======
      * @brief For ZK-Flavors: The degrees of subrelations considered as polynomials only in witness polynomials,
      * i.e. all selectors and public polynomials are treated as constants.
      *
@@ -34,7 +24,6 @@
         5, // external poseidon2 round sub-relation for second value
         5, // external poseidon2 round sub-relation for third value
         5, // external poseidon2 round sub-relation for fourth value
->>>>>>> 0c7459b7
     };
 
     /**
