--- conflicted
+++ resolved
@@ -39,15 +39,10 @@
         5, 5, 5, 5, 5, 5, 5, 5, 5, 5, 5, 5, 5, 5, 5, 5, 5, 5, 5, 5, 5,
     };
     /**
-<<<<<<< HEAD
-     * @brief Upper bound on total degrees of sub-relations considered as polynomials in witnesses.
-     *
-=======
      * @brief For ZK-Flavors: Upper bound on the degrees of subrelations considered as polynomials only in witness
 polynomials,
      * i.e. all selectors and public polynomials are treated as constants. The subrelation witness degree does not
      * exceed the subrelation partial degree given by SUBRELATION_PARTIAL_LENGTH - 1.
->>>>>>> 0c7459b7
      */
     static constexpr std::array<size_t, 21> SUBRELATION_WITNESS_DEGREES{
         4, 4, 4, 4, 4, 4, 4, 4, 4, 4, 4, 4, 4, 4, 4, 4, 4, 4, 4, 4, 4,
