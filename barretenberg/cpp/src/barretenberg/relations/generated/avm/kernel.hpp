--- conflicted
+++ resolved
@@ -71,7 +71,6 @@
   public:
     using FF = FF_;
 
-<<<<<<< HEAD
     static constexpr std::array<size_t, 10> SUBRELATION_PARTIAL_LENGTHS{
         3, 3, 4, 4, 3, 3, 3, 3, 3, 3,
     };
@@ -79,9 +78,6 @@
         2, 2, 3, 3, 2, 2, 2, 2, 2, 2,
     };
     static constexpr std::array<size_t, 10> ZK_SUBRELATION_PARTIAL_LENGTHS{ 5, 5, 7, 7, 5, 5, 5, 5, 5, 5 };
-=======
-    static constexpr std::array<size_t, 10> SUBRELATION_PARTIAL_LENGTHS = { 3, 3, 4, 4, 3, 3, 3, 3, 3, 3 };
->>>>>>> 2a7494ba
 
     template <typename ContainerOverSubrelations, typename AllEntities>
     void static accumulate(ContainerOverSubrelations& evals,
