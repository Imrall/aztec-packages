#pragma once

#include "barretenberg/relations/generated/avm/declare_views.hpp"
#include "barretenberg/relations/relation_parameters.hpp"
#include "barretenberg/relations/relation_types.hpp"

namespace bb::Avm_vm {

template <typename FF> struct GasRow {
    FF gas_da_gas_fixed_table{};
    FF gas_l2_gas_fixed_table{};
    FF gas_sel_gas_cost{};
};

inline std::string get_relation_label_gas(int index)
{
    switch (index) {}
    return std::to_string(index);
}

template <typename FF_> class gasImpl {
  public:
    using FF = FF_;

<<<<<<< HEAD
    static constexpr std::array<size_t, 3> SUBRELATION_PARTIAL_LENGTHS{
        2,
        2,
        2,
    };
    static constexpr std::array<size_t, 3> SUBRELATION_WITNESS_DEGREES{
        1,
        1,
        1,
    };
    static constexpr std::array<size_t, 3> ZK_SUBRELATION_PARTIAL_LENGTHS{
        3,
        3,
        3,
    };
=======
    static constexpr std::array<size_t, 3> SUBRELATION_PARTIAL_LENGTHS = { 2, 2, 2 };

>>>>>>> 2a7494ba
    template <typename ContainerOverSubrelations, typename AllEntities>
    void static accumulate(ContainerOverSubrelations& evals,
                           const AllEntities& new_term,
                           [[maybe_unused]] const RelationParameters<FF>&,
                           [[maybe_unused]] const FF& scaling_factor)
    {
        // Contribution 0
        {
            Avm_DECLARE_VIEWS(0);
            auto tmp = (gas_sel_gas_cost - gas_sel_gas_cost);
            tmp *= scaling_factor;
            std::get<0>(evals) += tmp;
        }
        // Contribution 1
        {
            Avm_DECLARE_VIEWS(1);
            auto tmp = (gas_l2_gas_fixed_table - gas_l2_gas_fixed_table);
            tmp *= scaling_factor;
            std::get<1>(evals) += tmp;
        }
        // Contribution 2
        {
            Avm_DECLARE_VIEWS(2);
            auto tmp = (gas_da_gas_fixed_table - gas_da_gas_fixed_table);
            tmp *= scaling_factor;
            std::get<2>(evals) += tmp;
        }
    }
};

template <typename FF> using gas = Relation<gasImpl<FF>>;

} // namespace bb::Avm_vm<|MERGE_RESOLUTION|>--- conflicted
+++ resolved
@@ -22,7 +22,6 @@
   public:
     using FF = FF_;
 
-<<<<<<< HEAD
     static constexpr std::array<size_t, 3> SUBRELATION_PARTIAL_LENGTHS{
         2,
         2,
@@ -38,10 +37,6 @@
         3,
         3,
     };
-=======
-    static constexpr std::array<size_t, 3> SUBRELATION_PARTIAL_LENGTHS = { 2, 2, 2 };
-
->>>>>>> 2a7494ba
     template <typename ContainerOverSubrelations, typename AllEntities>
     void static accumulate(ContainerOverSubrelations& evals,
                            const AllEntities& new_term,
