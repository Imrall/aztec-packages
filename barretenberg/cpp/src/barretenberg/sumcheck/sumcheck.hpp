--- conflicted
+++ resolved
@@ -195,39 +195,19 @@
         // univariates that would be there if the input circuit size were 1<<Flavor::MAX_LOG_CIRCUIT_SIZE.
         // WORKTODO: avoiding flavor constant for now so I can build the recursion tests without adding to every flavor
         const size_t MAX_LOG_CIRCUIT_SIZE = 28;
-<<<<<<< HEAD
-        const size_t num_padding_univariates = MAX_LOG_CIRCUIT_SIZE - multivariate_d;
-        auto zero_univariate = bb::Univariate<FF, Flavor::BATCHED_RELATION_PARTIAL_LENGTH>::zero();
-        for (size_t idx = 0; idx < num_padding_univariates; idx++) {
-            transcript->send_to_verifier("Sumcheck:univariate_" + std::to_string(idx), zero_univariate);
-            transcript->template get_challenge<FF>("Sumcheck:u_" + std::to_string(idx));
-        }
-=======
->>>>>>> 0036183e
 
         // In the first round, we compute the first univariate polynomial and populate the book-keeping table of
         // #partially_evaluated_polynomials, which has \f$ n/2 \f$ rows and \f$ N \f$ columns.
         auto round_univariate = round.compute_univariate(full_polynomials, relation_parameters, pow_univariate, alpha);
-<<<<<<< HEAD
-        transcript->send_to_verifier("Sumcheck:univariate_" + std::to_string(num_padding_univariates),
-                                     round_univariate);
-        FF round_challenge =
-            transcript->template get_challenge<FF>("Sumcheck:u_" + std::to_string(num_padding_univariates));
-=======
         transcript->send_to_verifier("Sumcheck:univariate_" + std::to_string(0), round_univariate);
         FF round_challenge = transcript->template get_challenge<FF>("Sumcheck:u_" + std::to_string(0));
->>>>>>> 0036183e
         multivariate_challenge.emplace_back(round_challenge);
         partially_evaluate(full_polynomials, multivariate_n, round_challenge);
         pow_univariate.partially_evaluate(round_challenge);
         round.round_size = round.round_size >> 1; // TODO(#224)(Cody): Maybe partially_evaluate should do this and
                                                   // release memory?        // All but final round
                                                   // We operate on partially_evaluated_polynomials in place.
-<<<<<<< HEAD
-        for (size_t idx = num_padding_univariates + 1; idx < MAX_LOG_CIRCUIT_SIZE; idx++) {
-=======
         for (size_t idx = 1; idx < multivariate_d; idx++) {
->>>>>>> 0036183e
             // Write the round univariate to the transcript
             round_univariate =
                 round.compute_univariate(partially_evaluated_polynomials, relation_parameters, pow_univariate, alpha);
@@ -419,10 +399,6 @@
         std::vector<FF> multivariate_challenge;
         multivariate_challenge.reserve(multivariate_d);
         const size_t MAX_LOG_CIRCUIT_SIZE = 28;
-<<<<<<< HEAD
-        const size_t num_padding_univariates = MAX_LOG_CIRCUIT_SIZE - multivariate_d;
-=======
->>>>>>> 0036183e
         for (size_t round_idx = 0; round_idx < MAX_LOG_CIRCUIT_SIZE; round_idx++) {
             // Obtain the round univariate from the transcript
             std::string round_univariate_label = "Sumcheck:univariate_" + std::to_string(round_idx);
@@ -430,18 +406,7 @@
                 transcript->template receive_from_prover<bb::Univariate<FF, BATCHED_RELATION_PARTIAL_LENGTH>>(
                     round_univariate_label);
             FF round_challenge = transcript->template get_challenge<FF>("Sumcheck:u_" + std::to_string(round_idx));
-<<<<<<< HEAD
             // info("Sumcheck:u_" + std::to_string(round_idx) + " ", round_challenge);
-            // TODO(CONSTANT_PROOF_SIZE): Pad up the proof size by adding zero univariates to take up the space of
-            if (round_idx >= num_padding_univariates) {
-                bool checked = round.check_sum(round_univariate);
-                verified = verified && checked;
-                multivariate_challenge.emplace_back(round_challenge);
-
-                round.compute_next_target_sum(round_univariate, round_challenge);
-                pow_univariate.partially_evaluate(round_challenge);
-=======
-
             // TODO(CONSTANT_PROOF_SIZE): Pad up the proof size by adding zero univariates to take up the space of
             if constexpr (IsRecursiveFlavor<Flavor>) {
                 typename Flavor::CircuitBuilder* builder = round_challenge.get_context();
@@ -472,7 +437,6 @@
                     // pow_univariate.periodicity *= 2;
                 }
                 // info("round ", round_idx, " with sum ", round.target_total_sum);
->>>>>>> 0036183e
             }
         }
 
