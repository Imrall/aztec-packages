--- conflicted
+++ resolved
@@ -6,13 +6,9 @@
 #include "barretenberg/dsl/acir_format/acir_format.hpp"
 #include "barretenberg/honk/proof_system/types/proof.hpp"
 #include "barretenberg/plonk/proof_system/proving_key/serialize.hpp"
-<<<<<<< HEAD
 #include "barretenberg/serialize/cbind.hpp"
 #include "barretenberg/stdlib/honk_recursion/verifier/client_ivc_recursive_verifier.hpp"
 #include <cstddef>
-=======
-#include "barretenberg/stdlib/honk_recursion/verifier/client_ivc_recursive_verifier.hpp"
->>>>>>> 86a33140
 #ifndef DISABLE_AZTEC_VM
 #include "barretenberg/vm/avm_trace/avm_common.hpp"
 #include "barretenberg/vm/avm_trace/avm_execution.hpp"
@@ -1312,21 +1308,12 @@
         } else if (command == "prove_output_all") {
             std::string output_path = get_option(args, "-o", "./proofs");
             prove_output_all(bytecode_path, witness_path, output_path);
-<<<<<<< HEAD
             // } else if (command == "client_ivc_prove_output_all") {
             //     std::string output_path = get_option(args, "-o", "./proofs");
             //     info(output_path);
             //     client_ivc_prove_output_all(bytecode_path, witness_path, output_path);
         } else if (command == "prove_tube") {
             std::string output_path = get_option(args, "-o", "./proofs");
-            info(output_path);
-=======
-        } else if (command == "client_ivc_prove_output_all") {
-            std::string output_path = get_option(args, "-o", "./proofs");
-            client_ivc_prove_output_all(bytecode_path, witness_path, output_path);
-        } else if (command == "prove_tube") {
-            std::string output_path = get_option(args, "-o", "./proofs");
->>>>>>> 86a33140
             prove_tube(output_path);
         } else if (command == "verify_tube") {
             std::string output_path = get_option(args, "-o", "./proofs");
