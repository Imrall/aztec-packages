--- conflicted
+++ resolved
@@ -335,18 +335,18 @@
  * @return true
  * @return false
  */
-bool prove_tube(const std::string& outputPath)
-{
-    std::string vkPath = outputPath + "/vk"; // the vk of the last instance
-    std::string accPath = outputPath + "/pg_acc";
-    std::string proofPath = outputPath + "/proof";
-    std::string vkFieldsPath = outputPath + "/vk_fields.json";
-    std::string proofFieldsPath = outputPath + "/proof_fields.json";
-    std::string accFieldsPath = outputPath + "/pg_acc_fields.json";
-
-    auto proof = from_buffer<std::vector<bb::fr>>(read_file(proofPath));
-    auto verification_key = std::make_shared<VerificationKey>(from_buffer<VerificationKey>(read_file(vkPath)));
-}
+// bool prove_tube(const std::string& outputPath)
+// {
+// std::string vkPath = outputPath + "/vk"; // the vk of the last instance
+// std::string accPath = outputPath + "/pg_acc";
+// std::string proofPath = outputPath + "/proof";
+// std::string vkFieldsPath = outputPath + "/vk_fields.json";
+// std::string proofFieldsPath = outputPath + "/proof_fields.json";
+// std::string accFieldsPath = outputPath + "/pg_acc_fields.json";
+
+// auto proof = from_buffer<std::vector<bb::fr>>(read_file(proofPath));
+// auto verification_key = std::make_shared<VerificationKey>(from_buffer<VerificationKey>(read_file(vkPath)));
+// }
 
 /**
  * @brief Creates a proof for an ACIR circuit
@@ -922,16 +922,7 @@
         std::string vk_path = get_option(args, "-k", "./target/vk");
         std::string acc_path = get_option(args, "-a", "./target/pg_acc");
         std::string pk_path = get_option(args, "-r", "./target/pk");
-<<<<<<< HEAD
-        std::string honk_recursion_str = get_option(args, "-h", "false");
-
-        bool honk_recursion = false;
-        if (honk_recursion_str == "true") {
-            honk_recursion = true;
-        }
-=======
         bool honk_recursion = flag_present(args, "-h");
->>>>>>> e6cba16e
         CRS_PATH = get_option(args, "-c", CRS_PATH);
 
         // Skip CRS initialization for any command which doesn't require the CRS.
