#pragma once
#include "barretenberg/common/container.hpp"
#include "barretenberg/common/op_count.hpp"
#include "barretenberg/common/thread.hpp"
#include "barretenberg/flavor/flavor.hpp"
#include "barretenberg/ultra_honk/oink_prover.hpp"
#include "protogalaxy_prover.hpp"
namespace bb {
// See protogalaxy_prover.hpp for details
template <class ProverInstances_>
std::vector<typename ProtoGalaxyProver_<ProverInstances_>::FF> ProtoGalaxyProver_<
    ProverInstances_>::compute_full_honk_evaluations(const ProverPolynomials& instance_polynomials,
                                                     const RelationSeparator& alpha,
                                                     const RelationParameters<FF>& relation_parameters)
{
    BB_OP_COUNT_TIME_NAME("ProtoGalaxyProver_::compute_full_honk_evaluations");
    auto instance_size = instance_polynomials.get_polynomial_size();
    std::vector<FF> full_honk_evaluations(instance_size);
    std::vector<FF> linearly_dependent_contribution_accumulators = parallel_for_heuristic(
        instance_size,
        /*accumulator default*/ FF(0),
        [&](size_t row, FF& linearly_dependent_contribution_accumulator) {
            auto row_evaluations = instance_polynomials.get_row(row);
            RelationEvaluations relation_evaluations;
            Utils::zero_elements(relation_evaluations);

            Utils::template accumulate_relation_evaluations<>(
                row_evaluations, relation_evaluations, relation_parameters, FF(1));

            auto output = FF(0);
            auto running_challenge = FF(1);
            Utils::scale_and_batch_elements(
                relation_evaluations, alpha, running_challenge, output, linearly_dependent_contribution_accumulator);

            full_honk_evaluations[row] = output;
        },
        thread_heuristics::ALWAYS_MULTITHREAD);
    full_honk_evaluations[0] += sum(linearly_dependent_contribution_accumulators);
    return full_honk_evaluations;
}

// See protogalaxy_prover.hpp for details
template <class ProverInstances_>
std::vector<typename ProtoGalaxyProver_<ProverInstances_>::FF> ProtoGalaxyProver_<
    ProverInstances_>::construct_coefficients_tree(const std::vector<FF>& betas,
                                                   const std::vector<FF>& deltas,
                                                   const std::vector<std::vector<FF>>& prev_level_coeffs,
                                                   size_t level)
{
    if (level == betas.size()) {
        return prev_level_coeffs[0];
    }

    auto degree = level + 1;
    auto prev_level_width = prev_level_coeffs.size();
    std::vector<std::vector<FF>> level_coeffs(prev_level_width / 2, std::vector<FF>(degree + 1, 0));
    parallel_for_heuristic(
        prev_level_width / 2,
        [&](size_t parent) {
            size_t node = parent * 2;
            std::copy(prev_level_coeffs[node].begin(), prev_level_coeffs[node].end(), level_coeffs[parent].begin());
            for (size_t d = 0; d < degree; d++) {
                level_coeffs[parent][d] += prev_level_coeffs[node + 1][d] * betas[level];
                level_coeffs[parent][d + 1] += prev_level_coeffs[node + 1][d] * deltas[level];
            }
        },
        /* overestimate */ thread_heuristics::FF_MULTIPLICATION_COST * degree * 3);
    return construct_coefficients_tree(betas, deltas, level_coeffs, level + 1);
}

// See protogalaxy_prover.hpp for details
template <class ProverInstances_>
std::vector<typename ProtoGalaxyProver_<ProverInstances_>::FF> ProtoGalaxyProver_<
    ProverInstances_>::construct_perturbator_coefficients(const std::vector<FF>& betas,
                                                          const std::vector<FF>& deltas,
                                                          const std::vector<FF>& full_honk_evaluations)
{
    auto width = full_honk_evaluations.size();
    std::vector<std::vector<FF>> first_level_coeffs(width / 2, std::vector<FF>(2, 0));
    parallel_for_heuristic(
        width / 2,
        [&](size_t parent) {
            size_t node = parent * 2;
            first_level_coeffs[parent][0] = full_honk_evaluations[node] + full_honk_evaluations[node + 1] * betas[0];
            first_level_coeffs[parent][1] = full_honk_evaluations[node + 1] * deltas[0];
        },
        /* overestimate */ thread_heuristics::FF_MULTIPLICATION_COST * 3);
    return construct_coefficients_tree(betas, deltas, first_level_coeffs);
}

// See protogalaxy_prover.hpp for details
template <class ProverInstances_>
LegacyPolynomial<typename ProtoGalaxyProver_<ProverInstances_>::FF> ProtoGalaxyProver_<
    ProverInstances_>::compute_perturbator(const std::shared_ptr<Instance> accumulator, const std::vector<FF>& deltas)
{
    BB_OP_COUNT_TIME();
    auto full_honk_evaluations = compute_full_honk_evaluations(
        accumulator->proving_key.polynomials, accumulator->alphas, accumulator->relation_parameters);
    const auto betas = accumulator->gate_challenges;
    assert(betas.size() == deltas.size());
    auto coeffs = construct_perturbator_coefficients(betas, deltas, full_honk_evaluations);
    return LegacyPolynomial<FF>(coeffs);
}

// See protogalaxy_prover.hpp for details
template <class ProverInstances_>
void ProtoGalaxyProver_<ProverInstances_>::deoptimise_univariates(
    const OptimisedTupleOfTuplesOfUnivariates& optimised_univariate_accumulators,
    TupleOfTuplesOfUnivariates& new_univariate_accumulators)
{
    auto deoptimise = [&]<size_t outer_idx, size_t inner_idx>(auto& element) {
        auto& optimised_element = std::get<inner_idx>(std::get<outer_idx>(optimised_univariate_accumulators));
        element = optimised_element.convert();
    };

    Utils::template apply_to_tuple_of_tuples<0, 0>(new_univariate_accumulators, deoptimise);
}

template <class ProverInstances_>
ProtoGalaxyProver_<ProverInstances_>::ExtendedUnivariateWithRandomization ProtoGalaxyProver_<
    ProverInstances_>::batch_over_relations(TupleOfTuplesOfUnivariates& univariate_accumulators,
                                            const CombinedRelationSeparator& alpha)
{
    auto result = std::get<0>(std::get<0>(univariate_accumulators))
                      .template extend_to<ProverInstances::BATCHED_EXTENDED_LENGTH>();
    size_t idx = 0;
    auto scale_and_sum = [&]<size_t outer_idx, size_t inner_idx>(auto& element) {
        auto extended = element.template extend_to<ProverInstances::BATCHED_EXTENDED_LENGTH>();
        extended *= alpha[idx];
        result += extended;
        idx++;
    };

    Utils::template apply_to_tuple_of_tuples<0, 1>(univariate_accumulators, scale_and_sum);
    Utils::zero_univariates(univariate_accumulators);

    return result;
}

// See protogalaxy_prover.hpp for details
template <class ProverInstances_>
Univariate<typename ProtoGalaxyProver_<ProverInstances_>::FF,
           ProverInstances_::BATCHED_EXTENDED_LENGTH,
           ProverInstances_::NUM>
ProtoGalaxyProver_<ProverInstances_>::compute_combiner_quotient(const FF compressed_perturbator,
                                                                ExtendedUnivariateWithRandomization combiner)
{
    std::array<FF, ProverInstances::BATCHED_EXTENDED_LENGTH - ProverInstances::NUM> combiner_quotient_evals = {};

    constexpr FF inverse_two = FF(2).invert();
    constexpr FF inverse_six = FF(6).invert();
    for (size_t point = ProverInstances::NUM; point < combiner.size(); point++) {
        auto idx = point - ProverInstances::NUM;
        FF lagrange_0;
        FF vanishing_polynomial;
        if constexpr (ProverInstances::NUM == 2) {
            lagrange_0 = FF(1) - FF(point);
            vanishing_polynomial = FF(point) * (FF(point) - 1);
        } else if constexpr (ProverInstances::NUM == 3) {
            lagrange_0 = (FF(1) - FF(point)) * (FF(2) - FF(point)) * inverse_two;
            vanishing_polynomial = FF(point) * (FF(point) - 1) * (FF(point) - 2);
        } else if constexpr (ProverInstances::NUM == 4) {
            lagrange_0 = (FF(1) - FF(point)) * (FF(2) - FF(point)) * (FF(3) - FF(point)) * inverse_six;
            vanishing_polynomial = FF(point) * (FF(point) - 1) * (FF(point) - 2) * (FF(point) - 3);
        }
        static_assert(ProverInstances::NUM < 5);

        combiner_quotient_evals[idx] =
            (combiner.value_at(point) - compressed_perturbator * lagrange_0) * vanishing_polynomial.invert();
    }

    Univariate<FF, ProverInstances::BATCHED_EXTENDED_LENGTH, ProverInstances::NUM> combiner_quotient(
        combiner_quotient_evals);
    return combiner_quotient;
}

// See protogalaxy_prover.hpp for details
template <class ProverInstances_>
void ProtoGalaxyProver_<ProverInstances_>::combine_relation_parameters(ProverInstances& instances)
{
    size_t param_idx = 0;
    auto to_fold = instances.relation_parameters.get_to_fold();
    auto to_fold_optimised = instances.optimised_relation_parameters.get_to_fold();
    for (auto [folded_parameter, optimised_folded_parameter] : zip_view(to_fold, to_fold_optimised)) {
        Univariate<FF, ProverInstances::NUM> tmp(0);
        size_t instance_idx = 0;
        for (auto& instance : instances) {
            tmp.value_at(instance_idx) = instance->relation_parameters.get_to_fold()[param_idx];
            instance_idx++;
        }
        folded_parameter = tmp.template extend_to<ProverInstances::EXTENDED_LENGTH>();
        optimised_folded_parameter =
            tmp.template extend_to<ProverInstances::EXTENDED_LENGTH, ProverInstances::NUM - 1>();
        param_idx++;
    }
}

// See protogalaxy_prover.hpp for details
template <class ProverInstances_> void ProtoGalaxyProver_<ProverInstances_>::combine_alpha(ProverInstances& instances)
{
    size_t alpha_idx = 0;
    for (auto& alpha : instances.alphas) {
        Univariate<FF, ProverInstances::NUM> tmp;
        size_t instance_idx = 0;
        for (auto& instance : instances) {
            tmp.value_at(instance_idx) = instance->alphas[alpha_idx];
            instance_idx++;
        }
        alpha = tmp.template extend_to<ProverInstances::BATCHED_EXTENDED_LENGTH>();
        alpha_idx++;
    }
}

template <class ProverInstances>
void ProtoGalaxyProver_<ProverInstances>::finalise_and_send_instance(std::shared_ptr<Instance> instance,
                                                                     const std::string& domain_separator)
{
    OinkProver<Flavor> oink_prover(instance->proving_key, transcript, domain_separator + '_');

    auto [proving_key, relation_params, alphas] = oink_prover.prove();
    instance->proving_key = std::move(proving_key);
    instance->relation_parameters = std::move(relation_params);
    instance->alphas = std::move(alphas);
}

template <class ProverInstances> void ProtoGalaxyProver_<ProverInstances>::prepare_for_folding()
{
    auto idx = 0;
    auto instance = instances[0];
    auto domain_separator = std::to_string(idx);
    if (!instance->is_accumulator) {
        finalise_and_send_instance(instance, domain_separator);
        instance->target_sum = 0;
        instance->gate_challenges = std::vector<FF>(instance->proving_key.log_circuit_size, 0);
    }

    idx++;

    for (auto it = instances.begin() + 1; it != instances.end(); it++, idx++) {
        auto instance = *it;
        auto domain_separator = std::to_string(idx);
        finalise_and_send_instance(instance, domain_separator);
    }
}

/**
 * @brief Given the challenge \gamma, compute Z(\gamma) and {L_0(\gamma),L_1(\gamma)}
 * TODO(https://github.com/AztecProtocol/barretenberg/issues/764): Generalize the vanishing polynomial formula
 * and the computation of Lagrange basis for k instances
 */
template <class ProverInstances>
std::pair<typename ProverInstances::FF, std::array<typename ProverInstances::FF, ProverInstances::NUM>>
ProtoGalaxyProver_<ProverInstances>::_compute_vanishing_polynomial_and_lagranges(const FF& challenge)
{
    FF vanishing_polynomial_at_challenge;
    std::array<FF, ProverInstances::NUM> lagranges;
    constexpr FF inverse_two = FF(2).invert();

    if constexpr (ProverInstances::NUM == 2) {
        vanishing_polynomial_at_challenge = challenge * (challenge - FF(1));
        lagranges = { FF(1) - challenge, challenge };
    } else if constexpr (ProverInstances::NUM == 3) {
        vanishing_polynomial_at_challenge = challenge * (challenge - FF(1)) * (challenge - FF(2));
        lagranges = { (FF(1) - challenge) * (FF(2) - challenge) * inverse_two,
                      challenge * (FF(2) - challenge),
                      challenge * (challenge - FF(1)) / FF(2) };
    } else if constexpr (ProverInstances::NUM == 4) {
        constexpr FF inverse_six = FF(6).invert();
        vanishing_polynomial_at_challenge = challenge * (challenge - FF(1)) * (challenge - FF(2)) * (challenge - FF(3));
        lagranges = { (FF(1) - challenge) * (FF(2) - challenge) * (FF(3) - challenge) * inverse_six,
                      challenge * (FF(2) - challenge) * (FF(3) - challenge) * inverse_two,
                      challenge * (challenge - FF(1)) * (FF(3) - challenge) * inverse_two,
                      challenge * (challenge - FF(1)) * (challenge - FF(2)) * inverse_six };
    }
    static_assert(ProverInstances::NUM < 5);

    return { vanishing_polynomial_at_challenge, lagranges };
}

template <class ProverInstances>
std::shared_ptr<typename ProverInstances::Instance> ProtoGalaxyProver_<ProverInstances>::compute_next_accumulator(
    ProverInstances& instances,
    Univariate<FF, ProverInstances::BATCHED_EXTENDED_LENGTH, ProverInstances::NUM>& combiner_quotient,
    FF& challenge,
    const FF& compressed_perturbator)
{
    auto combiner_quotient_at_challenge = combiner_quotient.evaluate(challenge);
    auto [vanishing_polynomial_at_challenge, lagranges] = _compute_vanishing_polynomial_and_lagranges(challenge);

    // TODO(https://github.com/AztecProtocol/barretenberg/issues/881): bad pattern
    auto next_accumulator = std::move(instances[0]);
    next_accumulator->is_accumulator = true;

    // Compute the next target sum and send the next folding parameters to the verifier
    FF next_target_sum =
        compressed_perturbator * lagranges[0] + vanishing_polynomial_at_challenge * combiner_quotient_at_challenge;

    next_accumulator->target_sum = next_target_sum;
    next_accumulator->gate_challenges = instances.next_gate_challenges;

    // Initialize accumulator proving key polynomials
    auto accumulator_polys = next_accumulator->proving_key.polynomials.get_all();
<<<<<<< HEAD
    run_loop_in_parallel(Flavor::NUM_FOLDED_ENTITIES, [&](size_t start_idx, size_t end_idx) {
        for (size_t poly_idx = start_idx; poly_idx < end_idx; poly_idx++) {
            auto& acc_poly = accumulator_polys[poly_idx];
            for (auto& acc_el : acc_poly.as_span()) {
                acc_el *= lagranges[0];
            }
        }
    });
=======
    for (size_t poly_idx = 0; poly_idx < Flavor::NUM_FOLDED_ENTITIES; poly_idx++) {
        accumulator_polys[poly_idx] *= lagranges[0];
    }
>>>>>>> 9227fa9f

    // Fold the proving key polynomials
    for (size_t inst_idx = 1; inst_idx < ProverInstances::NUM; inst_idx++) {
        auto input_polys = instances[inst_idx]->proving_key.polynomials.get_all();
        for (size_t poly_idx = 0; poly_idx < Flavor::NUM_FOLDED_ENTITIES; poly_idx++) {
            accumulator_polys[poly_idx].add_scaled(input_polys[poly_idx], lagranges[inst_idx]);
        }
    }

    // Evaluate the combined batching  α_i univariate at challenge to obtain next α_i and send it to the
    // verifier, where i ∈ {0,...,NUM_SUBRELATIONS - 1}
    auto& folded_alphas = next_accumulator->alphas;
    for (size_t idx = 0; idx < NUM_SUBRELATIONS - 1; idx++) {
        folded_alphas[idx] = instances.alphas[idx].evaluate(challenge);
    }

    // Evaluate each relation parameter univariate at challenge to obtain the folded relation parameters and send to
    // the verifier
    auto& combined_relation_parameters = instances.relation_parameters;
    auto folded_relation_parameters = bb::RelationParameters<FF>{
        combined_relation_parameters.eta.evaluate(challenge),
        combined_relation_parameters.eta_two.evaluate(challenge),
        combined_relation_parameters.eta_three.evaluate(challenge),
        combined_relation_parameters.beta.evaluate(challenge),
        combined_relation_parameters.gamma.evaluate(challenge),
        combined_relation_parameters.public_input_delta.evaluate(challenge),
        combined_relation_parameters.lookup_grand_product_delta.evaluate(challenge),
    };
    next_accumulator->relation_parameters = folded_relation_parameters;
    next_accumulator->proving_key = std::move(instances[0]->proving_key);
    return next_accumulator;
}

template <class ProverInstances> void ProtoGalaxyProver_<ProverInstances>::preparation_round()
{
    BB_OP_COUNT_TIME_NAME("ProtoGalaxyProver_::preparation_round");
    prepare_for_folding();
};

template <class ProverInstances> void ProtoGalaxyProver_<ProverInstances>::perturbator_round()
{
    BB_OP_COUNT_TIME_NAME("ProtoGalaxyProver_::perturbator_round");
    state.accumulator = get_accumulator();
    FF delta = transcript->template get_challenge<FF>("delta");
    state.deltas = compute_round_challenge_pows(state.accumulator->proving_key.log_circuit_size, delta);
    state.perturbator =
        LegacyPolynomial<FF>(state.accumulator->proving_key.log_circuit_size + 1); // initialize to all zeros
    // compute perturbator only if this is not the first round and has an accumulator
    if (state.accumulator->is_accumulator) {
        state.perturbator = compute_perturbator(state.accumulator, state.deltas);
        // Prover doesn't send the constant coefficient of F because this is supposed to be equal to the target sum of
        // the accumulator which the folding verifier has from the previous iteration.
        for (size_t idx = 1; idx <= state.accumulator->proving_key.log_circuit_size; idx++) {
            transcript->send_to_verifier("perturbator_" + std::to_string(idx), state.perturbator[idx]);
        }
    }
};

template <class ProverInstances_>
std::vector<typename bb::ProtoGalaxyProver_<ProverInstances_>::FF> bb::ProtoGalaxyProver_<
    ProverInstances_>::update_gate_challenges(const FF perturbator_challenge,
                                              const std::vector<FF>& gate_challenges,
                                              const std::vector<FF>& round_challenges)
{
    auto log_instance_size = gate_challenges.size();
    std::vector<FF> next_gate_challenges(log_instance_size);

    for (size_t idx = 0; idx < log_instance_size; idx++) {
        next_gate_challenges[idx] = gate_challenges[idx] + perturbator_challenge * round_challenges[idx];
    }
    return next_gate_challenges;
}

template <class ProverInstances> void ProtoGalaxyProver_<ProverInstances>::combiner_quotient_round()
{
    BB_OP_COUNT_TIME_NAME("ProtoGalaxyProver_::combiner_quotient_round");
    auto perturbator_challenge = transcript->template get_challenge<FF>("perturbator_challenge");
    instances.next_gate_challenges =
        update_gate_challenges(perturbator_challenge, state.accumulator->gate_challenges, state.deltas);
    combine_relation_parameters(instances);
    combine_alpha(instances);
    auto pow_polynomial = PowPolynomial<FF>(instances.next_gate_challenges);
    auto combiner = compute_combiner(instances, pow_polynomial);

    state.compressed_perturbator = state.perturbator.evaluate(perturbator_challenge);
    state.combiner_quotient = compute_combiner_quotient(state.compressed_perturbator, combiner);

    for (size_t idx = ProverInstances::NUM; idx < ProverInstances::BATCHED_EXTENDED_LENGTH; idx++) {
        transcript->send_to_verifier("combiner_quotient_" + std::to_string(idx), state.combiner_quotient.value_at(idx));
    }
};

template <class ProverInstances> void ProtoGalaxyProver_<ProverInstances>::accumulator_update_round()
{
    BB_OP_COUNT_TIME_NAME("ProtoGalaxyProver_::accumulator_update_round");
    FF combiner_challenge = transcript->template get_challenge<FF>("combiner_quotient_challenge");
    std::shared_ptr<Instance> next_accumulator =
        compute_next_accumulator(instances, state.combiner_quotient, combiner_challenge, state.compressed_perturbator);
    state.result.proof = transcript->proof_data;
    state.result.accumulator = next_accumulator;
};

template <class ProverInstances>
FoldingResult<typename ProverInstances::Flavor> ProtoGalaxyProver_<ProverInstances>::prove()
{
    BB_OP_COUNT_TIME_NAME("ProtogalaxyProver::prove");
    // Ensure instances are all of the same size
    for (size_t idx = 0; idx < ProverInstances::NUM - 1; ++idx) {
        if (instances[idx]->proving_key.circuit_size != instances[idx + 1]->proving_key.circuit_size) {
            info("ProtogalaxyProver: circuit size mismatch!");
            info("Instance ", idx, " size = ", instances[idx]->proving_key.circuit_size);
            info("Instance ", idx + 1, " size = ", instances[idx + 1]->proving_key.circuit_size);
            ASSERT(false);
        }
    }
    preparation_round();
    perturbator_round();
    combiner_quotient_round();
    accumulator_update_round();

    return state.result;
}
} // namespace bb<|MERGE_RESOLUTION|>--- conflicted
+++ resolved
@@ -300,20 +300,9 @@
 
     // Initialize accumulator proving key polynomials
     auto accumulator_polys = next_accumulator->proving_key.polynomials.get_all();
-<<<<<<< HEAD
-    run_loop_in_parallel(Flavor::NUM_FOLDED_ENTITIES, [&](size_t start_idx, size_t end_idx) {
-        for (size_t poly_idx = start_idx; poly_idx < end_idx; poly_idx++) {
-            auto& acc_poly = accumulator_polys[poly_idx];
-            for (auto& acc_el : acc_poly.as_span()) {
-                acc_el *= lagranges[0];
-            }
-        }
-    });
-=======
     for (size_t poly_idx = 0; poly_idx < Flavor::NUM_FOLDED_ENTITIES; poly_idx++) {
         accumulator_polys[poly_idx] *= lagranges[0];
     }
->>>>>>> 9227fa9f
 
     // Fold the proving key polynomials
     for (size_t inst_idx = 1; inst_idx < ProverInstances::NUM; inst_idx++) {
