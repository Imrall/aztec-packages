--- conflicted
+++ resolved
@@ -112,20 +112,9 @@
 
     // Execute ZeroMorph rounds. See https://hackmd.io/dlf9xEwhTQyE3hiGbq4FsA?view for a complete description ofthe
     // unrolled protocol.
-<<<<<<< HEAD
-    auto pairing_points =
-        ZeroMorphVerifier_<Flavor::PCS>::verify(circuit_size,
-                                                commitments.get_unshifted_without_concatenated(),
-                                                commitments.get_to_be_shifted(),
-                                                claimed_evaluations.get_unshifted_without_concatenated(),
-                                                claimed_evaluations.get_shifted(),
-                                                multivariate_challenge,
-                                                transcript,
-                                                commitments.get_concatenation_groups(),
-                                                claimed_evaluations.get_concatenated_constraints());
-=======
 
-    auto opening_claim = ZeroMorph::verify(commitments.get_unshifted_without_concatenated(),
+    auto opening_claim = ZeroMorph::verify(circuit_size,
+                                           commitments.get_unshifted_without_concatenated(),
                                            commitments.get_to_be_shifted(),
                                            claimed_evaluations.get_unshifted_without_concatenated(),
                                            claimed_evaluations.get_shifted(),
@@ -135,7 +124,6 @@
                                            commitments.get_concatenation_groups(),
                                            claimed_evaluations.get_concatenated_constraints());
     auto pairing_points = PCS::reduce_verify(opening_claim, transcript);
->>>>>>> 1d29708b
 
     auto verified = key->pcs_verification_key->pairing_check(pairing_points[0], pairing_points[1]);
 
