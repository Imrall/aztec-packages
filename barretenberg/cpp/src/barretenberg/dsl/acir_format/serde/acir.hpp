--- conflicted
+++ resolved
@@ -171,18 +171,6 @@
 
 struct BlackBoxOp {
 
-<<<<<<< HEAD
-=======
-    struct Sha256 {
-        Program::HeapVector message;
-        Program::HeapArray output;
-
-        friend bool operator==(const Sha256&, const Sha256&);
-        std::vector<uint8_t> bincodeSerialize() const;
-        static Sha256 bincodeDeserialize(std::vector<uint8_t>);
-    };
-
->>>>>>> 7a56941c
     struct Blake2s {
         Program::HeapVector message;
         Program::HeapArray output;
@@ -717,18 +705,6 @@
         static RANGE bincodeDeserialize(std::vector<uint8_t>);
     };
 
-<<<<<<< HEAD
-=======
-    struct SHA256 {
-        std::vector<Program::FunctionInput> inputs;
-        std::vector<Program::Witness> outputs;
-
-        friend bool operator==(const SHA256&, const SHA256&);
-        std::vector<uint8_t> bincodeSerialize() const;
-        static SHA256 bincodeDeserialize(std::vector<uint8_t>);
-    };
-
->>>>>>> 7a56941c
     struct Blake2s {
         std::vector<Program::FunctionInput> inputs;
         std::vector<Program::Witness> outputs;
@@ -2360,61 +2336,6 @@
 
 namespace Program {
 
-<<<<<<< HEAD
-=======
-inline bool operator==(const BlackBoxFuncCall::SHA256& lhs, const BlackBoxFuncCall::SHA256& rhs)
-{
-    if (!(lhs.inputs == rhs.inputs)) {
-        return false;
-    }
-    if (!(lhs.outputs == rhs.outputs)) {
-        return false;
-    }
-    return true;
-}
-
-inline std::vector<uint8_t> BlackBoxFuncCall::SHA256::bincodeSerialize() const
-{
-    auto serializer = serde::BincodeSerializer();
-    serde::Serializable<BlackBoxFuncCall::SHA256>::serialize(*this, serializer);
-    return std::move(serializer).bytes();
-}
-
-inline BlackBoxFuncCall::SHA256 BlackBoxFuncCall::SHA256::bincodeDeserialize(std::vector<uint8_t> input)
-{
-    auto deserializer = serde::BincodeDeserializer(input);
-    auto value = serde::Deserializable<BlackBoxFuncCall::SHA256>::deserialize(deserializer);
-    if (deserializer.get_buffer_offset() < input.size()) {
-        throw_or_abort("Some input bytes were not read");
-    }
-    return value;
-}
-
-} // end of namespace Program
-
-template <>
-template <typename Serializer>
-void serde::Serializable<Program::BlackBoxFuncCall::SHA256>::serialize(const Program::BlackBoxFuncCall::SHA256& obj,
-                                                                       Serializer& serializer)
-{
-    serde::Serializable<decltype(obj.inputs)>::serialize(obj.inputs, serializer);
-    serde::Serializable<decltype(obj.outputs)>::serialize(obj.outputs, serializer);
-}
-
-template <>
-template <typename Deserializer>
-Program::BlackBoxFuncCall::SHA256 serde::Deserializable<Program::BlackBoxFuncCall::SHA256>::deserialize(
-    Deserializer& deserializer)
-{
-    Program::BlackBoxFuncCall::SHA256 obj;
-    obj.inputs = serde::Deserializable<decltype(obj.inputs)>::deserialize(deserializer);
-    obj.outputs = serde::Deserializable<decltype(obj.outputs)>::deserialize(deserializer);
-    return obj;
-}
-
-namespace Program {
-
->>>>>>> 7a56941c
 inline bool operator==(const BlackBoxFuncCall::Blake2s& lhs, const BlackBoxFuncCall::Blake2s& rhs)
 {
     if (!(lhs.inputs == rhs.inputs)) {
@@ -3693,60 +3614,6 @@
 
 namespace Program {
 
-<<<<<<< HEAD
-=======
-inline bool operator==(const BlackBoxOp::Sha256& lhs, const BlackBoxOp::Sha256& rhs)
-{
-    if (!(lhs.message == rhs.message)) {
-        return false;
-    }
-    if (!(lhs.output == rhs.output)) {
-        return false;
-    }
-    return true;
-}
-
-inline std::vector<uint8_t> BlackBoxOp::Sha256::bincodeSerialize() const
-{
-    auto serializer = serde::BincodeSerializer();
-    serde::Serializable<BlackBoxOp::Sha256>::serialize(*this, serializer);
-    return std::move(serializer).bytes();
-}
-
-inline BlackBoxOp::Sha256 BlackBoxOp::Sha256::bincodeDeserialize(std::vector<uint8_t> input)
-{
-    auto deserializer = serde::BincodeDeserializer(input);
-    auto value = serde::Deserializable<BlackBoxOp::Sha256>::deserialize(deserializer);
-    if (deserializer.get_buffer_offset() < input.size()) {
-        throw_or_abort("Some input bytes were not read");
-    }
-    return value;
-}
-
-} // end of namespace Program
-
-template <>
-template <typename Serializer>
-void serde::Serializable<Program::BlackBoxOp::Sha256>::serialize(const Program::BlackBoxOp::Sha256& obj,
-                                                                 Serializer& serializer)
-{
-    serde::Serializable<decltype(obj.message)>::serialize(obj.message, serializer);
-    serde::Serializable<decltype(obj.output)>::serialize(obj.output, serializer);
-}
-
-template <>
-template <typename Deserializer>
-Program::BlackBoxOp::Sha256 serde::Deserializable<Program::BlackBoxOp::Sha256>::deserialize(Deserializer& deserializer)
-{
-    Program::BlackBoxOp::Sha256 obj;
-    obj.message = serde::Deserializable<decltype(obj.message)>::deserialize(deserializer);
-    obj.output = serde::Deserializable<decltype(obj.output)>::deserialize(deserializer);
-    return obj;
-}
-
-namespace Program {
-
->>>>>>> 7a56941c
 inline bool operator==(const BlackBoxOp::Blake2s& lhs, const BlackBoxOp::Blake2s& rhs)
 {
     if (!(lhs.message == rhs.message)) {
