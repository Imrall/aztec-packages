#include "bigint_constraint.hpp"
#include "acir_format.hpp"
#include "barretenberg/circuit_checker/circuit_checker.hpp"
#include "barretenberg/numeric/uint256/uint256.hpp"
#include "barretenberg/plonk/proof_system/types/proof.hpp"
#include "barretenberg/plonk/proof_system/verification_key/verification_key.hpp"

#include <cstdint>
#include <gtest/gtest.h>
#include <vector>

namespace acir_format::tests {

class BigIntTests : public ::testing::Test {
  protected:
    static void SetUpTestSuite() { bb::srs::init_crs_factory("../srs_db/ignition"); }
};
using fr = field<Bn254FrParams>;

std::tuple<BigIntFromLeBytes, BigIntFromLeBytes, BigIntOperation, BigIntToLeBytes>
generate_big_int_op_constraint_with_modulus(
    BigIntOperationType op, fr lhs, fr rhs, WitnessVector& witness_values, const std::vector<uint32_t>& modulus)
{
    // CAUTION We assume here the operands and the result fit into one byte!
    // So trying to divide 7/2 won't work, but 8/2 will do.
    auto lhs_id = static_cast<uint32_t>(witness_values.size());
    witness_values.push_back(lhs);
    auto rhs_id = static_cast<uint32_t>(witness_values.size());
    witness_values.push_back(rhs);
    BigIntFromLeBytes from_le_bytes_constraint_bigint_lhs{
        .inputs = { lhs_id },
        .modulus = modulus,
        .result = lhs_id,
    };
    BigIntFromLeBytes from_le_bytes_constraint_bigint_rhs{
        .inputs = { rhs_id },
        .modulus = modulus,
        .result = rhs_id,
    };

    auto result = static_cast<uint32_t>(witness_values.size());
    BigIntOperation constraint{
        .lhs = lhs_id,
        .rhs = rhs_id,
        .result = result,
        .opcode = op,
    };
    // Expecting the result to be just one byte long
    BigIntToLeBytes to_bytes{
        .input = result,
        .result = { static_cast<uint32_t>(witness_values.size()) },
    };
    // overflow is NOT supported, you have to make sure there is no overflow/underflow.
    fr value = 0;
    switch (op) {
    case Add:
        value = witness_values[lhs_id] + witness_values[rhs_id];
        break;
    case Sub:
        value = witness_values[lhs_id] - witness_values[rhs_id];
        break;
    case Mul:
        value = witness_values[lhs_id] * witness_values[rhs_id];
        break;
    case Div:
        value = witness_values[lhs_id] / witness_values[rhs_id];
        break;
    default:
        ASSERT(false);
        break;
    }

    witness_values.push_back(value);
    return { from_le_bytes_constraint_bigint_lhs, from_le_bytes_constraint_bigint_rhs, constraint, to_bytes };
}

std::tuple<BigIntFromLeBytes, BigIntFromLeBytes, BigIntOperation, BigIntToLeBytes> generate_big_int_op_constraint(
    BigIntOperationType op, fr lhs, fr rhs, WitnessVector& witness_values)
{
    // modulus is bn254/fq
    return generate_big_int_op_constraint_with_modulus(
        op,
        lhs,
        rhs,
        witness_values,
        {
            0x47, 0xFD, 0x7C, 0xD8, 0x16, 0x8C, 0x20, 0x3C, 0x8d, 0xca, 0x71, 0x68, 0x91, 0x6a, 0x81, 0x97,
            0x5d, 0x58, 0x81, 0x81, 0xb6, 0x45, 0x50, 0xb8, 0x29, 0xa0, 0x31, 0xe1, 0x72, 0x4e, 0x64, 0x30,
        });
}

std::tuple<BigIntFromLeBytes, BigIntFromLeBytes, BigIntOperation, BigIntToLeBytes>
generate_big_int_op_constraint_secpk1_fr(BigIntOperationType op, fr lhs, fr rhs, WitnessVector& witness_values)
{
    return generate_big_int_op_constraint_with_modulus(
        op, lhs, rhs, witness_values, { 0x41, 0x41, 0x36, 0xD0, 0x8C, 0x5E, 0xD2, 0xBF, 0x3B, 0xA0, 0x48,
                                        0xAF, 0xE6, 0xDC, 0xAE, 0xBA, 0xFE, 0xFF, 0xFF, 0xFF, 0xFF, 0xFF,
                                        0xFF, 0xFF, 0xFF, 0xFF, 0xFF, 0xFF, 0xFF, 0xFF, 0xFF, 0xFF });
}

std::tuple<BigIntFromLeBytes, BigIntFromLeBytes, BigIntOperation, BigIntToLeBytes>
generate_big_int_op_constraint_secpk1_fq(BigIntOperationType op, fr lhs, fr rhs, WitnessVector& witness_values)
{
    return generate_big_int_op_constraint_with_modulus(
        op, lhs, rhs, witness_values, { 0x2F, 0xFC, 0xFF, 0xFF, 0xFE, 0xFF, 0xFF, 0xFF, 0xFF, 0xFF, 0xFF,
                                        0xFF, 0xFF, 0xFF, 0xFF, 0xFF, 0xFF, 0xFF, 0xFF, 0xFF, 0xFF, 0xFF,
                                        0xFF, 0xFF, 0xFF, 0xFF, 0xFF, 0xFF, 0xFF, 0xFF, 0xFF, 0xFF });
}
void apply_constraints(AcirFormat& constraint_system,
                       std::tuple<BigIntFromLeBytes, BigIntFromLeBytes, BigIntOperation, BigIntToLeBytes> constraints)
{
    constraint_system.bigint_from_le_bytes_constraints.push_back(get<0>(constraints));
    constraint_system.bigint_from_le_bytes_constraints.push_back(get<1>(constraints));
    constraint_system.bigint_to_le_bytes_constraints.push_back(get<3>(constraints));
    constraint_system.bigint_operations.push_back(get<2>(constraints));
}

std::tuple<BigIntOperation, BigIntToLeBytes> generate_big_int_op_constraint_with_id(BigIntOperationType op,
                                                                                    uint32_t lhs_id,
                                                                                    uint32_t rhs_id,
                                                                                    WitnessVector& witness_values)
{
    // lhs_id, rhs_id are big int it, so we can generate the operation directly
    auto result = static_cast<uint32_t>(witness_values.size());
    BigIntOperation constraint{
        .lhs = lhs_id,
        .rhs = rhs_id,
        .result = result,
        .opcode = op,
    };
    // Expecting the result to be just one byte long
    BigIntToLeBytes to_bytes{
        .input = result,
        .result = { static_cast<uint32_t>(witness_values.size()) },
    };
    // overflow is NOT supported, you have to make sure there is no overflow/underflow.
    fr value = 0;
    switch (op) {
    case Add:
        value = witness_values[lhs_id] + witness_values[rhs_id];
        break;
    case Sub:
        value = witness_values[lhs_id] - witness_values[rhs_id];
        break;
    case Mul:
        value = witness_values[lhs_id] * witness_values[rhs_id];
        break;
    case Div:
        value = witness_values[lhs_id] / witness_values[rhs_id];
        break;
    default:
        ASSERT(false);
        break;
    }

    witness_values.push_back(value);
    return { constraint, to_bytes };
}

// Based on TestBigIntConstraintSimple, we generate constraints for multiple operations at the same time.
TEST_F(BigIntTests, TestBigIntConstraintMultiple)
{
    WitnessVector witness;
    auto contraints = generate_big_int_op_constraint(BigIntOperationType::Add, fr(3), fr(1), witness);
    auto contraints2 = generate_big_int_op_constraint(BigIntOperationType::Add, fr(3), fr(1), witness);
    auto contraints3 = generate_big_int_op_constraint(BigIntOperationType::Sub, fr(5), fr(2), witness);
    auto contraints4 = generate_big_int_op_constraint(BigIntOperationType::Mul, fr(5), fr(3), witness);
    auto contraints5 = generate_big_int_op_constraint(BigIntOperationType::Div, fr(8), fr(2), witness);
    AcirFormat constraint_system{
        .varnum = static_cast<uint32_t>(witness.size() + 1),
        .recursive = false,
        .public_inputs = {},
        .logic_constraints = {},
        .range_constraints = {},
<<<<<<< HEAD
=======
        .aes128_constraints = {},
        .sha256_constraints = {},
>>>>>>> ba618d5a
        .sha256_compression = {},
        .schnorr_constraints = {},
        .ecdsa_k1_constraints = {},
        .ecdsa_r1_constraints = {},
        .blake2s_constraints = {},
        .blake3_constraints = {},
        .keccak_constraints = {},
        .keccak_permutations = {},
        .pedersen_constraints = {},
        .pedersen_hash_constraints = {},
        .poseidon2_constraints = {},
        .multi_scalar_mul_constraints = {},
        .ec_add_constraints = {},
        .recursion_constraints = {},
        .bigint_from_le_bytes_constraints = {},
        .bigint_to_le_bytes_constraints = {},
        .bigint_operations = {},
        .poly_triple_constraints = {},
        .quad_constraints = {},
        .block_constraints = {},
    };
    apply_constraints(constraint_system, contraints);
    apply_constraints(constraint_system, contraints2);
    apply_constraints(constraint_system, contraints3);
    apply_constraints(constraint_system, contraints4);
    apply_constraints(constraint_system, contraints5);
    constraint_system.varnum = static_cast<uint32_t>(witness.size() + 1);

    auto builder = create_circuit(constraint_system, /*size_hint*/ 0, witness);

    auto composer = Composer();
    auto prover = composer.create_ultra_with_keccak_prover(builder);
    auto proof = prover.construct_proof();
    EXPECT_TRUE(CircuitChecker::check(builder));
    auto verifier = composer.create_ultra_with_keccak_verifier(builder);
    EXPECT_EQ(verifier.verify_proof(proof), true);
}

TEST_F(BigIntTests, TestBigIntConstraintSimple)
{
    // 3 + 3 = 6
    // 3 = bigint(1) = from_bytes(w(1))
    // 6 = bigint(2) = to_bytes(w(2))
    BigIntOperation add_constraint{
        .lhs = 1,
        .rhs = 1,
        .result = 2,
        .opcode = BigIntOperationType::Add,
    };

    BigIntFromLeBytes from_le_bytes_constraint_bigint1{
        .inputs = { 1 },
        .modulus = { 0x47, 0xFD, 0x7C, 0xD8, 0x16, 0x8C, 0x20, 0x3C, 0x8d, 0xca, 0x71, 0x68, 0x91, 0x6a, 0x81, 0x97, 
  0x5d, 0x58, 0x81, 0x81, 0xb6, 0x45, 0x50, 0xb8, 0x29, 0xa0, 0x31, 0xe1, 0x72, 0x4e, 0x64, 0x30, },
        .result = 1,
    };

    BigIntToLeBytes result2_to_le_bytes{
        .input = 2, .result = { 2 }, // 3+3=6
    };

    AcirFormat constraint_system{
        .varnum = 5,
        .recursive = false,
        .public_inputs = {},
        .logic_constraints = {},
        .range_constraints = {},
<<<<<<< HEAD
=======
        .aes128_constraints = {},
        .sha256_constraints = {},
>>>>>>> ba618d5a
        .sha256_compression = {},
        .schnorr_constraints = {},
        .ecdsa_k1_constraints = {},
        .ecdsa_r1_constraints = {},
        .blake2s_constraints = {},
        .blake3_constraints = {},
        .keccak_constraints = {},
        .keccak_permutations = {},
        .pedersen_constraints = {},
        .pedersen_hash_constraints = {},
        .poseidon2_constraints = {},
        .multi_scalar_mul_constraints = {},
        .ec_add_constraints = {},
        .recursion_constraints = {},
        .bigint_from_le_bytes_constraints = { from_le_bytes_constraint_bigint1 },
        .bigint_to_le_bytes_constraints = { result2_to_le_bytes },
        .bigint_operations = { add_constraint },
        .poly_triple_constraints = {},
        .quad_constraints = {},
        .block_constraints = {},

    };

    WitnessVector witness{
        0, 3, 6, 3, 0,
    };
    auto builder = create_circuit(constraint_system, /*size_hint*/ 0, witness);
    auto composer = Composer();
    auto prover = composer.create_ultra_with_keccak_prover(builder);
    auto proof = prover.construct_proof();
    EXPECT_TRUE(CircuitChecker::check(builder));
    auto verifier = composer.create_ultra_with_keccak_verifier(builder);
    EXPECT_EQ(verifier.verify_proof(proof), true);
}

// Based on TestBigIntConstraintMultiple, we generate constraints re-using the bigfields created by the first two
// operations
TEST_F(BigIntTests, TestBigIntConstraintReuse)
{
    WitnessVector witness;
    auto contraints = generate_big_int_op_constraint_secpk1_fr(BigIntOperationType::Add, fr(3), fr(1), witness);
    auto contraints2 = generate_big_int_op_constraint_secpk1_fr(BigIntOperationType::Sub, fr(5), fr(2), witness);
    auto contraints3 = generate_big_int_op_constraint_with_id(BigIntOperationType::Mul, 0, 5, witness);
    auto contraints4 = generate_big_int_op_constraint_with_id(BigIntOperationType::Div, 0, 1, witness);
    auto contraints5 = generate_big_int_op_constraint_with_id(BigIntOperationType::Sub, 7, 1, witness);

    AcirFormat constraint_system{
        .varnum = static_cast<uint32_t>(witness.size() + 1),
        .recursive = false,
        .public_inputs = {},
        .logic_constraints = {},
        .range_constraints = {},
<<<<<<< HEAD
=======
        .aes128_constraints = {},
        .sha256_constraints = {},
>>>>>>> ba618d5a
        .sha256_compression = {},
        .schnorr_constraints = {},
        .ecdsa_k1_constraints = {},
        .ecdsa_r1_constraints = {},
        .blake2s_constraints = {},
        .blake3_constraints = {},
        .keccak_constraints = {},
        .keccak_permutations = {},
        .pedersen_constraints = {},
        .pedersen_hash_constraints = {},
        .poseidon2_constraints = {},
        .multi_scalar_mul_constraints = {},
        .ec_add_constraints = {},
        .recursion_constraints = {},
        .bigint_from_le_bytes_constraints = {},
        .bigint_to_le_bytes_constraints = {},
        .bigint_operations = {},
        .poly_triple_constraints = {},
        .quad_constraints = {},
        .block_constraints = {},
    };
    apply_constraints(constraint_system, contraints);
    apply_constraints(constraint_system, contraints2);
    constraint_system.bigint_to_le_bytes_constraints.push_back(get<1>(contraints3));
    constraint_system.bigint_operations.push_back(get<0>(contraints3));
    constraint_system.bigint_to_le_bytes_constraints.push_back(get<1>(contraints4));
    constraint_system.bigint_operations.push_back(get<0>(contraints4));
    constraint_system.bigint_to_le_bytes_constraints.push_back(get<1>(contraints5));
    constraint_system.bigint_operations.push_back(get<0>(contraints5));
    constraint_system.varnum = static_cast<uint32_t>(witness.size() + 1);

    auto builder = create_circuit(constraint_system, /*size_hint*/ 0, witness);

    auto composer = Composer();
    auto prover = composer.create_ultra_with_keccak_prover(builder);
    auto proof = prover.construct_proof();
    EXPECT_TRUE(CircuitChecker::check(builder));
    auto verifier = composer.create_ultra_with_keccak_verifier(builder);
    EXPECT_EQ(verifier.verify_proof(proof), true);
}

TEST_F(BigIntTests, TestBigIntConstraintReuse2)
{
    WitnessVector witness;
    auto contraints = generate_big_int_op_constraint_secpk1_fq(BigIntOperationType::Add, fr(3), fr(1), witness);
    auto contraints2 = generate_big_int_op_constraint_secpk1_fq(BigIntOperationType::Sub, fr(5), fr(2), witness);
    auto contraints3 = generate_big_int_op_constraint_with_id(BigIntOperationType::Add, 0, 5, witness);
    auto contraints4 = generate_big_int_op_constraint_with_id(BigIntOperationType::Sub, 0, 1, witness);
    auto contraints5 = generate_big_int_op_constraint_with_id(BigIntOperationType::Sub, 7, 1, witness);

    AcirFormat constraint_system{
        .varnum = static_cast<uint32_t>(witness.size() + 1),
        .recursive = false,
        .public_inputs = {},
        .logic_constraints = {},
        .range_constraints = {},
<<<<<<< HEAD
=======
        .aes128_constraints = {},
        .sha256_constraints = {},
>>>>>>> ba618d5a
        .sha256_compression = {},
        .schnorr_constraints = {},
        .ecdsa_k1_constraints = {},
        .ecdsa_r1_constraints = {},
        .blake2s_constraints = {},
        .blake3_constraints = {},
        .keccak_constraints = {},
        .keccak_permutations = {},
        .pedersen_constraints = {},
        .pedersen_hash_constraints = {},
        .poseidon2_constraints = {},
        .multi_scalar_mul_constraints = {},
        .ec_add_constraints = {},
        .recursion_constraints = {},
        .bigint_from_le_bytes_constraints = {},
        .bigint_to_le_bytes_constraints = {},
        .bigint_operations = {},
        .poly_triple_constraints = {},
        .quad_constraints = {},
        .block_constraints = {},
    };
    apply_constraints(constraint_system, contraints);
    apply_constraints(constraint_system, contraints2);
    constraint_system.bigint_to_le_bytes_constraints.push_back(get<1>(contraints3));
    constraint_system.bigint_operations.push_back(get<0>(contraints3));
    constraint_system.bigint_to_le_bytes_constraints.push_back(get<1>(contraints4));
    constraint_system.bigint_operations.push_back(get<0>(contraints4));
    constraint_system.bigint_to_le_bytes_constraints.push_back(get<1>(contraints5));
    constraint_system.bigint_operations.push_back(get<0>(contraints5));
    constraint_system.varnum = static_cast<uint32_t>(witness.size() + 1);

    auto builder = create_circuit(constraint_system, /*size_hint*/ 0, witness);

    auto composer = Composer();
    auto prover = composer.create_ultra_with_keccak_prover(builder);
    auto proof = prover.construct_proof();
    EXPECT_TRUE(CircuitChecker::check(builder));
    auto verifier = composer.create_ultra_with_keccak_verifier(builder);
    EXPECT_EQ(verifier.verify_proof(proof), true);
}

TEST_F(BigIntTests, TestBigIntDIV)
{
    // 6 / 3 = 2
    // 6 = bigint(1) = from_bytes(w(1))
    // 3 = bigint(2) = from_bytes(w(2))
    // 2 = bigint(3) = to_bytes(w(3))
    BigIntOperation div_constraint{
        .lhs = 1,
        .rhs = 2,
        .result = 3,
        .opcode = BigIntOperationType::Div,
    };

    BigIntFromLeBytes from_le_bytes_constraint_bigint1{
        .inputs = { 1 },
        .modulus = { 0x41, 0x41, 0x36, 0xD0, 0x8C, 0x5E, 0xD2, 0xBF, 0x3B, 0xA0, 0x48, 0xAF, 0xE6, 0xDC, 0xAE, 0xBA,
                     0xFE, 0xFF, 0xFF, 0xFF, 0xFF, 0xFF, 0xFF, 0xFF, 0xFF, 0xFF, 0xFF, 0xFF, 0xFF, 0xFF, 0xFF, 0xFF },
        .result = 1,
    };
    BigIntFromLeBytes from_le_bytes_constraint_bigint2{
        .inputs = { 2 },
        .modulus = { 0x41, 0x41, 0x36, 0xD0, 0x8C, 0x5E, 0xD2, 0xBF, 0x3B, 0xA0, 0x48, 0xAF, 0xE6, 0xDC, 0xAE, 0xBA,
                     0xFE, 0xFF, 0xFF, 0xFF, 0xFF, 0xFF, 0xFF, 0xFF, 0xFF, 0xFF, 0xFF, 0xFF, 0xFF, 0xFF, 0xFF, 0xFF },
        .result = 2,
    };

    BigIntToLeBytes result3_to_le_bytes{
        .input = 3, .result = { 3 }, //
    };

    AcirFormat constraint_system{
        .varnum = 5,
        .recursive = false,
        .public_inputs = {},
        .logic_constraints = {},
        .range_constraints = {},
<<<<<<< HEAD
=======
        .aes128_constraints = {},
        .sha256_constraints = {},
>>>>>>> ba618d5a
        .sha256_compression = {},
        .schnorr_constraints = {},
        .ecdsa_k1_constraints = {},
        .ecdsa_r1_constraints = {},
        .blake2s_constraints = {},
        .blake3_constraints = {},
        .keccak_constraints = {},
        .keccak_permutations = {},
        .pedersen_constraints = {},
        .pedersen_hash_constraints = {},
        .poseidon2_constraints = {},
        .multi_scalar_mul_constraints = {},
        .ec_add_constraints = {},
        .recursion_constraints = {},
        .bigint_from_le_bytes_constraints = { from_le_bytes_constraint_bigint1, from_le_bytes_constraint_bigint2 },
        .bigint_to_le_bytes_constraints = { result3_to_le_bytes },
        .bigint_operations = { div_constraint },
        .poly_triple_constraints = {},
        .quad_constraints = {},
        .block_constraints = {},

    };

    WitnessVector witness{
        0, 6, 3, 2, 0,
    };
    auto builder = create_circuit(constraint_system, /*size_hint*/ 0, witness);
    auto composer = Composer();
    auto prover = composer.create_ultra_with_keccak_prover(builder);
    auto proof = prover.construct_proof();
    EXPECT_TRUE(CircuitChecker::check(builder));

    auto builder2 = create_circuit(constraint_system, /*size_hint*/ 0, WitnessVector{});
    EXPECT_TRUE(CircuitChecker::check(builder));
    auto verifier2 = composer.create_ultra_with_keccak_verifier(builder);
    EXPECT_EQ(verifier2.verify_proof(proof), true);
}
} // namespace acir_format::tests<|MERGE_RESOLUTION|>--- conflicted
+++ resolved
@@ -172,11 +172,7 @@
         .public_inputs = {},
         .logic_constraints = {},
         .range_constraints = {},
-<<<<<<< HEAD
-=======
         .aes128_constraints = {},
-        .sha256_constraints = {},
->>>>>>> ba618d5a
         .sha256_compression = {},
         .schnorr_constraints = {},
         .ecdsa_k1_constraints = {},
@@ -244,11 +240,7 @@
         .public_inputs = {},
         .logic_constraints = {},
         .range_constraints = {},
-<<<<<<< HEAD
-=======
         .aes128_constraints = {},
-        .sha256_constraints = {},
->>>>>>> ba618d5a
         .sha256_compression = {},
         .schnorr_constraints = {},
         .ecdsa_k1_constraints = {},
@@ -301,11 +293,7 @@
         .public_inputs = {},
         .logic_constraints = {},
         .range_constraints = {},
-<<<<<<< HEAD
-=======
         .aes128_constraints = {},
-        .sha256_constraints = {},
->>>>>>> ba618d5a
         .sha256_compression = {},
         .schnorr_constraints = {},
         .ecdsa_k1_constraints = {},
@@ -362,11 +350,7 @@
         .public_inputs = {},
         .logic_constraints = {},
         .range_constraints = {},
-<<<<<<< HEAD
-=======
         .aes128_constraints = {},
-        .sha256_constraints = {},
->>>>>>> ba618d5a
         .sha256_compression = {},
         .schnorr_constraints = {},
         .ecdsa_k1_constraints = {},
@@ -444,11 +428,7 @@
         .public_inputs = {},
         .logic_constraints = {},
         .range_constraints = {},
-<<<<<<< HEAD
-=======
         .aes128_constraints = {},
-        .sha256_constraints = {},
->>>>>>> ba618d5a
         .sha256_compression = {},
         .schnorr_constraints = {},
         .ecdsa_k1_constraints = {},
