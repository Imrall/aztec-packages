--- conflicted
+++ resolved
@@ -415,33 +415,6 @@
                 });
                 af.original_opcode_indices.keccak_permutations.push_back(opcode_index);
             } else if constexpr (std::is_same_v<T, Program::BlackBoxFuncCall::RecursiveAggregation>) {
-<<<<<<< HEAD
-                // WORKTODO: check arg.proof_type instead
-                if (honk_recursion) { // if we're using the honk recursive verifier
-                                      // WORKTODO: becomes simply RecursionConstraint
-                    auto c = HonkRecursionConstraint{
-                        .key = map(arg.verification_key, [](auto& e) { return get_witness_from_function_input(e); }),
-                        .proof = map(arg.proof, [](auto& e) { return get_witness_from_function_input(e); }),
-                        .public_inputs =
-                            map(arg.public_inputs, [](auto& e) { return get_witness_from_function_input(e); }),
-                        .proof_type = arg.proof_type,
-                    };
-                    af.honk_recursion_constraints.push_back(c);
-                    af.original_opcode_indices.honk_recursion_constraints.push_back(opcode_index);
-                } else { // plonk recursion
-                    auto input_key = get_witness_from_function_input(arg.key_hash);
-
-                    auto c = RecursionConstraint{
-                        .key = map(arg.verification_key, [](auto& e) { return get_witness_from_function_input(e); }),
-                        .proof = map(arg.proof, [](auto& e) { return get_witness_from_function_input(e); }),
-                        .public_inputs =
-                            map(arg.public_inputs, [](auto& e) { return get_witness_from_function_input(e); }),
-                        .key_hash = input_key,
-                        .proof_type = arg.proof_type,
-                    };
-                    af.recursion_constraints.push_back(c);
-                    af.original_opcode_indices.recursion_constraints.push_back(opcode_index);
-=======
 
                 auto input_key = get_witness_from_function_input(arg.key_hash);
 
@@ -470,7 +443,6 @@
                 } else {
                     info("Invalid PROOF_TYPE in RecursionConstraint!");
                     ASSERT(false);
->>>>>>> 854ab45f
                 }
                 // else { // WORKTODO: client ivc recursion
                 // }
