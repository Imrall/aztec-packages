--- conflicted
+++ resolved
@@ -94,11 +94,7 @@
         .public_inputs = {},
         .logic_constraints = {},
         .range_constraints = {},
-<<<<<<< HEAD
-=======
         .aes128_constraints = {},
-        .sha256_constraints = {},
->>>>>>> ba618d5a
         .sha256_compression = {},
         .schnorr_constraints = {},
         .ecdsa_k1_constraints = { ecdsa_k1_constraint },
@@ -147,15 +143,9 @@
         .public_inputs = {},
         .logic_constraints = {},
         .range_constraints = {},
-<<<<<<< HEAD
-=======
         .aes128_constraints = {},
-        .sha256_constraints = {},
->>>>>>> ba618d5a
-        .sha256_compression = {},
         .schnorr_constraints = {},
         .ecdsa_k1_constraints = { ecdsa_k1_constraint },
-        .ecdsa_r1_constraints = {},
         .blake2s_constraints = {},
         .blake3_constraints = {},
         .keccak_constraints = {},
@@ -195,21 +185,14 @@
         .public_inputs = {},
         .logic_constraints = {},
         .range_constraints = {},
-<<<<<<< HEAD
-=======
         .aes128_constraints = {},
-        .sha256_constraints = {},
->>>>>>> ba618d5a
         .sha256_compression = {},
         .schnorr_constraints = {},
         .ecdsa_k1_constraints = { ecdsa_k1_constraint },
         .ecdsa_r1_constraints = {},
         .blake2s_constraints = {},
-        .blake3_constraints = {},
-        .keccak_constraints = {},
         .keccak_permutations = {},
         .pedersen_constraints = {},
-        .pedersen_hash_constraints = {},
         .poseidon2_constraints = {},
         .multi_scalar_mul_constraints = {},
         .ec_add_constraints = {},
