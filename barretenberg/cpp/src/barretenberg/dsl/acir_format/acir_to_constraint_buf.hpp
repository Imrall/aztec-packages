--- conflicted
+++ resolved
@@ -3,434 +3,6 @@
 #include "serde/index.hpp"
 
 namespace acir_format {
-<<<<<<< HEAD
-using mul_quad = mul_quad_<bb::fr>;
-/**
- * @brief Construct a poly_tuple for a standard width-3 arithmetic gate from its acir representation
- *
- * @param arg acir representation of an 3-wire arithmetic operation
- * @return poly_triple
- * @note In principle Program::Expression can accommodate arbitrarily many quadratic and linear terms but in practice
- * the ones processed here have a max of 1 and 3 respectively, in accordance with the standard width-3 arithmetic gate.
- */
-poly_triple serialize_arithmetic_gate(Program::Expression const& arg)
-{
-    // TODO(https://github.com/AztecProtocol/barretenberg/issues/816): The initialization of the witness indices a,b,c
-    // to 0 is implicitly assuming that (builder.zero_idx == 0) which is no longer the case. Now, witness idx 0 in
-    // general will correspond to some non-zero value and some witnesses which are not explicitly set below will be
-    // erroneously populated with this value. This does not cause failures however because the corresponding selector
-    // will indeed be 0 so the gate will be satisfied. Still, its a bad idea to have erroneous wire values
-    // even if they dont break the relation. They'll still add cost in commitments, for example.
-    poly_triple pt{
-        .a = 0,
-        .b = 0,
-        .c = 0,
-        .q_m = 0,
-        .q_l = 0,
-        .q_r = 0,
-        .q_o = 0,
-        .q_c = 0,
-    };
-
-    // Flags indicating whether each witness index for the present poly_tuple has been set
-    bool a_set = false;
-    bool b_set = false;
-    bool c_set = false;
-
-    // If necessary, set values for quadratic term (q_m * w_l * w_r)
-    ASSERT(arg.mul_terms.size() <= 1); // We can only accommodate 1 quadratic term
-    // Note: mul_terms are tuples of the form {selector_value, witness_idx_1, witness_idx_2}
-    if (!arg.mul_terms.empty()) {
-        const auto& mul_term = arg.mul_terms[0];
-        pt.q_m = uint256_t(std::get<0>(mul_term));
-        pt.a = std::get<1>(mul_term).value;
-        pt.b = std::get<2>(mul_term).value;
-        a_set = true;
-        b_set = true;
-    }
-
-    // If necessary, set values for linears terms q_l * w_l, q_r * w_r and q_o * w_o
-    ASSERT(arg.linear_combinations.size() <= 3); // We can only accommodate 3 linear terms
-    for (const auto& linear_term : arg.linear_combinations) {
-        bb::fr selector_value(uint256_t(std::get<0>(linear_term)));
-        uint32_t witness_idx = std::get<1>(linear_term).value;
-
-        // If the witness index has not yet been set or if the corresponding linear term is active, set the witness
-        // index and the corresponding selector value.
-        // TODO(https://github.com/AztecProtocol/barretenberg/issues/816): May need to adjust the pt.a == witness_idx
-        // check (and the others like it) since we initialize a,b,c with 0 but 0 is a valid witness index once the
-        // +1 offset is removed from noir.
-        if (!a_set || pt.a == witness_idx) { // q_l * w_l
-            pt.a = witness_idx;
-            pt.q_l = selector_value;
-            a_set = true;
-        } else if (!b_set || pt.b == witness_idx) { // q_r * w_r
-            pt.b = witness_idx;
-            pt.q_r = selector_value;
-            b_set = true;
-        } else if (!c_set || pt.c == witness_idx) { // q_o * w_o
-            pt.c = witness_idx;
-            pt.q_o = selector_value;
-            c_set = true;
-        } else {
-            return poly_triple{
-                .a = 0,
-                .b = 0,
-                .c = 0,
-                .q_m = 0,
-                .q_l = 0,
-                .q_r = 0,
-                .q_o = 0,
-                .q_c = 0,
-            };
-        }
-    }
-
-    // Set constant value q_c
-    pt.q_c = uint256_t(arg.q_c);
-    return pt;
-}
-mul_quad serialize_mul_quad_gate(Program::Expression const& arg)
-{
-    // TODO(https://github.com/AztecProtocol/barretenberg/issues/816): The initialization of the witness indices a,b,c
-    // to 0 is implicitly assuming that (builder.zero_idx == 0) which is no longer the case. Now, witness idx 0 in
-    // general will correspond to some non-zero value and some witnesses which are not explicitly set below will be
-    // erroneously populated with this value. This does not cause failures however because the corresponding selector
-    // will indeed be 0 so the gate will be satisfied. Still, its a bad idea to have erroneous wire values
-    // even if they dont break the relation. They'll still add cost in commitments, for example.
-    mul_quad quad{ .a = 0,
-                   .b = 0,
-                   .c = 0,
-                   .d = 0,
-                   .mul_scaling = 0,
-                   .a_scaling = 0,
-                   .b_scaling = 0,
-                   .c_scaling = 0,
-                   .d_scaling = 0,
-                   .const_scaling = 0 };
-
-    // Flags indicating whether each witness index for the present mul_quad has been set
-    bool a_set = false;
-    bool b_set = false;
-    bool c_set = false;
-    bool d_set = false;
-    ASSERT(arg.mul_terms.size() <= 1); // We can only accommodate 1 quadratic term
-    // Note: mul_terms are tuples of the form {selector_value, witness_idx_1, witness_idx_2}
-    if (!arg.mul_terms.empty()) {
-        const auto& mul_term = arg.mul_terms[0];
-        quad.mul_scaling = uint256_t(std::get<0>(mul_term));
-        quad.a = std::get<1>(mul_term).value;
-        quad.b = std::get<2>(mul_term).value;
-        a_set = true;
-        b_set = true;
-    }
-    // If necessary, set values for linears terms q_l * w_l, q_r * w_r and q_o * w_o
-    ASSERT(arg.linear_combinations.size() <= 4); // We can only accommodate 4 linear terms
-    for (const auto& linear_term : arg.linear_combinations) {
-        bb::fr selector_value(uint256_t(std::get<0>(linear_term)));
-        uint32_t witness_idx = std::get<1>(linear_term).value;
-
-        // If the witness index has not yet been set or if the corresponding linear term is active, set the witness
-        // index and the corresponding selector value.
-        // TODO(https://github.com/AztecProtocol/barretenberg/issues/816): May need to adjust the quad.a == witness_idx
-        // check (and the others like it) since we initialize a,b,c with 0 but 0 is a valid witness index once the
-        // +1 offset is removed from noir.
-        if (!a_set || quad.a == witness_idx) {
-            quad.a = witness_idx;
-            quad.a_scaling = selector_value;
-            a_set = true;
-        } else if (!b_set || quad.b == witness_idx) {
-            quad.b = witness_idx;
-            quad.b_scaling = selector_value;
-            b_set = true;
-        } else if (!c_set || quad.c == witness_idx) {
-            quad.c = witness_idx;
-            quad.c_scaling = selector_value;
-            c_set = true;
-        } else if (!d_set || quad.d == witness_idx) {
-            quad.d = witness_idx;
-            quad.d_scaling = selector_value;
-            d_set = true;
-        } else {
-            throw_or_abort("Cannot assign linear term to a constraint of width 4");
-        }
-    }
-
-    // Set constant value q_c
-    quad.const_scaling = uint256_t(arg.q_c);
-    return quad;
-}
-
-void handle_arithmetic(Program::Opcode::AssertZero const& arg, AcirFormat& af)
-{
-    if (arg.value.linear_combinations.size() <= 3) {
-        poly_triple pt = serialize_arithmetic_gate(arg.value);
-        // Even if the number of linear terms is less than 3, we might not be able to fit it into a width-3 arithmetic
-        // gate. This is the case if the linear terms are all disctinct witness from the multiplication term. In that
-        // case, the serialize_arithmetic_gate() function will return a poly_triple with all 0's, and we use a width-4
-        // gate instead. We could probably always use a width-4 gate in fact.
-        if (pt == poly_triple{ 0, 0, 0, 0, 0, 0, 0, 0 }) {
-            af.quad_constraints.push_back(serialize_mul_quad_gate(arg.value));
-        } else {
-            af.poly_triple_constraints.push_back(pt);
-        }
-    } else {
-        af.quad_constraints.push_back(serialize_mul_quad_gate(arg.value));
-    }
-}
-
-void handle_blackbox_func_call(Program::Opcode::BlackBoxFuncCall const& arg, AcirFormat& af)
-{
-    std::visit(
-        [&](auto&& arg) {
-            using T = std::decay_t<decltype(arg)>;
-            if constexpr (std::is_same_v<T, Program::BlackBoxFuncCall::AND>) {
-                af.logic_constraints.push_back(LogicConstraint{
-                    .a = arg.lhs.witness.value,
-                    .b = arg.rhs.witness.value,
-                    .result = arg.output.value,
-                    .num_bits = arg.lhs.num_bits,
-                    .is_xor_gate = false,
-                });
-            } else if constexpr (std::is_same_v<T, Program::BlackBoxFuncCall::XOR>) {
-                af.logic_constraints.push_back(LogicConstraint{
-                    .a = arg.lhs.witness.value,
-                    .b = arg.rhs.witness.value,
-                    .result = arg.output.value,
-                    .num_bits = arg.lhs.num_bits,
-                    .is_xor_gate = true,
-                });
-            } else if constexpr (std::is_same_v<T, Program::BlackBoxFuncCall::RANGE>) {
-                af.range_constraints.push_back(RangeConstraint{
-                    .witness = arg.input.witness.value,
-                    .num_bits = arg.input.num_bits,
-                });
-            } else if constexpr (std::is_same_v<T, Program::BlackBoxFuncCall::AES128Encrypt>) {
-                af.aes128_constraints.push_back(AES128Constraint{
-                    .inputs = map(arg.inputs,
-                                  [](auto& e) {
-                                      return AES128Input{
-                                          .witness = e.witness.value,
-                                          .num_bits = e.num_bits,
-                                      };
-                                  }),
-                    .iv = map(arg.iv,
-                              [](auto& e) {
-                                  return AES128Input{
-                                      .witness = e.witness.value,
-                                      .num_bits = e.num_bits,
-                                  };
-                              }),
-                    .key = map(arg.key,
-                               [](auto& e) {
-                                   return AES128Input{
-                                       .witness = e.witness.value,
-                                       .num_bits = e.num_bits,
-                                   };
-                               }),
-                    .outputs = map(arg.outputs, [](auto& e) { return e.value; }),
-                });
-            } else if constexpr (std::is_same_v<T, Program::BlackBoxFuncCall::Sha256Compression>) {
-                af.sha256_compression.push_back(Sha256Compression{
-                    .inputs = map(arg.inputs,
-                                  [](auto& e) {
-                                      return Sha256Input{
-                                          .witness = e.witness.value,
-                                          .num_bits = e.num_bits,
-                                      };
-                                  }),
-                    .hash_values = map(arg.hash_values,
-                                       [](auto& e) {
-                                           return Sha256Input{
-                                               .witness = e.witness.value,
-                                               .num_bits = e.num_bits,
-                                           };
-                                       }),
-                    .result = map(arg.outputs, [](auto& e) { return e.value; }),
-                });
-            } else if constexpr (std::is_same_v<T, Program::BlackBoxFuncCall::Blake2s>) {
-                af.blake2s_constraints.push_back(Blake2sConstraint{
-                    .inputs = map(arg.inputs,
-                                  [](auto& e) {
-                                      return Blake2sInput{
-                                          .witness = e.witness.value,
-                                          .num_bits = e.num_bits,
-                                      };
-                                  }),
-                    .result = map(arg.outputs, [](auto& e) { return e.value; }),
-                });
-            } else if constexpr (std::is_same_v<T, Program::BlackBoxFuncCall::Blake3>) {
-                af.blake3_constraints.push_back(Blake3Constraint{
-                    .inputs = map(arg.inputs,
-                                  [](auto& e) {
-                                      return Blake3Input{
-                                          .witness = e.witness.value,
-                                          .num_bits = e.num_bits,
-                                      };
-                                  }),
-                    .result = map(arg.outputs, [](auto& e) { return e.value; }),
-                });
-            } else if constexpr (std::is_same_v<T, Program::BlackBoxFuncCall::SchnorrVerify>) {
-                af.schnorr_constraints.push_back(SchnorrConstraint{
-                    .message = map(arg.message, [](auto& e) { return e.witness.value; }),
-                    .public_key_x = arg.public_key_x.witness.value,
-                    .public_key_y = arg.public_key_y.witness.value,
-                    .result = arg.output.value,
-                    .signature = map(arg.signature, [](auto& e) { return e.witness.value; }),
-                });
-            } else if constexpr (std::is_same_v<T, Program::BlackBoxFuncCall::PedersenCommitment>) {
-                af.pedersen_constraints.push_back(PedersenConstraint{
-                    .scalars = map(arg.inputs, [](auto& e) { return e.witness.value; }),
-                    .hash_index = arg.domain_separator,
-                    .result_x = arg.outputs[0].value,
-                    .result_y = arg.outputs[1].value,
-                });
-            } else if constexpr (std::is_same_v<T, Program::BlackBoxFuncCall::PedersenHash>) {
-                af.pedersen_hash_constraints.push_back(PedersenHashConstraint{
-                    .scalars = map(arg.inputs, [](auto& e) { return e.witness.value; }),
-                    .hash_index = arg.domain_separator,
-                    .result = arg.output.value,
-                });
-            } else if constexpr (std::is_same_v<T, Program::BlackBoxFuncCall::EcdsaSecp256k1>) {
-                af.ecdsa_k1_constraints.push_back(EcdsaSecp256k1Constraint{
-                    .hashed_message = map(arg.hashed_message, [](auto& e) { return e.witness.value; }),
-                    .signature = map(arg.signature, [](auto& e) { return e.witness.value; }),
-                    .pub_x_indices = map(arg.public_key_x, [](auto& e) { return e.witness.value; }),
-                    .pub_y_indices = map(arg.public_key_y, [](auto& e) { return e.witness.value; }),
-                    .result = arg.output.value,
-                });
-            } else if constexpr (std::is_same_v<T, Program::BlackBoxFuncCall::EcdsaSecp256r1>) {
-                af.ecdsa_r1_constraints.push_back(EcdsaSecp256r1Constraint{
-                    .hashed_message = map(arg.hashed_message, [](auto& e) { return e.witness.value; }),
-                    .pub_x_indices = map(arg.public_key_x, [](auto& e) { return e.witness.value; }),
-                    .pub_y_indices = map(arg.public_key_y, [](auto& e) { return e.witness.value; }),
-                    .result = arg.output.value,
-                    .signature = map(arg.signature, [](auto& e) { return e.witness.value; }),
-                });
-            } else if constexpr (std::is_same_v<T, Program::BlackBoxFuncCall::MultiScalarMul>) {
-                af.multi_scalar_mul_constraints.push_back(MultiScalarMul{
-                    .points = map(arg.points, [](auto& e) { return e.witness.value; }),
-                    .scalars = map(arg.scalars, [](auto& e) { return e.witness.value; }),
-                    .out_point_x = arg.outputs[0].value,
-                    .out_point_y = arg.outputs[1].value,
-                    .out_point_is_infinite = arg.outputs[2].value,
-                });
-            } else if constexpr (std::is_same_v<T, Program::BlackBoxFuncCall::EmbeddedCurveAdd>) {
-                af.ec_add_constraints.push_back(EcAdd{
-                    .input1_x = arg.input1[0].witness.value,
-                    .input1_y = arg.input1[1].witness.value,
-                    .input1_infinite = arg.input1[2].witness.value,
-                    .input2_x = arg.input2[0].witness.value,
-                    .input2_y = arg.input2[1].witness.value,
-                    .input2_infinite = arg.input2[2].witness.value,
-                    .result_x = arg.outputs[0].value,
-                    .result_y = arg.outputs[1].value,
-                    .result_infinite = arg.outputs[2].value,
-                });
-            } else if constexpr (std::is_same_v<T, Program::BlackBoxFuncCall::Keccak256>) {
-                af.keccak_constraints.push_back(KeccakConstraint{
-                    .inputs = map(arg.inputs,
-                                  [](auto& e) {
-                                      return HashInput{
-                                          .witness = e.witness.value,
-                                          .num_bits = e.num_bits,
-                                      };
-                                  }),
-                    .result = map(arg.outputs, [](auto& e) { return e.value; }),
-                    .var_message_size = arg.var_message_size.witness.value,
-                });
-            } else if constexpr (std::is_same_v<T, Program::BlackBoxFuncCall::Keccakf1600>) {
-                af.keccak_permutations.push_back(Keccakf1600{
-                    .state = map(arg.inputs, [](auto& e) { return e.witness.value; }),
-                    .result = map(arg.outputs, [](auto& e) { return e.value; }),
-                });
-            } else if constexpr (std::is_same_v<T, Program::BlackBoxFuncCall::RecursiveAggregation>) {
-                auto c = RecursionConstraint{
-                    .key = map(arg.verification_key, [](auto& e) { return e.witness.value; }),
-                    .proof = map(arg.proof, [](auto& e) { return e.witness.value; }),
-                    .public_inputs = map(arg.public_inputs, [](auto& e) { return e.witness.value; }),
-                    .key_hash = arg.key_hash.witness.value,
-                };
-                af.recursion_constraints.push_back(c);
-            } else if constexpr (std::is_same_v<T, Program::BlackBoxFuncCall::BigIntFromLeBytes>) {
-                af.bigint_from_le_bytes_constraints.push_back(BigIntFromLeBytes{
-                    .inputs = map(arg.inputs, [](auto& e) { return e.witness.value; }),
-                    .modulus = map(arg.modulus, [](auto& e) -> uint32_t { return e; }),
-                    .result = arg.output,
-                });
-            } else if constexpr (std::is_same_v<T, Program::BlackBoxFuncCall::BigIntToLeBytes>) {
-                af.bigint_to_le_bytes_constraints.push_back(BigIntToLeBytes{
-                    .input = arg.input,
-                    .result = map(arg.outputs, [](auto& e) { return e.value; }),
-                });
-            } else if constexpr (std::is_same_v<T, Program::BlackBoxFuncCall::BigIntAdd>) {
-                af.bigint_operations.push_back(BigIntOperation{
-                    .lhs = arg.lhs,
-                    .rhs = arg.rhs,
-                    .result = arg.output,
-                    .opcode = BigIntOperationType::Add,
-                });
-            } else if constexpr (std::is_same_v<T, Program::BlackBoxFuncCall::BigIntSub>) {
-                af.bigint_operations.push_back(BigIntOperation{
-                    .lhs = arg.lhs,
-                    .rhs = arg.rhs,
-                    .result = arg.output,
-                    .opcode = BigIntOperationType::Sub,
-                });
-            } else if constexpr (std::is_same_v<T, Program::BlackBoxFuncCall::BigIntMul>) {
-                af.bigint_operations.push_back(BigIntOperation{
-                    .lhs = arg.lhs,
-                    .rhs = arg.rhs,
-                    .result = arg.output,
-                    .opcode = BigIntOperationType::Mul,
-                });
-            } else if constexpr (std::is_same_v<T, Program::BlackBoxFuncCall::BigIntDiv>) {
-                af.bigint_operations.push_back(BigIntOperation{
-                    .lhs = arg.lhs,
-                    .rhs = arg.rhs,
-                    .result = arg.output,
-                    .opcode = BigIntOperationType::Div,
-                });
-            } else if constexpr (std::is_same_v<T, Program::BlackBoxFuncCall::Poseidon2Permutation>) {
-                af.poseidon2_constraints.push_back(Poseidon2Constraint{
-                    .state = map(arg.inputs, [](auto& e) { return e.witness.value; }),
-                    .result = map(arg.outputs, [](auto& e) { return e.value; }),
-                    .len = arg.len,
-                });
-            }
-        },
-        arg.value.value);
-}
-
-BlockConstraint handle_memory_init(Program::Opcode::MemoryInit const& mem_init)
-{
-    BlockConstraint block{ .init = {}, .trace = {}, .type = BlockType::ROM };
-    std::vector<poly_triple> init;
-    std::vector<MemOp> trace;
-
-    auto len = mem_init.init.size();
-    for (size_t i = 0; i < len; ++i) {
-        block.init.push_back(poly_triple{
-            .a = mem_init.init[i].value,
-            .b = 0,
-            .c = 0,
-            .q_m = 0,
-            .q_l = 1,
-            .q_r = 0,
-            .q_o = 0,
-            .q_c = 0,
-        });
-    }
-    return block;
-}
-
-bool is_rom(Program::MemOp const& mem_op)
-{
-    return mem_op.operation.mul_terms.size() == 0 && mem_op.operation.linear_combinations.size() == 0 &&
-           uint256_t(mem_op.operation.q_c) == 0;
-}
-=======
->>>>>>> 6bd94ffc
 
 AcirFormat circuit_buf_to_acir_format(std::vector<uint8_t> const& buf, bool honk_recursion);
 
