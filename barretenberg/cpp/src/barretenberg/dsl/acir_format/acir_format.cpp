--- conflicted
+++ resolved
@@ -333,23 +333,8 @@
 
         // Add recursion constraints
         for (size_t i = 0; i < constraint_system.honk_recursion_constraints.size(); ++i) {
+            std::cout << "honk_recursion_constraint with proof type: " << constraint.proof_type << std::endl;
             auto& constraint = constraint_system.honk_recursion_constraints.at(i);
-<<<<<<< HEAD
-            std::cout << "honk_recursion_constraint with proof type: " << constraint.proof_type << std::endl;
-            // A proof passed into the constraint should be stripped of its inner public inputs, but not the
-            // nested aggregation object itself. The verifier circuit requires that the indices to a nested
-            // proof aggregation state are a circuit constant. The user tells us they how they want these
-            // constants set by keeping the nested aggregation object attached to the proof as public inputs.
-            std::array<uint32_t, HonkRecursionConstraint::AGGREGATION_OBJECT_SIZE> nested_aggregation_object = {};
-            // TODO(https://github.com/AztecProtocol/barretenberg/issues/1044): Reinstate aggregation
-            // for (size_t i = 0; i < HonkRecursionConstraint::AGGREGATION_OBJECT_SIZE; ++i) {
-            //     // Set the nested aggregation object indices to witness indices from the proof
-            //     nested_aggregation_object[i] =
-            //         static_cast<uint32_t>(constraint.proof[HonkRecursionConstraint::inner_public_input_offset + i]);
-            //     // Adding the nested aggregation object to the constraint's public inputs
-            //     constraint.public_inputs.emplace_back(nested_aggregation_object[i]);
-            // }
-=======
             // A proof passed into the constraint should be stripped of its inner public inputs, but not the nested
             // aggregation object itself. The verifier circuit requires that the indices to a nested proof aggregation
             // state are a circuit constant. The user tells us they how they want these constants set by keeping the
@@ -362,7 +347,6 @@
                 // Adding the nested aggregation object to the constraint's public inputs
                 constraint.public_inputs.emplace_back(nested_aggregation_object[i]);
             }
->>>>>>> 55999ffb
             // Remove the aggregation object so that they can be handled as normal public inputs
             // in they way that the recursion constraint expects
             constraint.proof.erase(constraint.proof.begin() + HonkRecursionConstraint::inner_public_input_offset,
