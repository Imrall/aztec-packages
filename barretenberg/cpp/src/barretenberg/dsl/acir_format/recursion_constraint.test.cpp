#include "recursion_constraint.hpp"
#include "acir_format.hpp"
#include "acir_format_mocks.hpp"
#include "barretenberg/plonk/composer/ultra_composer.hpp"
#include "barretenberg/plonk/proof_system/types/proof.hpp"
#include "barretenberg/plonk/proof_system/verification_key/verification_key.hpp"

#include <gtest/gtest.h>
#include <vector>

using namespace acir_format;
using namespace bb;
using namespace bb::plonk;

using Composer = plonk::UltraComposer;
class AcirRecursionConstraint : public ::testing::Test {
  protected:
    static void SetUpTestSuite() { bb::srs::init_crs_factory("../srs_db/ignition"); }
};
Builder create_inner_circuit()
{
    /**
     * constraints produced by Noir program:
     * fn main(x : u32, y : pub u32) {
     * let z = x ^ y;
     *
     * constrain z != 10;
     * }
     **/
    RangeConstraint range_a{
        .witness = 0,
        .num_bits = 32,
    };
    RangeConstraint range_b{
        .witness = 1,
        .num_bits = 32,
    };

    LogicConstraint logic_constraint{
        .a = WitnessOrConstant<bb::fr>::from_index(0),
        .b = WitnessOrConstant<bb::fr>::from_index(1),
        .result = 2,
        .num_bits = 32,
        .is_xor_gate = 1,
    };
    poly_triple expr_a{
        .a = 2,
        .b = 3,
        .c = 0,
        .q_m = 0,
        .q_l = 1,
        .q_r = -1,
        .q_o = 0,
        .q_c = -10,
    };
    poly_triple expr_b{
        .a = 3,
        .b = 4,
        .c = 5,
        .q_m = 1,
        .q_l = 0,
        .q_r = 0,
        .q_o = -1,
        .q_c = 0,
    };
    poly_triple expr_c{
        .a = 3,
        .b = 5,
        .c = 3,
        .q_m = 1,
        .q_l = 0,
        .q_r = 0,
        .q_o = -1,
        .q_c = 0,

    };
    poly_triple expr_d{
        .a = 5,
        .b = 0,
        .c = 0,
        .q_m = 0,
        .q_l = -1,
        .q_r = 0,
        .q_o = 0,
        .q_c = 1,
    };

    AcirFormat constraint_system{
        .varnum = 6,
        .recursive = true,
        .num_acir_opcodes = 7,
        .public_inputs = { 1, 2 },
        .logic_constraints = { logic_constraint },
        .range_constraints = { range_a, range_b },
        .aes128_constraints = {},
        .sha256_constraints = {},
        .sha256_compression = {},
        .schnorr_constraints = {},
        .ecdsa_k1_constraints = {},
        .ecdsa_r1_constraints = {},
        .blake2s_constraints = {},
        .blake3_constraints = {},
        .keccak_constraints = {},
        .keccak_permutations = {},
        .pedersen_constraints = {},
        .pedersen_hash_constraints = {},
        .poseidon2_constraints = {},
        .multi_scalar_mul_constraints = {},
        .ec_add_constraints = {},
        .recursion_constraints = {},
        .honk_recursion_constraints = {},
        .bigint_from_le_bytes_constraints = {},
        .bigint_to_le_bytes_constraints = {},
        .bigint_operations = {},
        .poly_triple_constraints = { expr_a, expr_b, expr_c, expr_d },
        .quad_constraints = {},
        .block_constraints = {},
        .original_opcode_indices = create_empty_original_opcode_indices(),
    };
    mock_opcode_indices(constraint_system);

    uint256_t inverse_of_five = fr(5).invert();
    WitnessVector witness{
        5, 10, 15, 5, inverse_of_five, 1,
    };
    auto builder = create_circuit(constraint_system, /*size_hint*/ 0, witness);

    return builder;
}

/**
 * @brief Create a circuit that recursively verifies one or more inner circuits
 *
 * @param inner_circuits
 * @return Composer
 */
Builder create_outer_circuit(std::vector<Builder>& inner_circuits)
{
    std::vector<RecursionConstraint> recursion_constraints;

    size_t witness_offset = 0;
    SlabVector<fr> witness;

    for (auto& inner_circuit : inner_circuits) {
        auto inner_composer = Composer();
        auto inner_prover = inner_composer.create_prover(inner_circuit);
        auto inner_proof = inner_prover.construct_proof();
        auto inner_verifier = inner_composer.create_verifier(inner_circuit);

        const bool has_nested_proof = inner_verifier.key->contains_recursive_proof;

        const size_t num_inner_public_inputs = inner_circuit.get_public_inputs().size();
        transcript::StandardTranscript transcript(inner_proof.proof_data,
                                                  Composer::create_manifest(num_inner_public_inputs),
                                                  transcript::HashType::PedersenBlake3s,
                                                  16);

        std::vector<fr> proof_witnesses = export_transcript_in_recursion_format(transcript);
        // - Save the public inputs so that we can set their values.
        // - Then truncate them from the proof because the ACIR API expects proofs without public inputs
        std::vector<fr> inner_public_input_values(
            proof_witnesses.begin(), proof_witnesses.begin() + static_cast<std::ptrdiff_t>(num_inner_public_inputs));

        // We want to make sure that we do not remove the nested aggregation object in the case of the proof we want to
        // recursively verify contains a recursive proof itself. We are safe to keep all the inner public inputs
        // as in these tests the outer circuits do not have public inputs themselves
        if (!has_nested_proof) {
            proof_witnesses.erase(proof_witnesses.begin(),
                                  proof_witnesses.begin() + static_cast<std::ptrdiff_t>(num_inner_public_inputs));
        } else {
            proof_witnesses.erase(proof_witnesses.begin(),
                                  proof_witnesses.begin() + static_cast<std::ptrdiff_t>(num_inner_public_inputs -
                                                                                        bb::AGGREGATION_OBJECT_SIZE));
        }

        const std::vector<bb::fr> key_witnesses = export_key_in_recursion_format(inner_verifier.key);

        const uint32_t key_hash_start_idx = static_cast<uint32_t>(witness_offset);
        const uint32_t public_input_start_idx = key_hash_start_idx + 1;
        const uint32_t proof_indices_start_idx = static_cast<uint32_t>(
            public_input_start_idx + num_inner_public_inputs - (has_nested_proof ? bb::AGGREGATION_OBJECT_SIZE : 0));
        const uint32_t key_indices_start_idx = static_cast<uint32_t>(proof_indices_start_idx + proof_witnesses.size());

        std::vector<uint32_t> proof_indices;
        std::vector<uint32_t> key_indices;
        std::vector<uint32_t> inner_public_inputs;
        for (size_t i = 0; i < proof_witnesses.size(); ++i) {
            proof_indices.emplace_back(static_cast<uint32_t>(i + proof_indices_start_idx));
        }
        const size_t key_size = key_witnesses.size();
        for (size_t i = 0; i < key_size; ++i) {
            key_indices.emplace_back(static_cast<uint32_t>(i + key_indices_start_idx));
        }
        // In the case of a nested proof we keep the nested aggregation object attached to the proof,
        // thus we do not explicitly have to keep the public inputs while setting up the initial recursion constraint.
        // They will later be attached as public inputs when creating the circuit.
        if (!has_nested_proof) {
            for (size_t i = 0; i < num_inner_public_inputs; ++i) {
                inner_public_inputs.push_back(static_cast<uint32_t>(i + public_input_start_idx));
            }
        } else {
            for (size_t i = 0; i < num_inner_public_inputs - bb::AGGREGATION_OBJECT_SIZE; ++i) {
                inner_public_inputs.push_back(static_cast<uint32_t>(i + public_input_start_idx));
            }
        }

        RecursionConstraint recursion_constraint{
            .key = key_indices,
            .proof = proof_indices,
            .public_inputs = inner_public_inputs,
            .key_hash = key_hash_start_idx,
<<<<<<< HEAD
            .proof_type = 0, // TODO() replace this with the correct proof type
=======
            .proof_type = PLONK_RECURSION,
>>>>>>> 854ab45f
        };
        recursion_constraints.push_back(recursion_constraint);

        for (size_t i = 0; i < proof_indices_start_idx - witness_offset; ++i) {
            witness.emplace_back(0);
        }
        for (const auto& wit : proof_witnesses) {
            witness.emplace_back(wit);
        }

        for (const auto& wit : key_witnesses) {
            witness.emplace_back(wit);
        }

        // Set the values for the inner public inputs
        // Note: this is confusing, but we minus one here due to the fact that the
        // witness values have not taken into account that zero is taken up by the zero_idx
        //
        // We once again have to check whether we have a nested proof, because if we do have one
        // then we could get a segmentation fault as `inner_public_inputs` was never filled with values.
        if (!has_nested_proof) {
            for (size_t i = 0; i < num_inner_public_inputs; ++i) {
                witness[inner_public_inputs[i]] = inner_public_input_values[i];
            }
        } else {
            for (size_t i = 0; i < num_inner_public_inputs - bb::AGGREGATION_OBJECT_SIZE; ++i) {
                witness[inner_public_inputs[i]] = inner_public_input_values[i];
            }
        }

        witness_offset = key_indices_start_idx + key_witnesses.size();
    }

    std::vector<size_t> recursion_opcode_indices(recursion_constraints.size());
    std::iota(recursion_opcode_indices.begin(), recursion_opcode_indices.end(), 0);

    AcirFormat constraint_system{
        .varnum = static_cast<uint32_t>(witness.size()),
        .recursive = false,
        .num_acir_opcodes = static_cast<uint32_t>(recursion_constraints.size()),
        .public_inputs = {},
        .logic_constraints = {},
        .range_constraints = {},
        .aes128_constraints = {},
        .sha256_constraints = {},
        .sha256_compression = {},
        .schnorr_constraints = {},
        .ecdsa_k1_constraints = {},
        .ecdsa_r1_constraints = {},
        .blake2s_constraints = {},
        .blake3_constraints = {},
        .keccak_constraints = {},
        .keccak_permutations = {},
        .pedersen_constraints = {},
        .pedersen_hash_constraints = {},
        .poseidon2_constraints = {},
        .multi_scalar_mul_constraints = {},
        .ec_add_constraints = {},
        .recursion_constraints = recursion_constraints,
        .honk_recursion_constraints = {},
        .bigint_from_le_bytes_constraints = {},
        .bigint_to_le_bytes_constraints = {},
        .bigint_operations = {},
        .poly_triple_constraints = {},
        .quad_constraints = {},
        .block_constraints = {},
        .original_opcode_indices = create_empty_original_opcode_indices(),
    };
    mock_opcode_indices(constraint_system);

    auto outer_circuit = create_circuit(constraint_system, /*size_hint*/ 0, witness);

    return outer_circuit;
}

TEST_F(AcirRecursionConstraint, TestBasicDoubleRecursionConstraints)
{
    std::vector<Builder> layer_1_circuits;
    layer_1_circuits.push_back(create_inner_circuit());

    layer_1_circuits.push_back(create_inner_circuit());

    auto layer_2_circuit = create_outer_circuit(layer_1_circuits);

    info("circuit gates = ", layer_2_circuit.get_num_gates());

    auto layer_2_composer = Composer();
    auto prover = layer_2_composer.create_ultra_with_keccak_prover(layer_2_circuit);
    info("prover gates = ", prover.circuit_size);
    auto proof = prover.construct_proof();
    auto verifier = layer_2_composer.create_ultra_with_keccak_verifier(layer_2_circuit);
    EXPECT_EQ(verifier.verify_proof(proof), true);
}

TEST_F(AcirRecursionConstraint, TestOneOuterRecursiveCircuit)
{
    /**
     * We want to test the following:
     * 1. circuit that verifies a proof of another circuit
     * 2. the above, but the inner circuit contains a recursive proof output that we have to aggregate
     * 3. the above, but the outer circuit verifies 2 proofs, the aggregation outputs from the 2 proofs (+ the recursive
     * proof output from 2) are aggregated together
     *
     * A = basic circuit
     * B = circuit that verifies proof of A
     * C = circuit that verifies proof of B and a proof of A
     *
     * Layer 1 = proof of A
     * Layer 2 = verifies proof of A and proof of B
     * Layer 3 = verifies proof of C
     *
     * Attempt at a visual graphic
     * ===========================
     *
     *     C
     *     ^
     *     |
     *     | - B
     *     ^   ^
     *     |   |
     *     |    -A
     *     |
     *      - A
     *
     * ===========================
     *
     * Final aggregation object contains aggregated proofs for 2 instances of A and 1 instance of B
     */
    std::vector<Builder> layer_1_circuits;
    layer_1_circuits.push_back(create_inner_circuit());
    info("created first inner circuit");

    std::vector<Builder> layer_2_circuits;
    layer_2_circuits.push_back(create_inner_circuit());
    info("created second inner circuit");

    layer_2_circuits.push_back(create_outer_circuit(layer_1_circuits));
    info("created first outer circuit");

    auto layer_3_circuit = create_outer_circuit(layer_2_circuits);
    info("created second outer circuit");
    info("number of gates in layer 3 = ", layer_3_circuit.get_num_gates());

    auto layer_3_composer = Composer();
    auto prover = layer_3_composer.create_ultra_with_keccak_prover(layer_3_circuit);
    info("prover gates = ", prover.circuit_size);
    auto proof = prover.construct_proof();
    auto verifier = layer_3_composer.create_ultra_with_keccak_verifier(layer_3_circuit);
    EXPECT_EQ(verifier.verify_proof(proof), true);
}

TEST_F(AcirRecursionConstraint, TestFullRecursiveComposition)
{
    std::vector<Builder> layer_b_1_circuits;
    layer_b_1_circuits.push_back(create_inner_circuit());
    info("created first inner circuit");

    std::vector<Builder> layer_b_2_circuits;
    layer_b_2_circuits.push_back(create_inner_circuit());
    info("created second inner circuit");

    std::vector<Builder> layer_2_circuits;
    layer_2_circuits.push_back(create_outer_circuit(layer_b_1_circuits));
    info("created first outer circuit");

    layer_2_circuits.push_back(create_outer_circuit(layer_b_2_circuits));
    info("created second outer circuit");

    auto layer_3_circuit = create_outer_circuit(layer_2_circuits);
    info("created third outer circuit");
    info("number of gates in layer 3 circuit = ", layer_3_circuit.get_num_gates());

    auto layer_3_composer = Composer();
    auto prover = layer_3_composer.create_ultra_with_keccak_prover(layer_3_circuit);
    info("prover gates = ", prover.circuit_size);
    auto proof = prover.construct_proof();
    auto verifier = layer_3_composer.create_ultra_with_keccak_verifier(layer_3_circuit);
    EXPECT_EQ(verifier.verify_proof(proof), true);
}<|MERGE_RESOLUTION|>--- conflicted
+++ resolved
@@ -209,11 +209,7 @@
             .proof = proof_indices,
             .public_inputs = inner_public_inputs,
             .key_hash = key_hash_start_idx,
-<<<<<<< HEAD
-            .proof_type = 0, // TODO() replace this with the correct proof type
-=======
             .proof_type = PLONK_RECURSION,
->>>>>>> 854ab45f
         };
         recursion_constraints.push_back(recursion_constraint);
 
