#pragma once
#include "barretenberg/commitment_schemes/kzg/kzg.hpp"
#include "barretenberg/ecc/curves/bn254/g1.hpp"
#include "barretenberg/flavor/flavor.hpp"
#include "barretenberg/flavor/flavor_macros.hpp"
#include "barretenberg/plonk_honk_shared/library/grand_product_delta.hpp"
#include "barretenberg/plonk_honk_shared/library/grand_product_library.hpp"
#include "barretenberg/polynomials/barycentric.hpp"
#include "barretenberg/polynomials/evaluation_domain.hpp"
#include "barretenberg/polynomials/polynomial.hpp"
#include "barretenberg/polynomials/univariate.hpp"
#include "barretenberg/relations/auxiliary_relation.hpp"
#include "barretenberg/relations/delta_range_constraint_relation.hpp"
#include "barretenberg/relations/elliptic_relation.hpp"
#include "barretenberg/relations/logderiv_lookup_relation.hpp"
#include "barretenberg/relations/permutation_relation.hpp"
#include "barretenberg/relations/relation_parameters.hpp"
#include "barretenberg/relations/ultra_arithmetic_relation.hpp"
#include "barretenberg/stdlib_circuit_builders/ultra_circuit_builder.hpp"
#include "barretenberg/transcript/transcript.hpp"

namespace bb {

class UltraFlavor {
  public:
    using CircuitBuilder = UltraCircuitBuilder;
    using Curve = curve::BN254;
    using FF = Curve::ScalarField;
    using GroupElement = Curve::Element;
    using Commitment = Curve::AffineElement;
    using PCS = KZG<Curve>;
    using Polynomial = bb::Polynomial<FF>;
    using CommitmentKey = bb::CommitmentKey<Curve>;
    using VerifierCommitmentKey = bb::VerifierCommitmentKey<Curve>;

    static constexpr size_t MAX_LOG_CIRCUIT_SIZE = 28;

    static constexpr size_t NUM_WIRES = CircuitBuilder::NUM_WIRES;
    // The number of multivariate polynomials on which a sumcheck prover sumcheck operates (including shifts). We often
    // need containers of this size to hold related data, so we choose a name more agnostic than `NUM_POLYNOMIALS`.
    static constexpr size_t NUM_ALL_ENTITIES = 42;
    // The number of polynomials precomputed to describe a circuit and to aid a prover in constructing a satisfying
    // assignment of witnesses. We again choose a neutral name.
    static constexpr size_t NUM_PRECOMPUTED_ENTITIES = 25;
    // The total number of witness entities not including shifts.
    static constexpr size_t NUM_WITNESS_ENTITIES = 8;
    // Total number of folded polynomials, which is just all polynomials except the shifts
    static constexpr size_t NUM_FOLDED_ENTITIES = NUM_PRECOMPUTED_ENTITIES + NUM_WITNESS_ENTITIES;

    using GrandProductRelations = std::tuple<bb::UltraPermutationRelation<FF>>;
    // define the tuple of Relations that comprise the Sumcheck relation
    // Note: made generic for use in MegaRecursive.
    template <typename FF>
    using Relations_ = std::tuple<bb::UltraArithmeticRelation<FF>,
                                  bb::UltraPermutationRelation<FF>,
                                  bb::LogDerivLookupRelation<FF>,
                                  bb::DeltaRangeConstraintRelation<FF>,
                                  bb::EllipticRelation<FF>,
                                  bb::AuxiliaryRelation<FF>>;
    using Relations = Relations_<FF>;

    static constexpr size_t MAX_PARTIAL_RELATION_LENGTH = compute_max_partial_relation_length<Relations>();
    static_assert(MAX_PARTIAL_RELATION_LENGTH == 6);
    static constexpr size_t MAX_TOTAL_RELATION_LENGTH = compute_max_total_relation_length<Relations>();
    static_assert(MAX_TOTAL_RELATION_LENGTH == 11);
    static constexpr size_t NUM_SUBRELATIONS = compute_number_of_subrelations<Relations>();
    // For instances of this flavour, used in folding, we need a unique sumcheck batching challenge for each
    // subrelation. This is because using powers of alpha would increase the degree of Protogalaxy polynomial $G$ (the
    // combiner) too much.
    using RelationSeparator = std::array<FF, NUM_SUBRELATIONS - 1>;

    // BATCHED_RELATION_PARTIAL_LENGTH = algebraic degree of sumcheck relation *after* multiplying by the `pow_zeta`
    // random polynomial e.g. For \sum(x) [A(x) * B(x) + C(x)] * PowZeta(X), relation length = 2 and random relation
    // length = 3
    static constexpr size_t BATCHED_RELATION_PARTIAL_LENGTH = MAX_PARTIAL_RELATION_LENGTH + 1;
    static constexpr size_t BATCHED_RELATION_TOTAL_LENGTH = MAX_TOTAL_RELATION_LENGTH + 1;
    static constexpr size_t NUM_RELATIONS = std::tuple_size_v<Relations>;

    template <size_t NUM_INSTANCES>
    using ProtogalaxyTupleOfTuplesOfUnivariates =
        decltype(create_protogalaxy_tuple_of_tuples_of_univariates<Relations, NUM_INSTANCES>());
    template <size_t NUM_INSTANCES>
    using OptimisedProtogalaxyTupleOfTuplesOfUnivariates =
        decltype(create_protogalaxy_tuple_of_tuples_of_univariates<Relations,
                                                                   NUM_INSTANCES,
                                                                   /*optimised=*/true>());
    using SumcheckTupleOfTuplesOfUnivariates = decltype(create_sumcheck_tuple_of_tuples_of_univariates<Relations>());
    using TupleOfArraysOfValues = decltype(create_tuple_of_arrays_of_values<Relations>());

    // Whether or not the first row of the execution trace is reserved for 0s to enable shifts
    static constexpr bool has_zero_row = true;

    static constexpr bool is_decider = true;

    /**
     * @brief A base class labelling precomputed entities and (ordered) subsets of interest.
     * @details Used to build the proving key and verification key.
     */
    template <typename DataType_> class PrecomputedEntities : public PrecomputedEntitiesBase {
      public:
        using DataType = DataType_;
        DEFINE_FLAVOR_MEMBERS(DataType,
                              q_m,            // column 0
                              q_c,            // column 1
                              q_l,            // column 2
                              q_r,            // column 3
                              q_o,            // column 4
                              q_4,            // column 5
                              q_arith,        // column 6
                              q_delta_range,  // column 7
                              q_elliptic,     // column 8
                              q_aux,          // column 9
                              q_lookup,       // column 10
                              sigma_1,        // column 11
                              sigma_2,        // column 12
                              sigma_3,        // column 13
                              sigma_4,        // column 14
                              id_1,           // column 15
                              id_2,           // column 16
                              id_3,           // column 17
                              id_4,           // column 18
                              table_1,        // column 19
                              table_2,        // column 20
                              table_3,        // column 21
                              table_4,        // column 22
                              lagrange_first, // column 23
                              lagrange_last)  // column 24

        static constexpr CircuitType CIRCUIT_TYPE = CircuitBuilder::CIRCUIT_TYPE;

        auto get_selectors()
        {
            return RefArray{ q_m, q_c, q_l, q_r, q_o, q_4, q_arith, q_delta_range, q_elliptic, q_aux, q_lookup };
        };
        auto get_sigma_polynomials() { return RefArray{ sigma_1, sigma_2, sigma_3, sigma_4 }; };
        auto get_id_polynomials() { return RefArray{ id_1, id_2, id_3, id_4 }; };

        auto get_table_polynomials() { return RefArray{ table_1, table_2, table_3, table_4 }; };
    };

    /**
     * @brief Container for all witness polynomials used/constructed by the prover.
     * @details Shifts are not included here since they do not occupy their own memory.
     */
    template <typename DataType> class WitnessEntities {
      public:
        DEFINE_FLAVOR_MEMBERS(DataType,
                              w_l,                // column 0
                              w_r,                // column 1
                              w_o,                // column 2
                              w_4,                // column 3
                              z_perm,             // column 4
                              lookup_inverses,    // column 5
                              lookup_read_counts, // column 6
                              lookup_read_tags)   // column 7

        auto get_wires() { return RefArray{ w_l, w_r, w_o, w_4 }; };

        MSGPACK_FIELDS(w_l, w_r, w_o, w_4, z_perm, lookup_inverses, lookup_read_counts, lookup_read_tags);
    };

    /**
     * @brief Class for ShiftedEntities, containing shifted witness and table polynomials.
     */
    template <typename DataType> class ShiftedEntities {
      public:
        DEFINE_FLAVOR_MEMBERS(DataType,
                              table_1_shift, // column 0
                              table_2_shift, // column 1
                              table_3_shift, // column 2
                              table_4_shift, // column 3
                              w_l_shift,     // column 4
                              w_r_shift,     // column 5
                              w_o_shift,     // column 6
                              w_4_shift,     // column 7
                              z_perm_shift)  // column 10

        auto get_shifted()
        {
            return RefArray{ table_1_shift, table_2_shift, table_3_shift, table_4_shift, w_l_shift,
                             w_r_shift,     w_o_shift,     w_4_shift,     z_perm_shift };
        };
    };

    /**
     * @brief A base class labelling all entities (for instance, all of the polynomials used by the prover during
     * sumcheck) in this Honk variant along with particular subsets of interest
     * @details Used to build containers for: the prover's polynomial during sumcheck; the sumcheck's folded
     * polynomials; the univariates consturcted during during sumcheck; the evaluations produced by sumcheck.
     *
     * Symbolically we have: AllEntities = PrecomputedEntities + WitnessEntities + "ShiftedEntities". It could be
     * implemented as such, but we have this now.
     */
    template <typename DataType>
    class AllEntities : public PrecomputedEntities<DataType>,
                        public WitnessEntities<DataType>,
                        public ShiftedEntities<DataType> {
      public:
        DEFINE_COMPOUND_GET_ALL(PrecomputedEntities<DataType>, WitnessEntities<DataType>, ShiftedEntities<DataType>)

        auto get_wires() { return RefArray{ this->w_l, this->w_r, this->w_o, this->w_4 }; };
        auto get_selectors() { return PrecomputedEntities<DataType>::get_selectors(); }
        auto get_sigmas() { return RefArray{ this->sigma_1, this->sigma_2, this->sigma_3, this->sigma_4 }; };
        auto get_ids() { return RefArray{ this->id_1, this->id_2, this->id_3, this->id_4 }; };
        auto get_tables() { return RefArray{ this->table_1, this->table_2, this->table_3, this->table_4 }; };
        auto get_unshifted()
        {
            return concatenate(PrecomputedEntities<DataType>::get_all(), WitnessEntities<DataType>::get_all());
        };

        auto get_precomputed() { return PrecomputedEntities<DataType>::get_all(); }

        auto get_witness() { return WitnessEntities<DataType>::get_all(); };
        auto get_to_be_shifted()
        {
            return RefArray{ this->table_1, this->table_2, this->table_3, this->table_4, this->w_l,
                             this->w_r,     this->w_o,     this->w_4,     this->z_perm };
        };
        auto get_shifted() { return ShiftedEntities<DataType>::get_all(); };
    };

  public:
    /**
     * @brief A field element for each entity of the flavor. These entities represent the prover polynomials
     * evaluated at one point.
     */
    class AllValues : public AllEntities<FF> {
      public:
        using Base = AllEntities<FF>;
        using Base::Base;
    };

    /**
     * @brief A container for polynomials handles.
     */
    // TODO(https://github.com/AztecProtocol/barretenberg/issues/966): use inheritance
    class ProverPolynomials : public AllEntities<Polynomial> {
      public:
        // Define all operations as default, except copy construction/assignment
        ProverPolynomials() = default;
        ProverPolynomials(size_t circuit_size)
        { // Initialize all unshifted polynomials to the zero polynomial and initialize the
          // shifted polys
            for (auto& poly : get_unshifted()) {
                poly = Polynomial{ circuit_size };
            }
            set_shifted();
        }
        ProverPolynomials& operator=(const ProverPolynomials&) = delete;
        ProverPolynomials(const ProverPolynomials& o) = delete;
        ProverPolynomials(ProverPolynomials&& o) noexcept = default;
        ProverPolynomials& operator=(ProverPolynomials&& o) noexcept = default;
        ~ProverPolynomials() = default;
        [[nodiscard]] size_t get_polynomial_size() const { return q_c.size(); }
        [[nodiscard]] AllValues get_row(const size_t row_idx) const
        {
            AllValues result;
            for (auto [result_field, polynomial] : zip_view(result.get_all(), get_all())) {
                result_field = polynomial[row_idx];
            }
            return result;
        }

        // Set all shifted polynomials based on their to-be-shifted counterpart
        void set_shifted()
        {
            for (auto [shifted, to_be_shifted] : zip_view(get_shifted(), get_to_be_shifted())) {
                shifted = to_be_shifted.shifted();
            }
        }
    };
    /**
     * @brief The proving key is responsible for storing the polynomials used by the prover.
     *
     */
    class ProvingKey : public ProvingKey_<FF, CommitmentKey> {
      public:
        // Expose constructors on the base class
        using Base = ProvingKey_<FF, CommitmentKey>;
        using Base::Base;

        ProvingKey(const size_t circuit_size, const size_t num_public_inputs)
            : Base(circuit_size, num_public_inputs)
            , polynomials(circuit_size){};

        std::vector<uint32_t> memory_read_records;
        std::vector<uint32_t> memory_write_records;
        ProverPolynomials polynomials; // storage for all polynomials evaluated by the prover

        /**
         * @brief Add RAM/ROM memory records to the fourth wire polynomial
         *
         * @details This operation must be performed after the first three wires have been
         * committed to, hence the dependence on the `eta` challenge.
         *
         * @tparam Flavor
         * @param eta challenge produced after commitment to first three wire polynomials
         */
        void add_ram_rom_memory_records_to_wire_4(const FF& eta, const FF& eta_two, const FF& eta_three)
        {
            // The memory record values are computed at the indicated indices as
            // w4 = w3 * eta^3 + w2 * eta^2 + w1 * eta + read_write_flag;
            // (See the Auxiliary relation for details)
            auto wires = polynomials.get_wires();

            // Compute read record values
            for (const auto& gate_idx : memory_read_records) {
                wires[3][gate_idx] += wires[2][gate_idx] * eta_three;
                wires[3][gate_idx] += wires[1][gate_idx] * eta_two;
                wires[3][gate_idx] += wires[0][gate_idx] * eta;
            }

            // Compute write record values
            for (const auto& gate_idx : memory_write_records) {
                wires[3][gate_idx] += wires[2][gate_idx] * eta_three;
                wires[3][gate_idx] += wires[1][gate_idx] * eta_two;
                wires[3][gate_idx] += wires[0][gate_idx] * eta;
                wires[3][gate_idx] += 1;
            }
        }

        /**
         * @brief Compute the inverse polynomial used in the log derivative lookup argument
         *
         * @tparam Flavor
         * @param beta
         * @param gamma
         */
        void compute_logderivative_inverses(const RelationParameters<FF>& relation_parameters)
        {
            // Compute inverses for conventional lookups
            compute_logderivative_inverse<UltraFlavor, LogDerivLookupRelation<FF>>(
                this->polynomials, relation_parameters, this->circuit_size);
        }

        /**
         * @brief Computes public_input_delta and the permutation grand product polynomial
         *
         * @param relation_parameters
         */
        void compute_grand_product_polynomials(RelationParameters<FF>& relation_parameters)
        {
            auto public_input_delta = compute_public_input_delta<UltraFlavor>(this->public_inputs,
                                                                              relation_parameters.beta,
                                                                              relation_parameters.gamma,
                                                                              this->circuit_size,
                                                                              this->pub_inputs_offset);
            relation_parameters.public_input_delta = public_input_delta;

            // Compute permutation and lookup grand product polynomials
            compute_grand_products<UltraFlavor>(this->polynomials, relation_parameters);
        }
    };

    /**
     * @brief The verification key is responsible for storing the the commitments to the precomputed (non-witnessk)
     * polynomials used by the verifier.
     *
     * @note Note the discrepancy with what sort of data is stored here vs in the proving key. We may want to resolve
     * that, and split out separate PrecomputedPolynomials/Commitments data for clarity but also for portability of our
     * circuits.
     */
    class VerificationKey : public VerificationKey_<PrecomputedEntities<Commitment>, VerifierCommitmentKey> {
      public:
        VerificationKey() = default;
        VerificationKey(const size_t circuit_size, const size_t num_public_inputs)
            : VerificationKey_(circuit_size, num_public_inputs)
        {}
        VerificationKey(ProvingKey& proving_key)
        {
            this->pcs_verification_key = std::make_shared<VerifierCommitmentKey>();
            this->circuit_size = proving_key.circuit_size;
            this->log_circuit_size = numeric::get_msb(this->circuit_size);
            this->num_public_inputs = proving_key.num_public_inputs;
            this->pub_inputs_offset = proving_key.pub_inputs_offset;

            for (auto [polynomial, commitment] : zip_view(proving_key.polynomials.get_precomputed(), this->get_all())) {
                commitment = proving_key.commitment_key->commit(polynomial);
            }
        }
        // TODO(https://github.com/AztecProtocol/barretenberg/issues/964): Clean the boilerplate
        // up.
        VerificationKey(const uint64_t circuit_size,
                        const uint64_t num_public_inputs,
                        const uint64_t pub_inputs_offset,
                        const Commitment& q_m,
                        const Commitment& q_c,
                        const Commitment& q_l,
                        const Commitment& q_r,
                        const Commitment& q_o,
                        const Commitment& q_4,
                        const Commitment& q_arith,
                        const Commitment& q_delta_range,
                        const Commitment& q_elliptic,
                        const Commitment& q_aux,
                        const Commitment& q_lookup,
                        const Commitment& sigma_1,
                        const Commitment& sigma_2,
                        const Commitment& sigma_3,
                        const Commitment& sigma_4,
                        const Commitment& id_1,
                        const Commitment& id_2,
                        const Commitment& id_3,
                        const Commitment& id_4,
                        const Commitment& table_1,
                        const Commitment& table_2,
                        const Commitment& table_3,
                        const Commitment& table_4,
                        const Commitment& lagrange_first,
                        const Commitment& lagrange_last)
        {
            this->circuit_size = circuit_size;
            this->log_circuit_size = numeric::get_msb(this->circuit_size);
            this->num_public_inputs = num_public_inputs;
            this->pub_inputs_offset = pub_inputs_offset;
            this->q_m = q_m;
            this->q_c = q_c;
            this->q_l = q_l;
            this->q_r = q_r;
            this->q_o = q_o;
            this->q_4 = q_4;
            this->q_arith = q_arith;
            this->q_delta_range = q_delta_range;
            this->q_elliptic = q_elliptic;
            this->q_aux = q_aux;
            this->q_lookup = q_lookup;
            this->sigma_1 = sigma_1;
            this->sigma_2 = sigma_2;
            this->sigma_3 = sigma_3;
            this->sigma_4 = sigma_4;
            this->id_1 = id_1;
            this->id_2 = id_2;
            this->id_3 = id_3;
            this->id_4 = id_4;
            this->table_1 = table_1;
            this->table_2 = table_2;
            this->table_3 = table_3;
            this->table_4 = table_4;
            this->lagrange_first = lagrange_first;
            this->lagrange_last = lagrange_last;
        }

        // For serialising and deserialising data
        MSGPACK_FIELDS(circuit_size,
                       log_circuit_size,
                       num_public_inputs,
                       pub_inputs_offset,
                       q_m,
                       q_c,
                       q_l,
                       q_r,
                       q_o,
                       q_4,
                       q_arith,
                       q_delta_range,
                       q_elliptic,
                       q_aux,
                       q_lookup,
                       sigma_1,
                       sigma_2,
                       sigma_3,
                       sigma_4,
                       id_1,
                       id_2,
                       id_3,
                       id_4,
                       table_1,
                       table_2,
                       table_3,
                       table_4,
                       lagrange_first,
                       lagrange_last);
    };

    /**
     * @brief A container for storing the partially evaluated multivariates produced by sumcheck.
     */
    class PartiallyEvaluatedMultivariates : public AllEntities<Polynomial> {

      public:
        PartiallyEvaluatedMultivariates() = default;
        PartiallyEvaluatedMultivariates(const size_t circuit_size)
        {
            // Storage is only needed after the first partial evaluation, hence polynomials of
            // size (n / 2)
            for (auto& poly : this->get_all()) {
                poly = Polynomial(circuit_size / 2);
            }
        }
    };

    /**
     * @brief A container for univariates used during Protogalaxy folding and sumcheck.
     * @details During folding and sumcheck, the prover evaluates the relations on these univariates.
     */
    template <size_t LENGTH> using ProverUnivariates = AllEntities<bb::Univariate<FF, LENGTH>>;
    /**
     * @brief A container for univariates used during Protogalaxy folding and sumcheck.
     * @details During folding and sumcheck, the prover evaluates the relations on these univariates.
     */
    template <size_t LENGTH, size_t SKIP_COUNT>
    using OptimisedProverUnivariates = AllEntities<bb::Univariate<FF, LENGTH, 0, SKIP_COUNT>>;

    /**
     * @brief A container for univariates produced during the hot loop in sumcheck.
     */
    using ExtendedEdges = ProverUnivariates<MAX_PARTIAL_RELATION_LENGTH>;

    /**
     * @brief A container for the witness commitments.
     */
    using WitnessCommitments = WitnessEntities<Commitment>;

    /**
     * @brief A container for commitment labels.
     * @note It's debatable whether this should inherit from AllEntities. since most entries are not strictly needed. It
     * has, however, been useful during debugging to have these labels available.
     *
     */
    class CommitmentLabels : public AllEntities<std::string> {
      public:
        CommitmentLabels()
        {
            w_l = "W_L";
            w_r = "W_R";
            w_o = "W_O";
            w_4 = "W_4";
            z_perm = "Z_PERM";
            lookup_inverses = "LOOKUP_INVERSES";
            lookup_read_counts = "LOOKUP_READ_COUNTS";
            lookup_read_tags = "LOOKUP_READ_TAGS";

            q_c = "Q_C";
            q_l = "Q_L";
            q_r = "Q_R";
            q_o = "Q_O";
            q_4 = "Q_4";
            q_m = "Q_M";
            q_arith = "Q_ARITH";
            q_delta_range = "Q_SORT";
            q_elliptic = "Q_ELLIPTIC";
            q_aux = "Q_AUX";
            q_lookup = "Q_LOOKUP";
            sigma_1 = "SIGMA_1";
            sigma_2 = "SIGMA_2";
            sigma_3 = "SIGMA_3";
            sigma_4 = "SIGMA_4";
            id_1 = "ID_1";
            id_2 = "ID_2";
            id_3 = "ID_3";
            id_4 = "ID_4";
            table_1 = "TABLE_1";
            table_2 = "TABLE_2";
            table_3 = "TABLE_3";
            table_4 = "TABLE_4";
            lagrange_first = "LAGRANGE_FIRST";
            lagrange_last = "LAGRANGE_LAST";
        };
    };

    /**
     * @brief A container encapsulating all the commitments that the verifier receives (to precomputed polynomials and
     * witness polynomials).
     *
     */
    template <typename Commitment, typename VerificationKey>
    class VerifierCommitments_ : public AllEntities<Commitment> {
      public:
        VerifierCommitments_(const std::shared_ptr<VerificationKey>& verification_key,
                             const std::optional<WitnessCommitments>& witness_commitments = std::nullopt)
        {
            this->q_m = verification_key->q_m;
            this->q_c = verification_key->q_c;
            this->q_l = verification_key->q_l;
            this->q_r = verification_key->q_r;
            this->q_o = verification_key->q_o;
            this->q_4 = verification_key->q_4;
            this->q_arith = verification_key->q_arith;
            this->q_delta_range = verification_key->q_delta_range;
            this->q_elliptic = verification_key->q_elliptic;
            this->q_aux = verification_key->q_aux;
            this->q_lookup = verification_key->q_lookup;
            this->sigma_1 = verification_key->sigma_1;
            this->sigma_2 = verification_key->sigma_2;
            this->sigma_3 = verification_key->sigma_3;
            this->sigma_4 = verification_key->sigma_4;
            this->id_1 = verification_key->id_1;
            this->id_2 = verification_key->id_2;
            this->id_3 = verification_key->id_3;
            this->id_4 = verification_key->id_4;
            this->table_1 = verification_key->table_1;
            this->table_2 = verification_key->table_2;
            this->table_3 = verification_key->table_3;
            this->table_4 = verification_key->table_4;
            this->lagrange_first = verification_key->lagrange_first;
            this->lagrange_last = verification_key->lagrange_last;

            if (witness_commitments.has_value()) {
                auto commitments = witness_commitments.value();
                this->w_l = commitments.w_l;
                this->w_r = commitments.w_r;
                this->w_o = commitments.w_o;
                this->lookup_inverses = commitments.lookup_inverses;
                this->lookup_read_counts = commitments.lookup_read_counts;
                this->lookup_read_tags = commitments.lookup_read_tags;
                this->w_4 = commitments.w_4;
                this->z_perm = commitments.z_perm;
            }
        }
    };
    // Specialize for Ultra (general case used in UltraRecursive).
    using VerifierCommitments = VerifierCommitments_<Commitment, VerificationKey>;

    /**
     * @brief Derived class that defines proof structure for Ultra proofs, as well as supporting functions.
     *
     */
    class Transcript : public NativeTranscript {
      public:
        // Transcript objects defined as public member variables for easy access and modification
        uint32_t circuit_size;
        uint32_t public_input_size;
        uint32_t pub_inputs_offset;
        std::vector<FF> public_inputs;
        Commitment w_l_comm;
        Commitment w_r_comm;
        Commitment w_o_comm;
        Commitment lookup_read_counts_comm;
        Commitment lookup_read_tags_comm;
        Commitment w_4_comm;
        Commitment z_perm_comm;
        Commitment lookup_inverses_comm;
        std::vector<bb::Univariate<FF, BATCHED_RELATION_PARTIAL_LENGTH>> sumcheck_univariates;
        std::array<FF, NUM_ALL_ENTITIES> sumcheck_evaluations;
        std::vector<Commitment> zm_cq_comms;
        Commitment zm_cq_comm;
        Commitment kzg_w_comm;

        Transcript() = default;

        // Used by verifier to initialize the transcript
        Transcript(const std::vector<FF>& proof)
            : NativeTranscript(proof)
        {}

        static std::shared_ptr<Transcript> prover_init_empty()
        {
            auto transcript = std::make_shared<Transcript>();
            constexpr uint32_t init{ 42 }; // arbitrary
            transcript->send_to_verifier("Init", init);
            return transcript;
        };

        static std::shared_ptr<Transcript> verifier_init_empty(const std::shared_ptr<Transcript>& transcript)
        {
            auto verifier_transcript = std::make_shared<Transcript>(transcript->proof_data);
            [[maybe_unused]] auto _ = verifier_transcript->template receive_from_prover<FF>("Init");
            return verifier_transcript;
        };

        /**
         * @brief Takes a FULL Ultra proof and deserializes it into the public member variables
         * that compose the structure. Must be called in order to access the structure of the
         * proof.
         *
         */
        void deserialize_full_transcript()
        {
            // take current proof and put them into the struct
            size_t num_frs_read = 0;
            circuit_size = deserialize_from_buffer<uint32_t>(proof_data, num_frs_read);
            // size_t log_n = numeric::get_msb(circuit_size);

            public_input_size = deserialize_from_buffer<uint32_t>(proof_data, num_frs_read);
            pub_inputs_offset = deserialize_from_buffer<uint32_t>(proof_data, num_frs_read);
            for (size_t i = 0; i < public_input_size; ++i) {
                public_inputs.push_back(deserialize_from_buffer<FF>(proof_data, num_frs_read));
            }
            w_l_comm = deserialize_from_buffer<Commitment>(proof_data, num_frs_read);
            w_r_comm = deserialize_from_buffer<Commitment>(proof_data, num_frs_read);
            w_o_comm = deserialize_from_buffer<Commitment>(proof_data, num_frs_read);
            lookup_read_counts_comm = deserialize_from_buffer<Commitment>(proof_data, num_frs_read);
            lookup_read_tags_comm = deserialize_from_buffer<Commitment>(proof_data, num_frs_read);
            w_4_comm = deserialize_from_buffer<Commitment>(proof_data, num_frs_read);
            lookup_inverses_comm = deserialize_from_buffer<Commitment>(proof_data, num_frs_read);
            z_perm_comm = deserialize_from_buffer<Commitment>(proof_data, num_frs_read);
<<<<<<< HEAD
            z_lookup_comm = deserialize_from_buffer<Commitment>(proof_data, num_frs_read);
=======
>>>>>>> 8c48c767
            for (size_t i = 0; i < MAX_LOG_CIRCUIT_SIZE; ++i) {
                sumcheck_univariates.push_back(
                    deserialize_from_buffer<bb::Univariate<FF, BATCHED_RELATION_PARTIAL_LENGTH>>(proof_data,
                                                                                                 num_frs_read));
            }
            sumcheck_evaluations = deserialize_from_buffer<std::array<FF, NUM_ALL_ENTITIES>>(proof_data, num_frs_read);
            for (size_t i = 0; i < MAX_LOG_CIRCUIT_SIZE; ++i) {
                zm_cq_comms.push_back(deserialize_from_buffer<Commitment>(proof_data, num_frs_read));
            }
            zm_cq_comm = deserialize_from_buffer<Commitment>(proof_data, num_frs_read);
            kzg_w_comm = deserialize_from_buffer<Commitment>(proof_data, num_frs_read);
        }
        /**
         * @brief Serializes the structure variables into a FULL Ultra proof. Should be called
         * only if deserialize_full_transcript() was called and some transcript variable was
         * modified.
         *
         */
        void serialize_full_transcript()
        {
            size_t old_proof_length = proof_data.size();
            proof_data.clear(); // clear proof_data so the rest of the function can replace it
            // size_t log_n = numeric::get_msb(circuit_size);
            serialize_to_buffer(circuit_size, proof_data);
            serialize_to_buffer(public_input_size, proof_data);
            serialize_to_buffer(pub_inputs_offset, proof_data);
            for (size_t i = 0; i < public_input_size; ++i) {
                serialize_to_buffer(public_inputs[i], proof_data);
            }
            serialize_to_buffer(w_l_comm, proof_data);
            serialize_to_buffer(w_r_comm, proof_data);
            serialize_to_buffer(w_o_comm, proof_data);
            serialize_to_buffer(lookup_read_counts_comm, proof_data);
            serialize_to_buffer(lookup_read_tags_comm, proof_data);
            serialize_to_buffer(w_4_comm, proof_data);
            serialize_to_buffer(lookup_inverses_comm, proof_data);
            serialize_to_buffer(z_perm_comm, proof_data);
<<<<<<< HEAD
            serialize_to_buffer(z_lookup_comm, proof_data);
=======
>>>>>>> 8c48c767
            for (size_t i = 0; i < MAX_LOG_CIRCUIT_SIZE; ++i) {
                serialize_to_buffer(sumcheck_univariates[i], proof_data);
            }
            serialize_to_buffer(sumcheck_evaluations, proof_data);
            for (size_t i = 0; i < MAX_LOG_CIRCUIT_SIZE; ++i) {
                serialize_to_buffer(zm_cq_comms[i], proof_data);
            }
            serialize_to_buffer(zm_cq_comm, proof_data);
            serialize_to_buffer(kzg_w_comm, proof_data);

            // sanity check to make sure we generate the same length of proof as before.
            ASSERT(proof_data.size() == old_proof_length);
        }
    };
};

} // namespace bb<|MERGE_RESOLUTION|>--- conflicted
+++ resolved
@@ -684,10 +684,6 @@
             w_4_comm = deserialize_from_buffer<Commitment>(proof_data, num_frs_read);
             lookup_inverses_comm = deserialize_from_buffer<Commitment>(proof_data, num_frs_read);
             z_perm_comm = deserialize_from_buffer<Commitment>(proof_data, num_frs_read);
-<<<<<<< HEAD
-            z_lookup_comm = deserialize_from_buffer<Commitment>(proof_data, num_frs_read);
-=======
->>>>>>> 8c48c767
             for (size_t i = 0; i < MAX_LOG_CIRCUIT_SIZE; ++i) {
                 sumcheck_univariates.push_back(
                     deserialize_from_buffer<bb::Univariate<FF, BATCHED_RELATION_PARTIAL_LENGTH>>(proof_data,
@@ -725,10 +721,6 @@
             serialize_to_buffer(w_4_comm, proof_data);
             serialize_to_buffer(lookup_inverses_comm, proof_data);
             serialize_to_buffer(z_perm_comm, proof_data);
-<<<<<<< HEAD
-            serialize_to_buffer(z_lookup_comm, proof_data);
-=======
->>>>>>> 8c48c767
             for (size_t i = 0; i < MAX_LOG_CIRCUIT_SIZE; ++i) {
                 serialize_to_buffer(sumcheck_univariates[i], proof_data);
             }
