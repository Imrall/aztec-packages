#include "./translator_recursive_verifier.hpp"
#include "barretenberg/commitment_schemes/zeromorph/zeromorph.hpp"
#include "barretenberg/relations/translator_vm/translator_decomposition_relation_impl.hpp"
#include "barretenberg/relations/translator_vm/translator_delta_range_constraint_relation_impl.hpp"
#include "barretenberg/relations/translator_vm/translator_extra_relations_impl.hpp"
#include "barretenberg/relations/translator_vm/translator_non_native_field_relation_impl.hpp"
#include "barretenberg/relations/translator_vm/translator_permutation_relation_impl.hpp"
#include "barretenberg/sumcheck/sumcheck.hpp"

namespace bb {

template <typename Flavor>
TranslatorRecursiveVerifier_<Flavor>::TranslatorRecursiveVerifier_(
    Builder* builder,
    const std::shared_ptr<NativeVerificationKey>& native_verifier_key,
    const std::shared_ptr<Transcript>& transcript)
    : key(std::make_shared<VerificationKey>(builder, native_verifier_key))
    , transcript(transcript)
    , builder(builder)
{}

// Relation params used in sumcheck which is done over FF but the received data is from BF
template <typename Flavor>
void TranslatorRecursiveVerifier_<Flavor>::put_translation_data_in_relation_parameters(const BF& evaluation_input_x,
                                                                                       const BF& batching_challenge_v,
                                                                                       const BF& accumulated_result)
{

    const auto compute_four_limbs = [](const BF& in) {
        return std::array<FF, 4>{ FF(in.binary_basis_limbs[0].element),
                                  FF(in.binary_basis_limbs[1].element),
                                  FF(in.binary_basis_limbs[2].element),
                                  FF(in.binary_basis_limbs[3].element) };
    };

    const auto compute_five_limbs = [](const BF& in) {
        return std::array<FF, 5>{ FF(in.binary_basis_limbs[0].element),
                                  FF(in.binary_basis_limbs[1].element),
                                  FF(in.binary_basis_limbs[2].element),
                                  FF(in.binary_basis_limbs[3].element),
                                  FF(in.prime_basis_limb) };
    };

    relation_parameters.evaluation_input_x = compute_five_limbs(evaluation_input_x);

    BF batching_challenge_v_power = batching_challenge_v;
    for (size_t i = 0; i < 4; i++) {
        relation_parameters.batching_challenge_v[i] = compute_five_limbs(batching_challenge_v_power);
        batching_challenge_v_power = batching_challenge_v_power * batching_challenge_v;
    }

    relation_parameters.accumulated_result = compute_four_limbs(accumulated_result);
};

/**
 * @brief This function verifies an TranslatorFlavor Honk proof for given program settings.
 */
template <typename Flavor>
std::array<typename Flavor::GroupElement, 2> TranslatorRecursiveVerifier_<Flavor>::verify_proof(const HonkProof& proof)
{
    using Sumcheck = ::bb::SumcheckVerifier<Flavor>;
    using PCS = typename Flavor::PCS;
    using Curve = typename Flavor::Curve;
    using ZeroMorph = ::bb::ZeroMorphVerifier_<Curve>;
    using VerifierCommitments = typename Flavor::VerifierCommitments;
    using CommitmentLabels = typename Flavor::CommitmentLabels;

    StdlibProof<Builder> stdlib_proof = bb::convert_proof_to_witness(builder, proof);
    transcript->load_proof(stdlib_proof);

    batching_challenge_v = transcript->template get_challenge<BF>("Translation:batching_challenge");

    VerifierCommitments commitments{ key };
    CommitmentLabels commitment_labels;

    const FF circuit_size = transcript->template receive_from_prover<FF>("circuit_size");
    ASSERT(static_cast<uint32_t>(circuit_size.get_value()) == key->circuit_size);
    evaluation_input_x = transcript->template receive_from_prover<BF>("evaluation_input_x");

    const BF accumulated_result = transcript->template receive_from_prover<BF>("accumulated_result");

    put_translation_data_in_relation_parameters(evaluation_input_x, batching_challenge_v, accumulated_result);

    // Get commitments to wires and the ordered range constraints that do not require additional challenges
    for (auto [comm, label] : zip_view(commitments.get_wires_and_ordered_range_constraints(),
                                       commitment_labels.get_wires_and_ordered_range_constraints())) {
        comm = transcript->template receive_from_prover<Commitment>(label);
    }

    // Get permutation challenges
    FF gamma = transcript->template get_challenge<FF>("gamma");

    relation_parameters.beta = 0;
    relation_parameters.gamma = gamma;
    relation_parameters.public_input_delta = 0;
    relation_parameters.lookup_grand_product_delta = 0;

    // Get commitment to permutation and lookup grand products
    commitments.z_perm = transcript->template receive_from_prover<Commitment>(commitment_labels.z_perm);

    // Execute Sumcheck Verifier
    const size_t log_circuit_size = numeric::get_msb(static_cast<uint32_t>(circuit_size.get_value()));
    auto sumcheck = Sumcheck(log_circuit_size, transcript);
    FF alpha = transcript->template get_challenge<FF>("Sumcheck:alpha");
    std::vector<FF> gate_challenges(log_circuit_size);
    for (size_t idx = 0; idx < gate_challenges.size(); idx++) {
        gate_challenges[idx] = transcript->template get_challenge<FF>("Sumcheck:gate_challenge_" + std::to_string(idx));
    }

    auto [multivariate_challenge, claimed_evaluations, sumcheck_verified] =
        sumcheck.verify(relation_parameters, alpha, gate_challenges);

<<<<<<< HEAD
    // Execute ZeroMorph rounds. See https://hackmd.io/dlf9xEwhTQyE3hiGbq4FsA?view for a complete description ofthe
    // unrolled protocol.
    auto pairing_points = ZeroMorph::verify(circuit_size,
                                            commitments.get_unshifted_without_concatenated(),
                                            commitments.get_to_be_shifted(),
                                            claimed_evaluations.get_unshifted_without_concatenated(),
                                            claimed_evaluations.get_shifted(),
                                            multivariate_challenge,
                                            transcript,
                                            commitments.get_concatenation_groups(),
                                            claimed_evaluations.get_concatenated_constraints());
=======
    // Execute ZeroMorph rounds followed by the univariate PCS. See https://hackmd.io/dlf9xEwhTQyE3hiGbq4FsA?view for a
    // complete description ofthe unrolled protocol.

    auto opening_claim = ZeroMorph::verify(commitments.get_unshifted_without_concatenated(),
                                           commitments.get_to_be_shifted(),
                                           claimed_evaluations.get_unshifted_without_concatenated(),
                                           claimed_evaluations.get_shifted(),
                                           multivariate_challenge,
                                           Commitment::one(builder),
                                           transcript,
                                           commitments.get_concatenation_groups(),
                                           claimed_evaluations.get_concatenated_constraints());
    auto pairing_points = PCS::reduce_verify(opening_claim, transcript);
>>>>>>> 1d29708b

    return pairing_points;
}

template <typename Flavor>
bool TranslatorRecursiveVerifier_<Flavor>::verify_translation(
    const TranslationEvaluations_<typename Flavor::BF, typename Flavor::FF>& translation_evaluations)
{
    const auto reconstruct_from_array = [&](const auto& arr) {
        const BF reconstructed = BF(arr[0], arr[1], arr[2], arr[3]);
        return reconstructed;
    };

    const auto& reconstruct_value_from_eccvm_evaluations = [&](const TranslationEvaluations& translation_evaluations,
                                                               auto& relation_parameters) {
        const BF accumulated_result = reconstruct_from_array(relation_parameters.accumulated_result);
        const BF x = reconstruct_from_array(relation_parameters.evaluation_input_x);
        const BF v1 = reconstruct_from_array(relation_parameters.batching_challenge_v[0]);
        const BF v2 = reconstruct_from_array(relation_parameters.batching_challenge_v[1]);
        const BF v3 = reconstruct_from_array(relation_parameters.batching_challenge_v[2]);
        const BF v4 = reconstruct_from_array(relation_parameters.batching_challenge_v[3]);
        const BF& op = translation_evaluations.op;
        const BF& Px = translation_evaluations.Px;
        const BF& Py = translation_evaluations.Py;
        const BF& z1 = translation_evaluations.z1;
        const BF& z2 = translation_evaluations.z2;

        const BF eccvm_opening = (op + (v1 * Px) + (v2 * Py) + (v3 * z1) + (v4 * z2));
        // multiply by x here to deal with shift
        eccvm_opening.assert_equal(x * accumulated_result);
        return (eccvm_opening.get_value() == (x * accumulated_result).get_value());
    };

    bool is_value_reconstructed =
        reconstruct_value_from_eccvm_evaluations(translation_evaluations, relation_parameters);
    return is_value_reconstructed;
}
template class TranslatorRecursiveVerifier_<bb::TranslatorRecursiveFlavor_<UltraCircuitBuilder>>;
template class TranslatorRecursiveVerifier_<bb::TranslatorRecursiveFlavor_<MegaCircuitBuilder>>;
template class TranslatorRecursiveVerifier_<bb::TranslatorRecursiveFlavor_<CircuitSimulatorBN254>>;

} // namespace bb<|MERGE_RESOLUTION|>--- conflicted
+++ resolved
@@ -110,23 +110,11 @@
     auto [multivariate_challenge, claimed_evaluations, sumcheck_verified] =
         sumcheck.verify(relation_parameters, alpha, gate_challenges);
 
-<<<<<<< HEAD
-    // Execute ZeroMorph rounds. See https://hackmd.io/dlf9xEwhTQyE3hiGbq4FsA?view for a complete description ofthe
-    // unrolled protocol.
-    auto pairing_points = ZeroMorph::verify(circuit_size,
-                                            commitments.get_unshifted_without_concatenated(),
-                                            commitments.get_to_be_shifted(),
-                                            claimed_evaluations.get_unshifted_without_concatenated(),
-                                            claimed_evaluations.get_shifted(),
-                                            multivariate_challenge,
-                                            transcript,
-                                            commitments.get_concatenation_groups(),
-                                            claimed_evaluations.get_concatenated_constraints());
-=======
     // Execute ZeroMorph rounds followed by the univariate PCS. See https://hackmd.io/dlf9xEwhTQyE3hiGbq4FsA?view for a
     // complete description ofthe unrolled protocol.
 
-    auto opening_claim = ZeroMorph::verify(commitments.get_unshifted_without_concatenated(),
+    auto opening_claim = ZeroMorph::verify(circuit_size,
+                                           commitments.get_unshifted_without_concatenated(),
                                            commitments.get_to_be_shifted(),
                                            claimed_evaluations.get_unshifted_without_concatenated(),
                                            claimed_evaluations.get_shifted(),
@@ -136,7 +124,6 @@
                                            commitments.get_concatenation_groups(),
                                            claimed_evaluations.get_concatenated_constraints());
     auto pairing_points = PCS::reduce_verify(opening_claim, transcript);
->>>>>>> 1d29708b
 
     return pairing_points;
 }
