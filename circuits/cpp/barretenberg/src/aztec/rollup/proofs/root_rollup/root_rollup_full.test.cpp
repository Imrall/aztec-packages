--- conflicted
+++ resolved
@@ -1,19 +1,6 @@
 // Uncomment to simulate running in CI.
 // #define DISABLE_HEAVY_TESTS
 
-<<<<<<< HEAD
-=======
-#include "../../fixtures/user_context.hpp"
-#include "../../constants.hpp"
-#include "../rollup/verify.hpp"
-#include "../join_split/create_noop_join_split_proof.hpp"
-#include "../join_split/join_split_circuit.hpp"
-#include "compute_or_load_fixture.hpp"
-#include "compute_circuit_data.hpp"
-#include "root_rollup_circuit.hpp"
-#include "create_root_rollup_tx.hpp"
-#include "verify.hpp"
->>>>>>> 783441a6
 #include <common/test.hpp>
 #include "index.hpp"
 #include "../rollup/index.hpp"
@@ -54,14 +41,9 @@
     static void SetUpTestCase()
     {
         srs = std::make_shared<waffle::DynamicFileReferenceStringFactory>(CRS_PATH);
-<<<<<<< HEAD
-        account_cd = proofs::account::compute_or_load_circuit_data(srs, FIXTURE_PATH);
-        join_split_cd = join_split::compute_or_load_circuit_data(srs, FIXTURE_PATH);
+        account_cd = proofs::account::compute_circuit_data(srs);
+        join_split_cd = join_split::compute_circuit_data(srs);
         claim_cd = proofs::claim::get_circuit_data(srs, FIXTURE_PATH, true, false, false);
-=======
-        account_cd = account::compute_circuit_data(srs);
-        join_split_cd = join_split::compute_circuit_data(srs);
->>>>>>> 783441a6
 
         MemoryStore store;
         MerkleTree<MemoryStore> data_tree(store, DATA_TREE_DEPTH, 0);
@@ -185,13 +167,12 @@
     static constexpr auto rollups_per_rollup = 1U;
 
     // Create a bad js proof.
-    auto bad_proof = create_noop_join_split_proof(join_split_cd, data_tree.root(), false);
+    auto bad_proof = create_noop_join_split_proof(join_split_cd, world_state.data_tree.root(), false);
 
     // Our inner rollup should fail.
-    auto tx_rollup_cd =
-        rollup::get_circuit_data(inner_rollup_txs, join_split_cd, account_cd, srs, FIXTURE_PATH, true, true, true);
-    auto inner_rollup_tx =
-        rollup::create_rollup({ js_proofs[0], bad_proof }, data_tree, null_tree, root_tree, tx_rollup_cd.rollup_size);
+    auto tx_rollup_cd = rollup::get_circuit_data(
+        inner_rollup_txs, join_split_cd, account_cd, claim_cd, srs, FIXTURE_PATH, true, true, true);
+    auto inner_rollup_tx = rollup::create_rollup_tx(world_state, tx_rollup_cd.rollup_size, { js_proofs[0], bad_proof });
     Composer inner_composer = Composer(tx_rollup_cd.proving_key, tx_rollup_cd.verification_key, tx_rollup_cd.num_gates);
     rollup::rollup_circuit(inner_composer, inner_rollup_tx, tx_rollup_cd.verification_keys, tx_rollup_cd.num_txs);
     ASSERT_FALSE(inner_composer.failed);
@@ -202,7 +183,8 @@
 
     // Root rollup should fail.
     auto root_rollup_cd = get_circuit_data(rollups_per_rollup, tx_rollup_cd, srs, FIXTURE_PATH, true, false, false);
-    auto root_rollup_tx = root_rollup::create_root_rollup_tx(0, { inner_proof.proof_data }, data_tree, root_tree);
+    auto root_rollup_tx =
+        root_rollup::create_root_rollup_tx(world_state, 0, world_state.defi_tree.root(), { inner_proof.proof_data });
     Composer root_composer =
         Composer(root_rollup_cd.proving_key, root_rollup_cd.verification_key, root_rollup_cd.num_gates);
     root_rollup_circuit(root_composer,
