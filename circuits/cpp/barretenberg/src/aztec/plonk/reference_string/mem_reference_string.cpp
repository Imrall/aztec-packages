--- conflicted
+++ resolved
@@ -29,23 +29,7 @@
 
 MemReferenceString::MemReferenceString(const size_t num_points, char const* buffer)
 {
-<<<<<<< HEAD
-#ifndef NO_MULTITHREADING
-    const size_t num_threads = static_cast<size_t>(omp_get_max_threads());
-#else
-    const size_t num_threads = 1;
-#endif
-    const size_t prefetch_overflow = 16 * num_threads;
-    monomials = (barretenberg::g1::affine_element*)(aligned_alloc(
-        64, sizeof(barretenberg::g1::affine_element) * (2 * num_points + prefetch_overflow)));
-
-    monomials[0] = barretenberg::g1::affine_one;
-
-    barretenberg::io::read_g1_elements_from_buffer(&monomials[1], buffer, num_points * 64);
-    barretenberg::scalar_multiplication::generate_pippenger_point_table(monomials, monomials, num_points);
-=======
     monomials_ = barretenberg::scalar_multiplication::new_pippenger_point_table((uint8_t*)buffer, num_points);
->>>>>>> 5186f101
 }
 
 MemReferenceString::~MemReferenceString()
