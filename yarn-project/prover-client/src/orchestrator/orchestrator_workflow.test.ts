import { type ServerCircuitProver } from '@aztec/circuit-types';
import {
  Fr,
  type GlobalVariables,
  NESTED_RECURSIVE_PROOF_LENGTH,
  NUM_BASE_PARITY_PER_ROOT_PARITY,
  RECURSIVE_PROOF_LENGTH,
  type RootParityInput,
} from '@aztec/circuits.js';
import { makeRootParityInput } from '@aztec/circuits.js/testing';
import { createDebugLogger } from '@aztec/foundation/log';
import { promiseWithResolvers } from '@aztec/foundation/promise';
import { sleep } from '@aztec/foundation/sleep';
import { type MerkleTreeOperations } from '@aztec/world-state';

import { type MockProxy, mock } from 'jest-mock-extended';

import { makeBloatedProcessedTx } from '../mocks/fixtures.js';
import { TestContext } from '../mocks/test_context.js';
import { type ProvingOrchestrator } from './orchestrator.js';

const logger = createDebugLogger('aztec:orchestrator-workflow');

describe('prover/orchestrator', () => {
  describe('workflow', () => {
    let orchestrator: ProvingOrchestrator;
    let actualDb: MerkleTreeOperations;
<<<<<<< HEAD
    beforeEach(async () => {
      const telemetryClient = new NoopTelemetryClient();
      actualDb = await MerkleTrees.new(openTmpStore(), telemetryClient).then(t => t.getLatest());
      mockProver = mock<ServerCircuitProver>();
      orchestrator = new ProvingOrchestrator(actualDb, mockProver, telemetryClient);
    });
=======
    let globalVariables: GlobalVariables;
    let context: TestContext;
>>>>>>> 2fd4be91

    describe('with mock prover', () => {
      let mockProver: MockProxy<ServerCircuitProver>;

      beforeEach(async () => {
        mockProver = mock<ServerCircuitProver>();
        context = await TestContext.new(logger, 'legacy', 4, () => Promise.resolve(mockProver));
        ({ actualDb, orchestrator, globalVariables } = context);
      });

      it('calls root parity circuit only when ready', async () => {
        // create a custom L2 to L1 message
        const message = Fr.random();

        // and delay its proof
        const pendingBaseParityResult = promiseWithResolvers<RootParityInput<typeof RECURSIVE_PROOF_LENGTH>>();
        const expectedBaseParityResult = makeRootParityInput(RECURSIVE_PROOF_LENGTH, 0xff);

        mockProver.getRootParityProof.mockResolvedValue(makeRootParityInput(NESTED_RECURSIVE_PROOF_LENGTH));

        mockProver.getBaseParityProof.mockImplementation(inputs => {
          if (inputs.msgs[0].equals(message)) {
            return pendingBaseParityResult.promise;
          } else {
            return Promise.resolve(makeRootParityInput(RECURSIVE_PROOF_LENGTH));
          }
        });

        orchestrator.startNewEpoch(1, 1);
        await orchestrator.startNewBlock(2, globalVariables, [message]);

        await sleep(10);
        expect(mockProver.getBaseParityProof).toHaveBeenCalledTimes(NUM_BASE_PARITY_PER_ROOT_PARITY);
        expect(mockProver.getRootParityProof).not.toHaveBeenCalled();

        await sleep(10);
        // even now the root parity should not have been called
        expect(mockProver.getRootParityProof).not.toHaveBeenCalled();

        // only after the base parity proof is resolved, the root parity should be called
        pendingBaseParityResult.resolve(expectedBaseParityResult);

        // give the orchestrator a chance to calls its callbacks
        await sleep(10);
        expect(mockProver.getRootParityProof).toHaveBeenCalledTimes(1);

        orchestrator.cancel();
      });
    });

    describe('with simulated prover', () => {
      beforeEach(async () => {
        context = await TestContext.new(logger);
        ({ actualDb, orchestrator, globalVariables } = context);
      });

      it('waits for block to be completed before enqueueing block root proof', async () => {
        orchestrator.startNewEpoch(1, 1);
        await orchestrator.startNewBlock(2, globalVariables, []);
        await orchestrator.addNewTx(makeBloatedProcessedTx(actualDb, 1));
        await orchestrator.addNewTx(makeBloatedProcessedTx(actualDb, 2));

        // wait for the block root proof to try to be enqueued
        await sleep(1000);

        // now finish the block
        await orchestrator.setBlockCompleted();

        const result = await orchestrator.finaliseEpoch();
        expect(result.proof).toBeDefined();
      });
    });
  });
});<|MERGE_RESOLUTION|>--- conflicted
+++ resolved
@@ -25,24 +25,15 @@
   describe('workflow', () => {
     let orchestrator: ProvingOrchestrator;
     let actualDb: MerkleTreeOperations;
-<<<<<<< HEAD
-    beforeEach(async () => {
-      const telemetryClient = new NoopTelemetryClient();
-      actualDb = await MerkleTrees.new(openTmpStore(), telemetryClient).then(t => t.getLatest());
-      mockProver = mock<ServerCircuitProver>();
-      orchestrator = new ProvingOrchestrator(actualDb, mockProver, telemetryClient);
-    });
-=======
     let globalVariables: GlobalVariables;
     let context: TestContext;
->>>>>>> 2fd4be91
 
     describe('with mock prover', () => {
       let mockProver: MockProxy<ServerCircuitProver>;
 
       beforeEach(async () => {
         mockProver = mock<ServerCircuitProver>();
-        context = await TestContext.new(logger, 'legacy', 4, () => Promise.resolve(mockProver));
+        context = await TestContext.new(logger, 'native', 4, () => Promise.resolve(mockProver));
         ({ actualDb, orchestrator, globalVariables } = context);
       });
 
