<<<<<<< HEAD
import { PROVING_STATUS, toNumTxsEffects } from '@aztec/circuit-types';
=======
>>>>>>> 0d5b116b
import { Fr } from '@aztec/circuits.js';
import { createDebugLogger } from '@aztec/foundation/log';

import { makeBloatedProcessedTx, makeEmptyProcessedTestTx } from '../mocks/fixtures.js';
import { TestContext } from '../mocks/test_context.js';

const logger = createDebugLogger('aztec:orchestrator-errors');

describe('prover/orchestrator/errors', () => {
  let context: TestContext;

  beforeEach(async () => {
    context = await TestContext.new(logger);
  });

  afterEach(async () => {
    await context.cleanup();
  });

  afterAll(async () => {});

  describe('errors', () => {
    it('throws if adding too many transactions', async () => {
      const txs = [
        makeBloatedProcessedTx(context.actualDb, 1),
        makeBloatedProcessedTx(context.actualDb, 2),
        makeBloatedProcessedTx(context.actualDb, 3),
        makeBloatedProcessedTx(context.actualDb, 4),
      ];

<<<<<<< HEAD
      const blockTicket = await context.orchestrator.startNewBlock(
        txs.length,
        toNumTxsEffects(txs, context.globalVariables.gasFees),
        context.globalVariables,
        [],
      );
=======
      context.orchestrator.startNewEpoch(1, 1);
      await context.orchestrator.startNewBlock(txs.length, context.globalVariables, []);
>>>>>>> 0d5b116b

      for (const tx of txs) {
        await context.orchestrator.addNewTx(tx);
      }

      await expect(
        async () => await context.orchestrator.addNewTx(makeEmptyProcessedTestTx(context.actualDb)),
      ).rejects.toThrow('Rollup not accepting further transactions');

      const block = await context.orchestrator.setBlockCompleted();
      expect(block.number).toEqual(context.blockNumber);
      await context.orchestrator.finaliseEpoch();
    });

    it('throws if adding too many blocks', async () => {
      context.orchestrator.startNewEpoch(1, 1);
      await context.orchestrator.startNewBlock(2, context.globalVariables, []);
      await context.orchestrator.setBlockCompleted();

      await expect(
        async () => await context.orchestrator.startNewBlock(2, context.globalVariables, []),
      ).rejects.toThrow('Epoch not accepting further blocks');
    });

    it('throws if adding a transaction before starting epoch', async () => {
      await expect(
        async () => await context.orchestrator.addNewTx(makeEmptyProcessedTestTx(context.actualDb)),
      ).rejects.toThrow(`Invalid proving state, call startNewBlock before adding transactions`);
    });

    it('throws if adding a transaction before starting block', async () => {
      context.orchestrator.startNewEpoch(1, 1);
      await expect(
        async () => await context.orchestrator.addNewTx(makeEmptyProcessedTestTx(context.actualDb)),
      ).rejects.toThrow(`Invalid proving state, call startNewBlock before adding transactions`);
    });

    it('throws if completing a block before start', async () => {
      context.orchestrator.startNewEpoch(1, 1);
      await expect(async () => await context.orchestrator.setBlockCompleted()).rejects.toThrow(
        'Invalid proving state, call startNewBlock before adding transactions or completing the block',
      );
    });

<<<<<<< HEAD
    it('throws if finalising an incomplete block', async () => {
      await expect(async () => await context.orchestrator.finaliseBlock()).rejects.toThrow(
        'Invalid proving state, a block must be proven before it can be finalised',
      );
    });

    it('throws if setting an incomplete block completed', async () => {
      await context.orchestrator.startNewBlock(3, 4, context.globalVariables, []);
=======
    it('throws if setting an incomplete block as completed', async () => {
      context.orchestrator.startNewEpoch(1, 1);
      await context.orchestrator.startNewBlock(3, context.globalVariables, []);
>>>>>>> 0d5b116b
      await expect(async () => await context.orchestrator.setBlockCompleted()).rejects.toThrow(
        `Block not ready for completion: expecting ${3} more transactions.`,
      );
    });

<<<<<<< HEAD
    it('throws if finalising an already finalised block', async () => {
      const txs = await Promise.all([
        makeEmptyProcessedTestTx(context.actualDb),
        makeEmptyProcessedTestTx(context.actualDb),
      ]);

      const blockTicket = await context.orchestrator.startNewBlock(
        txs.length,
        toNumTxsEffects(txs, context.globalVariables.gasFees),
        context.globalVariables,
        [],
      );

      await context.orchestrator.setBlockCompleted();

      const result = await blockTicket.provingPromise;
      expect(result.status).toBe(PROVING_STATUS.SUCCESS);
      const finalisedBlock = await context.orchestrator.finaliseBlock();
      expect(finalisedBlock.block.number).toEqual(context.blockNumber);
      await expect(async () => await context.orchestrator.finaliseBlock()).rejects.toThrow('Block already finalised');
    });

    it('throws if adding to a cancelled block', async () => {
      await context.orchestrator.startNewBlock(2, 3, context.globalVariables, []);

      context.orchestrator.cancelBlock();
=======
    it('throws if adding to a cancelled block', async () => {
      context.orchestrator.startNewEpoch(1, 1);
      await context.orchestrator.startNewBlock(2, context.globalVariables, []);
      context.orchestrator.cancel();
>>>>>>> 0d5b116b

      await expect(
        async () => await context.orchestrator.addNewTx(makeEmptyProcessedTestTx(context.actualDb)),
      ).rejects.toThrow('Invalid proving state when adding a tx');
    });

    it.each([[-4], [0], [1], [8.1]] as const)(
      'fails to start a block with %i transactions',
      async (blockSize: number) => {
        context.orchestrator.startNewEpoch(1, 1);
        await expect(
<<<<<<< HEAD
          async () => await context.orchestrator.startNewBlock(blockSize, 1, context.globalVariables, []),
        ).rejects.toThrow(`Length of txs for the block should be at least two (got ${blockSize})`);
=======
          async () => await context.orchestrator.startNewBlock(blockSize, context.globalVariables, []),
        ).rejects.toThrow(`Invalid number of txs for block (got ${blockSize})`);
>>>>>>> 0d5b116b
      },
    );

    it.each([[-4], [0], [8.1]] as const)('fails to start an epoch with %i blocks', (epochSize: number) => {
      context.orchestrator.startNewEpoch(1, 1);
      expect(() => context.orchestrator.startNewEpoch(1, epochSize)).toThrow(
        `Invalid number of blocks for epoch (got ${epochSize})`,
      );
    });

    it('rejects if too many l1 to l2 messages are provided', async () => {
      const l1ToL2Messages = new Array(100).fill(new Fr(0n));
      context.orchestrator.startNewEpoch(1, 1);
      await expect(
        async () => await context.orchestrator.startNewBlock(2, 3, context.globalVariables, l1ToL2Messages),
      ).rejects.toThrow('Too many L1 to L2 messages');
    });
  });
});<|MERGE_RESOLUTION|>--- conflicted
+++ resolved
@@ -1,7 +1,3 @@
-<<<<<<< HEAD
-import { PROVING_STATUS, toNumTxsEffects } from '@aztec/circuit-types';
-=======
->>>>>>> 0d5b116b
 import { Fr } from '@aztec/circuits.js';
 import { createDebugLogger } from '@aztec/foundation/log';
 
@@ -32,17 +28,8 @@
         makeBloatedProcessedTx(context.actualDb, 4),
       ];
 
-<<<<<<< HEAD
-      const blockTicket = await context.orchestrator.startNewBlock(
-        txs.length,
-        toNumTxsEffects(txs, context.globalVariables.gasFees),
-        context.globalVariables,
-        [],
-      );
-=======
       context.orchestrator.startNewEpoch(1, 1);
       await context.orchestrator.startNewBlock(txs.length, context.globalVariables, []);
->>>>>>> 0d5b116b
 
       for (const tx of txs) {
         await context.orchestrator.addNewTx(tx);
@@ -87,58 +74,18 @@
       );
     });
 
-<<<<<<< HEAD
-    it('throws if finalising an incomplete block', async () => {
-      await expect(async () => await context.orchestrator.finaliseBlock()).rejects.toThrow(
-        'Invalid proving state, a block must be proven before it can be finalised',
-      );
-    });
-
-    it('throws if setting an incomplete block completed', async () => {
-      await context.orchestrator.startNewBlock(3, 4, context.globalVariables, []);
-=======
     it('throws if setting an incomplete block as completed', async () => {
       context.orchestrator.startNewEpoch(1, 1);
       await context.orchestrator.startNewBlock(3, context.globalVariables, []);
->>>>>>> 0d5b116b
       await expect(async () => await context.orchestrator.setBlockCompleted()).rejects.toThrow(
         `Block not ready for completion: expecting ${3} more transactions.`,
       );
     });
 
-<<<<<<< HEAD
-    it('throws if finalising an already finalised block', async () => {
-      const txs = await Promise.all([
-        makeEmptyProcessedTestTx(context.actualDb),
-        makeEmptyProcessedTestTx(context.actualDb),
-      ]);
-
-      const blockTicket = await context.orchestrator.startNewBlock(
-        txs.length,
-        toNumTxsEffects(txs, context.globalVariables.gasFees),
-        context.globalVariables,
-        [],
-      );
-
-      await context.orchestrator.setBlockCompleted();
-
-      const result = await blockTicket.provingPromise;
-      expect(result.status).toBe(PROVING_STATUS.SUCCESS);
-      const finalisedBlock = await context.orchestrator.finaliseBlock();
-      expect(finalisedBlock.block.number).toEqual(context.blockNumber);
-      await expect(async () => await context.orchestrator.finaliseBlock()).rejects.toThrow('Block already finalised');
-    });
-
-    it('throws if adding to a cancelled block', async () => {
-      await context.orchestrator.startNewBlock(2, 3, context.globalVariables, []);
-
-      context.orchestrator.cancelBlock();
-=======
     it('throws if adding to a cancelled block', async () => {
       context.orchestrator.startNewEpoch(1, 1);
       await context.orchestrator.startNewBlock(2, context.globalVariables, []);
       context.orchestrator.cancel();
->>>>>>> 0d5b116b
 
       await expect(
         async () => await context.orchestrator.addNewTx(makeEmptyProcessedTestTx(context.actualDb)),
@@ -150,13 +97,8 @@
       async (blockSize: number) => {
         context.orchestrator.startNewEpoch(1, 1);
         await expect(
-<<<<<<< HEAD
-          async () => await context.orchestrator.startNewBlock(blockSize, 1, context.globalVariables, []),
-        ).rejects.toThrow(`Length of txs for the block should be at least two (got ${blockSize})`);
-=======
           async () => await context.orchestrator.startNewBlock(blockSize, context.globalVariables, []),
         ).rejects.toThrow(`Invalid number of txs for block (got ${blockSize})`);
->>>>>>> 0d5b116b
       },
     );
 
