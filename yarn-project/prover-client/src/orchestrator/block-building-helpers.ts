--- conflicted
+++ resolved
@@ -1,8 +1,4 @@
-<<<<<<< HEAD
-import { MerkleTreeId, type ProcessedTx, toTxEffect } from '@aztec/circuit-types';
-=======
 import { type Body, MerkleTreeId, type ProcessedTx, TxEffect, getTreeHeight } from '@aztec/circuit-types';
->>>>>>> 0d5b116b
 import {
   ARCHIVE_HEIGHT,
   AppendOnlyTreeSnapshot,
@@ -325,65 +321,10 @@
   );
 }
 
-<<<<<<< HEAD
-// Builds the inputs for the block root rollup circuit, without making any changes to trees
-export async function getBlockRootRollupInput(
-  rollupOutputLeft: BaseOrMergeRollupPublicInputs,
-  rollupProofLeft: RecursiveProof<typeof NESTED_RECURSIVE_PROOF_LENGTH>,
-  verificationKeyLeft: VerificationKeyAsFields,
-  rollupOutputRight: BaseOrMergeRollupPublicInputs,
-  rollupProofRight: RecursiveProof<typeof NESTED_RECURSIVE_PROOF_LENGTH>,
-  verificationKeyRight: VerificationKeyAsFields,
-  l1ToL2Roots: RootParityInput<typeof NESTED_RECURSIVE_PROOF_LENGTH>,
-  newL1ToL2Messages: Tuple<Fr, typeof NUMBER_OF_L1_L2_MESSAGES_PER_ROLLUP>,
-  messageTreeSnapshot: AppendOnlyTreeSnapshot,
-  messageTreeRootSiblingPath: Tuple<Fr, typeof L1_TO_L2_MSG_SUBTREE_SIBLING_PATH_LENGTH>,
-  db: MerkleTreeOperations,
-  proverId: Fr,
-  txEffects: Fr[],
-  blobCommitment: [Fr, Fr],
-) {
-  const previousRollupData: BlockRootRollupInputs['previousRollupData'] = [
-    getPreviousRollupDataFromPublicInputs(rollupOutputLeft, rollupProofLeft, verificationKeyLeft),
-    getPreviousRollupDataFromPublicInputs(rollupOutputRight, rollupProofRight, verificationKeyRight),
-  ];
-
-  const getRootTreeSiblingPath = async (treeId: MerkleTreeId) => {
-    const { size } = await db.getTreeInfo(treeId);
-    const path = await db.getSiblingPath(treeId, size);
-    return path.toFields();
-  };
-
-  // Get blocks tree
-  const startArchiveSnapshot = await getTreeSnapshot(MerkleTreeId.ARCHIVE, db);
-  const newArchiveSiblingPathArray = await getRootTreeSiblingPath(MerkleTreeId.ARCHIVE);
-
-  const newArchiveSiblingPath = makeTuple(
-    ARCHIVE_HEIGHT,
-    i => (i < newArchiveSiblingPathArray.length ? newArchiveSiblingPathArray[i] : Fr.ZERO),
-    0,
-  );
-
-  return BlockRootRollupInputs.from({
-    previousRollupData,
-    l1ToL2Roots,
-    newL1ToL2Messages,
-    newL1ToL2MessageTreeRootSiblingPath: messageTreeRootSiblingPath,
-    startL1ToL2MessageTreeSnapshot: messageTreeSnapshot,
-    startArchiveSnapshot,
-    newArchiveSiblingPath,
-    // TODO(#7346): Inject previous block hash (required when integrating batch rollup circuits)
-    previousBlockHash: Fr.ZERO,
-    proverId,
-    txEffects,
-    blobCommitment,
-  });
-=======
 export async function getRootTreeSiblingPath<TID extends MerkleTreeId>(treeId: TID, db: MerkleTreeOperations) {
   const { size } = await db.getTreeInfo(treeId);
   const path = await db.getSiblingPath(treeId, size);
   return padArrayEnd(path.toFields(), Fr.ZERO, getTreeHeight(treeId));
->>>>>>> 0d5b116b
 }
 
 // Builds the inputs for the final root rollup circuit, without making any changes to trees
