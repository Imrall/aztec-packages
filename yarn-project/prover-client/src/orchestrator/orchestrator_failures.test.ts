<<<<<<< HEAD
import { PROVING_STATUS, type ServerCircuitProver, toNumTxsEffects } from '@aztec/circuit-types';
=======
import { type ServerCircuitProver } from '@aztec/circuit-types';
import { Fr } from '@aztec/circuits.js';
import { times } from '@aztec/foundation/collection';
>>>>>>> 0d5b116b
import { createDebugLogger } from '@aztec/foundation/log';
import { WASMSimulator } from '@aztec/simulator';
import { NoopTelemetryClient } from '@aztec/telemetry-client/noop';

import { jest } from '@jest/globals';

import { TestCircuitProver } from '../../../bb-prover/src/test/test_circuit_prover.js';
import { makeBloatedProcessedTx, makeGlobals } from '../mocks/fixtures.js';
import { TestContext } from '../mocks/test_context.js';
import { ProvingOrchestrator } from './orchestrator.js';

const logger = createDebugLogger('aztec:orchestrator-failures');

describe('prover/orchestrator/failures', () => {
  let context: TestContext;
  let orchestrator: ProvingOrchestrator;

  beforeEach(async () => {
    context = await TestContext.new(logger);
  });

  afterEach(async () => {
    await context.cleanup();
  });

  describe('error handling', () => {
    let mockProver: ServerCircuitProver;

    beforeEach(() => {
      mockProver = new TestCircuitProver(new NoopTelemetryClient(), new WASMSimulator());
      orchestrator = new ProvingOrchestrator(context.actualDb, mockProver, new NoopTelemetryClient());
    });

    it.each([
      ['Base Rollup Failed', (msg: string) => jest.spyOn(mockProver, 'getBaseRollupProof').mockRejectedValue(msg)],
      ['Merge Rollup Failed', (msg: string) => jest.spyOn(mockProver, 'getMergeRollupProof').mockRejectedValue(msg)],
      [
        'Block Root Rollup Failed',
        (msg: string) => jest.spyOn(mockProver, 'getBlockRootRollupProof').mockRejectedValue(msg),
      ],
      [
        'Block Merge Rollup Failed',
        (msg: string) => jest.spyOn(mockProver, 'getBlockMergeRollupProof').mockRejectedValue(msg),
      ],
      ['Root Rollup Failed', (msg: string) => jest.spyOn(mockProver, 'getRootRollupProof').mockRejectedValue(msg)],
      ['Base Parity Failed', (msg: string) => jest.spyOn(mockProver, 'getBaseParityProof').mockRejectedValue(msg)],
      ['Root Parity Failed', (msg: string) => jest.spyOn(mockProver, 'getRootParityProof').mockRejectedValue(msg)],
    ] as const)('handles a %s error', async (message: string, fn: (msg: string) => void) => {
      fn(message);

<<<<<<< HEAD
      const blockTicket = await orchestrator.startNewBlock(
        txs.length,
        toNumTxsEffects(txs, context.globalVariables.gasFees),
        context.globalVariables,
        [],
      );
=======
      orchestrator.startNewEpoch(1, 3);
>>>>>>> 0d5b116b

      // We need at least 3 blocks and 3 txs to ensure all circuits are used
      for (let i = 0; i < 3; i++) {
        const txs = times(3, j => makeBloatedProcessedTx(context.actualDb, i * 10 + j + 1));
        const msgs = [new Fr(i + 100)];
        await orchestrator.startNewBlock(txs.length, makeGlobals(i + 1), msgs);
        for (const tx of txs) {
          await orchestrator.addNewTx(tx);
        }
        await orchestrator.setBlockCompleted();
      }

      await expect(() => orchestrator.finaliseEpoch()).rejects.toThrow(`Epoch proving failed: ${message}`);
    });
  });
});<|MERGE_RESOLUTION|>--- conflicted
+++ resolved
@@ -1,10 +1,6 @@
-<<<<<<< HEAD
-import { PROVING_STATUS, type ServerCircuitProver, toNumTxsEffects } from '@aztec/circuit-types';
-=======
 import { type ServerCircuitProver } from '@aztec/circuit-types';
 import { Fr } from '@aztec/circuits.js';
 import { times } from '@aztec/foundation/collection';
->>>>>>> 0d5b116b
 import { createDebugLogger } from '@aztec/foundation/log';
 import { WASMSimulator } from '@aztec/simulator';
 import { NoopTelemetryClient } from '@aztec/telemetry-client/noop';
@@ -55,16 +51,7 @@
     ] as const)('handles a %s error', async (message: string, fn: (msg: string) => void) => {
       fn(message);
 
-<<<<<<< HEAD
-      const blockTicket = await orchestrator.startNewBlock(
-        txs.length,
-        toNumTxsEffects(txs, context.globalVariables.gasFees),
-        context.globalVariables,
-        [],
-      );
-=======
       orchestrator.startNewEpoch(1, 3);
->>>>>>> 0d5b116b
 
       // We need at least 3 blocks and 3 txs to ensure all circuits are used
       for (let i = 0; i < 3; i++) {
