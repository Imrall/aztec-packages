import { mockTx } from '@aztec/circuit-types';
import { times } from '@aztec/foundation/collection';
import { createDebugLogger } from '@aztec/foundation/log';
import { getVKTreeRoot } from '@aztec/noir-protocol-circuits-types';

import { TestContext } from '../mocks/test_context.js';

const logger = createDebugLogger('aztec:orchestrator-multi-public-functions');

describe('prover/orchestrator/public-functions', () => {
  let context: TestContext;

  beforeEach(async () => {
    context = await TestContext.new(logger);
  });

  afterEach(async () => {
    await context.cleanup();
  });

  describe('blocks with public functions', () => {
    let testCount = 1;
    it.each([[4, 2, 3]] as const)(
      'builds an L2 block with %i transactions each with %i revertible and %i non revertible',
      async (
        numTransactions: number,
        numberOfNonRevertiblePublicCallRequests: number,
        numberOfRevertiblePublicCallRequests: number,
      ) => {
        const txs = times(numTransactions, (i: number) =>
          mockTx(100000 * testCount++ + 1000 * i, {
            numberOfNonRevertiblePublicCallRequests,
            numberOfRevertiblePublicCallRequests,
          }),
        );
        for (const tx of txs) {
          tx.data.constants.historicalHeader = context.actualDb.getInitialHeader();
          tx.data.constants.vkTreeRoot = getVKTreeRoot();
        }

<<<<<<< HEAD
        // TODO(Miranda): Find a nice way to extract num tx effects from non-processed transactions
        const blockTicket = await context.orchestrator.startNewBlock(
          numTransactions,
          342 * numTransactions,
          context.globalVariables,
          [],
        );
=======
        context.orchestrator.startNewEpoch(1, 1);
        await context.orchestrator.startNewBlock(numTransactions, context.globalVariables, []);
>>>>>>> 0d5b116b

        const [processed, failed] = await context.processPublicFunctions(txs, numTransactions, context.epochProver);
        expect(processed.length).toBe(numTransactions);
        expect(failed.length).toBe(0);

        const block = await context.orchestrator.setBlockCompleted();
        await context.orchestrator.finaliseEpoch();

        expect(block.number).toEqual(context.blockNumber);
      },
    );
  });
});<|MERGE_RESOLUTION|>--- conflicted
+++ resolved
@@ -38,18 +38,8 @@
           tx.data.constants.vkTreeRoot = getVKTreeRoot();
         }
 
-<<<<<<< HEAD
-        // TODO(Miranda): Find a nice way to extract num tx effects from non-processed transactions
-        const blockTicket = await context.orchestrator.startNewBlock(
-          numTransactions,
-          342 * numTransactions,
-          context.globalVariables,
-          [],
-        );
-=======
         context.orchestrator.startNewEpoch(1, 1);
         await context.orchestrator.startNewBlock(numTransactions, context.globalVariables, []);
->>>>>>> 0d5b116b
 
         const [processed, failed] = await context.processPublicFunctions(txs, numTransactions, context.epochProver);
         expect(processed.length).toBe(numTransactions);
