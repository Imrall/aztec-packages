<<<<<<< HEAD
import { PROVING_STATUS, toNumTxsEffects } from '@aztec/circuit-types';
=======
import { MerkleTreeId, type MerkleTreeOperations } from '@aztec/circuit-types';
>>>>>>> 0d5b116b
import { NUMBER_OF_L1_L2_MESSAGES_PER_ROLLUP } from '@aztec/circuits.js';
import { fr } from '@aztec/circuits.js/testing';
import { range } from '@aztec/foundation/array';
import { times } from '@aztec/foundation/collection';
import { createDebugLogger } from '@aztec/foundation/log';
import { MerkleTrees } from '@aztec/world-state';

import { makeBloatedProcessedTx, updateExpectedTreesFromTxs } from '../mocks/fixtures.js';
import { TestContext } from '../mocks/test_context.js';

const logger = createDebugLogger('aztec:orchestrator-mixed-blocks');

describe('prover/orchestrator/mixed-blocks', () => {
  let context: TestContext;
  let expectsDb: MerkleTreeOperations;

  beforeEach(async () => {
    context = await TestContext.new(logger);
    expectsDb = await MerkleTrees.tmp().then(t => t.asLatest());
  });

  afterEach(async () => {
    await context.cleanup();
  });

  describe('blocks', () => {
    it('builds an unbalanced L2 block', async () => {
      const txs = [
        makeBloatedProcessedTx(context.actualDb, 1),
        makeBloatedProcessedTx(context.actualDb, 2),
        makeBloatedProcessedTx(context.actualDb, 3),
      ];

      const l1ToL2Messages = range(NUMBER_OF_L1_L2_MESSAGES_PER_ROLLUP, 1 + 0x400).map(fr);

<<<<<<< HEAD
      const blockTicket = await context.orchestrator.startNewBlock(
        3,
        toNumTxsEffects(txs, context.globalVariables.gasFees),
        context.globalVariables,
        l1ToL2Messages,
      );
=======
      context.orchestrator.startNewEpoch(1, 1);
      await context.orchestrator.startNewBlock(3, context.globalVariables, l1ToL2Messages);
      for (const tx of txs) {
        await context.orchestrator.addNewTx(tx);
      }

      const block = await context.orchestrator.setBlockCompleted();
      await context.orchestrator.finaliseEpoch();
      expect(block.number).toEqual(context.blockNumber);
    });

    it.each([2, 4, 5, 8] as const)('builds an L2 block with %i bloated txs', async (totalCount: number) => {
      const txs = times(totalCount, (i: number) => makeBloatedProcessedTx(context.actualDb, i));

      const l1ToL2Messages = range(NUMBER_OF_L1_L2_MESSAGES_PER_ROLLUP, 1 + 0x400).map(fr);

      context.orchestrator.startNewEpoch(1, 1);
      await context.orchestrator.startNewBlock(txs.length, context.globalVariables, l1ToL2Messages);
>>>>>>> 0d5b116b

      for (const tx of txs) {
        await context.orchestrator.addNewTx(tx);
      }

      const block = await context.orchestrator.setBlockCompleted();
      await context.orchestrator.finaliseEpoch();
      expect(block.number).toEqual(context.blockNumber);

      await updateExpectedTreesFromTxs(expectsDb, txs);
      const noteHashTreeAfter = await context.actualDb.getTreeInfo(MerkleTreeId.NOTE_HASH_TREE);

      const expectedNoteHashTreeAfter = await expectsDb.getTreeInfo(MerkleTreeId.NOTE_HASH_TREE).then(t => t.root);
      expect(noteHashTreeAfter.root).toEqual(expectedNoteHashTreeAfter);
    });
  });
});<|MERGE_RESOLUTION|>--- conflicted
+++ resolved
@@ -1,8 +1,4 @@
-<<<<<<< HEAD
-import { PROVING_STATUS, toNumTxsEffects } from '@aztec/circuit-types';
-=======
 import { MerkleTreeId, type MerkleTreeOperations } from '@aztec/circuit-types';
->>>>>>> 0d5b116b
 import { NUMBER_OF_L1_L2_MESSAGES_PER_ROLLUP } from '@aztec/circuits.js';
 import { fr } from '@aztec/circuits.js/testing';
 import { range } from '@aztec/foundation/array';
@@ -38,14 +34,6 @@
 
       const l1ToL2Messages = range(NUMBER_OF_L1_L2_MESSAGES_PER_ROLLUP, 1 + 0x400).map(fr);
 
-<<<<<<< HEAD
-      const blockTicket = await context.orchestrator.startNewBlock(
-        3,
-        toNumTxsEffects(txs, context.globalVariables.gasFees),
-        context.globalVariables,
-        l1ToL2Messages,
-      );
-=======
       context.orchestrator.startNewEpoch(1, 1);
       await context.orchestrator.startNewBlock(3, context.globalVariables, l1ToL2Messages);
       for (const tx of txs) {
@@ -64,7 +52,6 @@
 
       context.orchestrator.startNewEpoch(1, 1);
       await context.orchestrator.startNewBlock(txs.length, context.globalVariables, l1ToL2Messages);
->>>>>>> 0d5b116b
 
       for (const tx of txs) {
         await context.orchestrator.addNewTx(tx);
