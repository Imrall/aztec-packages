--- conflicted
+++ resolved
@@ -680,14 +680,9 @@
     return `${artifact.name}:${f.name}`;
   }
 
-  executePublicFunction(targetContractAddress: AztecAddress, args: Fr[], callContext: CallContext, counter: number) {
+  async executePublicFunction(targetContractAddress: AztecAddress, args: Fr[], callContext: CallContext, counter: number) {
     const executor = new PublicExecutor(
-<<<<<<< HEAD
       new TXEWorldStateDB(await this.trees.getLatest(), new TXEPublicContractDataSource(this)),
-      header,
-=======
-      new TXEWorldStateDB(this.trees.asLatest(), new TXEPublicContractDataSource(this)),
->>>>>>> 6c304533
       new NoopTelemetryClient(),
     );
     const execution = new PublicExecutionRequest(targetContractAddress, callContext, args);
