import { type AccountInterface, type AuthWitnessProvider } from '@aztec/aztec.js/account';
import { type EntrypointInterface, type ExecutionRequestInit } from '@aztec/aztec.js/entrypoint';
import { type AuthWitness, type TxExecutionRequest } from '@aztec/circuit-types';
import { type AztecAddress, type CompleteAddress, Fr, type UInt32 } from '@aztec/circuits.js';
import { DefaultAccountEntrypoint } from '@aztec/entrypoints/account';
import { type NodeInfo } from '@aztec/types/interfaces';

/**
 * Default implementation for an account interface. Requires that the account uses the default
 * entrypoint signature, which accept an AppPayload and a FeePayload as defined in noir-libs/aztec-noir/src/entrypoint module
 */
export class DefaultAccountInterface implements AccountInterface {
  private entrypoint: EntrypointInterface;
  private chainId: Fr;
  private version: UInt32;

  constructor(
    private authWitnessProvider: AuthWitnessProvider,
    private address: CompleteAddress,
    nodeInfo: Pick<NodeInfo, 'l1ChainId' | 'protocolVersion'>,
  ) {
    this.entrypoint = new DefaultAccountEntrypoint(
      address.address,
      authWitnessProvider,
      nodeInfo.l1ChainId,
      nodeInfo.protocolVersion,
    );
<<<<<<< HEAD
    this.chainId = new Fr(nodeInfo.chainId);
    this.version = nodeInfo.protocolVersion;
=======
    this.chainId = new Fr(nodeInfo.l1ChainId);
    this.version = new Fr(nodeInfo.protocolVersion);
>>>>>>> 457a115e
  }

  createTxExecutionRequest(execution: ExecutionRequestInit): Promise<TxExecutionRequest> {
    return this.entrypoint.createTxExecutionRequest(execution);
  }

  createAuthWit(messageHash: Fr): Promise<AuthWitness> {
    return this.authWitnessProvider.createAuthWit(messageHash);
  }

  getCompleteAddress(): CompleteAddress {
    return this.address;
  }

  getAddress(): AztecAddress {
    return this.address.address;
  }

  getChainId(): Fr {
    return this.chainId;
  }

  getVersion(): UInt32 {
    return this.version;
  }
}<|MERGE_RESOLUTION|>--- conflicted
+++ resolved
@@ -25,13 +25,8 @@
       nodeInfo.l1ChainId,
       nodeInfo.protocolVersion,
     );
-<<<<<<< HEAD
-    this.chainId = new Fr(nodeInfo.chainId);
+    this.chainId = new Fr(nodeInfo.l1ChainId);
     this.version = nodeInfo.protocolVersion;
-=======
-    this.chainId = new Fr(nodeInfo.l1ChainId);
-    this.version = new Fr(nodeInfo.protocolVersion);
->>>>>>> 457a115e
   }
 
   createTxExecutionRequest(execution: ExecutionRequestInit): Promise<TxExecutionRequest> {
