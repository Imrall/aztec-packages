import {
  type ClientIvcProof,
  type NESTED_RECURSIVE_PROOF_LENGTH,
  type PrivateCircuitPublicInputs,
  type PrivateKernelCircuitPublicInputs,
  type PrivateKernelInitCircuitPrivateInputs,
  type PrivateKernelInnerCircuitPrivateInputs,
  type PrivateKernelResetCircuitPrivateInputsVariants,
  type PrivateKernelTailCircuitPrivateInputs,
  type PrivateKernelTailCircuitPublicInputs,
  type RECURSIVE_PROOF_LENGTH,
  type RecursiveProof,
  type VerificationKeyAsFields,
} from '@aztec/circuits.js';
import { type Fr } from '@aztec/foundation/fields';

import { type WitnessMap } from '@noir-lang/acvm_js';

/**
 * Represents the output of the proof creation process for init and inner private kernel circuit.
 * Contains the public inputs required for the init and inner private kernel circuit and the generated proof.
 */
export type KernelProofOutput<PublicInputsType> = {
  /**
   * The public inputs required for the proof generation process.
   */
  publicInputs: PublicInputsType;
  /**
   * The zk-SNARK proof for the kernel execution.
   */
<<<<<<< HEAD
  publicInputs: PublicInputsType;

  // TODO we want ACIR bytecode to be output here
=======
  // LONDONTODO(KERNEL PROVING): this is no longer used for private kernel stack
  proof: RecursiveProof<typeof NESTED_RECURSIVE_PROOF_LENGTH>;
  
>>>>>>> e87a4f64
  // LONDONTODO(KERNEL PROVING): this is not used for public kernel stack
  clientIvcProof?: ClientIvcProof;

  verificationKey: VerificationKeyAsFields;

  // LONDONTODO(AD): should this exist in the future?
  outputWitness: WitnessMap
};

/**
 * Represents the output of the proof creation process for init and inner private kernel circuit.
 * Contains the public inputs required for the init and inner private kernel circuit and the generated proof.
 */
export type AppCircuitProofOutput = {
  /**
   * The zk-SNARK proof for the kernel execution.
   */
  proof: RecursiveProof<typeof RECURSIVE_PROOF_LENGTH>;

  verificationKey: VerificationKeyAsFields;
};

/**
 * ProofCreator provides functionality to create and validate proofs, and retrieve
 * siloed commitments necessary for maintaining transaction privacy and security on the network.
 */
export interface ProofCreator {
  /**
   * Computes the siloed commitments for a given set of public inputs.
   *
   * @param publicInputs - The public inputs containing the contract address and new note hashes to be used in generating siloed note hashes.
   * @returns An array of Fr (finite field) elements representing the siloed commitments.
   */
  getSiloedCommitments(publicInputs: PrivateCircuitPublicInputs): Promise<Fr[]>;

  /**
   * Creates a proof output for a given signed transaction request and private call data for the first iteration.
   *
   * @param privateKernelInputsInit - The private data structure for the initial iteration.
   * @returns A Promise resolving to a ProofOutput object containing public inputs and the kernel proof.
   */
  createProofInit(
    privateKernelInputsInit: PrivateKernelInitCircuitPrivateInputs,
  ): Promise<KernelProofOutput<PrivateKernelCircuitPublicInputs>>;

  /**
   * Creates a proof output for a given previous kernel data and private call data for an inner iteration.
   *
   * @param privateKernelInputsInner - The private input data structure for the inner iteration.
   * @returns A Promise resolving to a ProofOutput object containing public inputs and the kernel proof.
   */
  createProofInner(
    privateKernelInputsInner: PrivateKernelInnerCircuitPrivateInputs,
  ): Promise<KernelProofOutput<PrivateKernelCircuitPublicInputs>>;

  /**
   * Creates a proof output by resetting the arrays using the reset circuit.
   *
   * @param privateKernelInputsTail - The private input data structure for the reset circuit.
   * @returns A Promise resolving to a ProofOutput object containing public inputs and the kernel proof.
   */
  createProofReset(
    privateKernelInputsReset: PrivateKernelResetCircuitPrivateInputsVariants,
  ): Promise<KernelProofOutput<PrivateKernelCircuitPublicInputs>>;

  /**
   * Creates a proof output based on the last inner kernel iteration kernel data for the final ordering iteration.
   *
   * @param privateKernelInputsTail - The private input data structure for the final ordering iteration.
   * @returns A Promise resolving to a ProofOutput object containing public inputs and the kernel proof.
   */
  createProofTail(
    privateKernelInputsTail: PrivateKernelTailCircuitPrivateInputs,
  ): Promise<KernelProofOutput<PrivateKernelTailCircuitPublicInputs>>;

  createClientIvcProof(acirs: Buffer[], witnessStack: WitnessMap[]): Promise<ClientIvcProof>;

  /**
   * Creates a proof for an app circuit.
   *
   * @param partialWitness - The witness produced via circuit simulation
   * @param bytecode - The circuit bytecode in gzipped bincode format
   * @param appCircuitName - Optionally specify the name of the app circuit
   * @returns A Promise resolving to a Proof object
   */
  createAppCircuitProof(
    partialWitness: WitnessMap,
    bytecode: Buffer,
    appCircuitName?: string,
  ): Promise<AppCircuitProofOutput>;
}<|MERGE_RESOLUTION|>--- conflicted
+++ resolved
@@ -1,6 +1,5 @@
 import {
   type ClientIvcProof,
-  type NESTED_RECURSIVE_PROOF_LENGTH,
   type PrivateCircuitPublicInputs,
   type PrivateKernelCircuitPublicInputs,
   type PrivateKernelInitCircuitPrivateInputs,
@@ -25,18 +24,8 @@
    * The public inputs required for the proof generation process.
    */
   publicInputs: PublicInputsType;
-  /**
-   * The zk-SNARK proof for the kernel execution.
-   */
-<<<<<<< HEAD
-  publicInputs: PublicInputsType;
 
   // TODO we want ACIR bytecode to be output here
-=======
-  // LONDONTODO(KERNEL PROVING): this is no longer used for private kernel stack
-  proof: RecursiveProof<typeof NESTED_RECURSIVE_PROOF_LENGTH>;
-  
->>>>>>> e87a4f64
   // LONDONTODO(KERNEL PROVING): this is not used for public kernel stack
   clientIvcProof?: ClientIvcProof;
 
