--- conflicted
+++ resolved
@@ -75,12 +75,8 @@
     context.machineState.consumeGas(this.gasCost());
 
     const operands = [this.dstOffset];
-<<<<<<< HEAD
-    const [dstOffset] = Addressing.fromWire(this.indirect, operands.length).resolve(operands, memory);
-=======
     const addressing = Addressing.fromWire(this.indirect, operands.length);
     const [dstOffset] = addressing.resolve(operands, memory);
->>>>>>> 12b85268
 
     memory.set(dstOffset, getValue(this.varEnum, context));
 
