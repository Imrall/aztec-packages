--- conflicted
+++ resolved
@@ -36,12 +36,8 @@
     context.machineState.consumeGas(this.gasCost());
 
     const operands = [this.aOffset, this.bOffset];
-<<<<<<< HEAD
-    const [srcOffset, slotOffset] = Addressing.fromWire(this.indirect, operands.length).resolve(operands, memory);
-=======
     const addressing = Addressing.fromWire(this.indirect, operands.length);
     const [srcOffset, slotOffset] = addressing.resolve(operands, memory);
->>>>>>> 12b85268
     memory.checkTag(TypeTag.FIELD, slotOffset);
     memory.checkTag(TypeTag.FIELD, srcOffset);
 
@@ -67,12 +63,8 @@
     context.machineState.consumeGas(this.gasCost());
 
     const operands = [this.aOffset, this.bOffset];
-<<<<<<< HEAD
-    const [slotOffset, dstOffset] = Addressing.fromWire(this.indirect, operands.length).resolve(operands, memory);
-=======
     const addressing = Addressing.fromWire(this.indirect, operands.length);
     const [slotOffset, dstOffset] = addressing.resolve(operands, memory);
->>>>>>> 12b85268
     memory.checkTag(TypeTag.FIELD, slotOffset);
 
     const slot = memory.get(slotOffset).toFr();
