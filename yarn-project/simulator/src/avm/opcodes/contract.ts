--- conflicted
+++ resolved
@@ -26,12 +26,8 @@
     context.machineState.consumeGas(this.gasCost());
 
     const operands = [this.addressOffset, this.dstOffset];
-<<<<<<< HEAD
-    const [addressOffset, dstOffset] = Addressing.fromWire(this.indirect, operands.length).resolve(operands, memory);
-=======
     const addressing = Addressing.fromWire(this.indirect, operands.length);
     const [addressOffset, dstOffset] = addressing.resolve(operands, memory);
->>>>>>> 12b85268
     memory.checkTag(TypeTag.FIELD, addressOffset);
 
     const address = memory.get(addressOffset).toFr();
