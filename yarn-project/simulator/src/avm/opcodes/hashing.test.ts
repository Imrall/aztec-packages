<<<<<<< HEAD
import { keccak256, pedersenHash, sha256Compression } from '@aztec/foundation/crypto';

import { type AvmContext } from '../avm_context.js';
import { Field, type Uint8, Uint32 } from '../avm_memory_types.js';
import { initContext, randomMemoryBytes, randomMemoryFields, randomMemoryUint32s } from '../fixtures/index.js';
import { Addressing, AddressingMode } from './addressing_mode.js';
import { Keccak, Pedersen, Poseidon2, Sha256Compression } from './hashing.js';
=======
import { keccak256, keccakf1600, pedersenHash, sha256 } from '@aztec/foundation/crypto';

import { type AvmContext } from '../avm_context.js';
import { Field, type Uint8, Uint32, Uint64 } from '../avm_memory_types.js';
import { initContext, randomMemoryBytes, randomMemoryFields } from '../fixtures/index.js';
import { Addressing, AddressingMode } from './addressing_mode.js';
import { Keccak, KeccakF1600, Pedersen, Poseidon2, Sha256 } from './hashing.js';
>>>>>>> f7e4bfb0

describe('Hashing Opcodes', () => {
  let context: AvmContext;

  beforeEach(async () => {
    context = initContext();
  });

  describe('Poseidon2', () => {
    it('Should (de)serialize correctly', () => {
      const buf = Buffer.from([
        Poseidon2.opcode, // opcode
        1, // indirect
        ...Buffer.from('12345678', 'hex'), // inputStateOffset
        ...Buffer.from('23456789', 'hex'), // outputStateOffset
      ]);
      const inst = new Poseidon2(/*indirect=*/ 1, /*dstOffset=*/ 0x12345678, /*messageOffset=*/ 0x23456789);

      expect(Poseidon2.deserialize(buf)).toEqual(inst);
      expect(inst.serialize()).toEqual(buf);
    });

    it('Should hash correctly - direct', async () => {
      const indirect = 0;
      const inputState = [new Field(1n), new Field(2n), new Field(3n), new Field(4n)];
      const inputStateOffset = 0;
      const outputStateOffset = 0;
      context.machineState.memory.setSlice(inputStateOffset, inputState);

      await new Poseidon2(indirect, inputStateOffset, outputStateOffset).execute(context);

      const result = context.machineState.memory.getSlice(outputStateOffset, 4);
      expect(result).toEqual([
        new Field(0x224785a48a72c75e2cbb698143e71d5d41bd89a2b9a7185871e39a54ce5785b1n),
        new Field(0x225bb800db22c4f4b09ace45cb484d42b0dd7dfe8708ee26aacde6f2c1fb2cb8n),
        new Field(0x1180f4260e60b4264c987b503075ea8374b53ed06c5145f8c21c2aadb5087d21n),
        new Field(0x16c877b5b9c04d873218804ccbf65d0eeb12db447f66c9ca26fec380055df7e9n),
      ]);
    });

    it('Should hash correctly - indirect', async () => {
      const indirect = new Addressing([AddressingMode.INDIRECT, AddressingMode.INDIRECT]).toWire();
      const inputState = [new Field(1n), new Field(2n), new Field(3n), new Field(4n)];
      const inputStateOffset = 0;
      const inputStateOffsetReal = 10;
      const outputStateOffset = 0;
      const outputStateOffsetReal = 10;
      context.machineState.memory.set(inputStateOffset, new Uint32(inputStateOffsetReal));
      context.machineState.memory.setSlice(inputStateOffsetReal, inputState);

      await new Poseidon2(indirect, inputStateOffset, outputStateOffset).execute(context);

      const result = context.machineState.memory.getSlice(outputStateOffsetReal, 4);
      expect(result).toEqual([
        new Field(0x224785a48a72c75e2cbb698143e71d5d41bd89a2b9a7185871e39a54ce5785b1n),
        new Field(0x225bb800db22c4f4b09ace45cb484d42b0dd7dfe8708ee26aacde6f2c1fb2cb8n),
        new Field(0x1180f4260e60b4264c987b503075ea8374b53ed06c5145f8c21c2aadb5087d21n),
        new Field(0x16c877b5b9c04d873218804ccbf65d0eeb12db447f66c9ca26fec380055df7e9n),
      ]);
    });
  });

  describe('Keccak', () => {
    it('Should (de)serialize correctly', () => {
      const buf = Buffer.from([
        Keccak.opcode, // opcode
        1, // indirect
        ...Buffer.from('12345678', 'hex'), // dstOffset
        ...Buffer.from('23456789', 'hex'), // messageOffset
        ...Buffer.from('3456789a', 'hex'), // messageSizeOffset
      ]);
      const inst = new Keccak(
        /*indirect=*/ 1,
        /*dstOffset=*/ 0x12345678,
        /*messageOffset=*/ 0x23456789,
        /*messageSizeOffset=*/ 0x3456789a,
      );

      expect(Keccak.deserialize(buf)).toEqual(inst);
      expect(inst.serialize()).toEqual(buf);
    });

    it('Should hash correctly - direct', async () => {
      const args = randomMemoryBytes(10);
      const indirect = 0;
      const messageOffset = 0;
      const messageSizeOffset = 15;
      const dstOffset = 20;
      context.machineState.memory.set(messageSizeOffset, new Uint32(args.length));
      context.machineState.memory.setSlice(messageOffset, args);

      await new Keccak(indirect, dstOffset, messageOffset, messageSizeOffset).execute(context);

      const resultBuffer = Buffer.concat(
        context.machineState.memory.getSliceAs<Uint8>(dstOffset, 32).map(byte => byte.toBuffer()),
      );
      const inputBuffer = Buffer.concat(args.map(byte => byte.toBuffer()));
      const expectedHash = keccak256(inputBuffer);
      expect(resultBuffer).toEqual(expectedHash);
    });

    it('Should hash correctly - indirect', async () => {
      const args = randomMemoryBytes(10);
      const indirect = new Addressing([
        /*dstOffset=*/ AddressingMode.INDIRECT,
        /*messageOffset*/ AddressingMode.INDIRECT,
        /*messageSizeOffset*/ AddressingMode.INDIRECT,
      ]).toWire();
      const messageOffset = 0;
      const messageOffsetReal = 10;
      const messageSizeOffset = 1;
      const messageSizeOffsetReal = 100;
      const dstOffset = 2;
      const dstOffsetReal = 30;
      context.machineState.memory.set(messageOffset, new Uint32(messageOffsetReal));
      context.machineState.memory.set(dstOffset, new Uint32(dstOffsetReal));
      context.machineState.memory.set(messageSizeOffset, new Uint32(messageSizeOffsetReal));
      context.machineState.memory.set(messageSizeOffsetReal, new Uint32(args.length));
      context.machineState.memory.setSlice(messageOffsetReal, args);

      await new Keccak(indirect, dstOffset, messageOffset, messageSizeOffset).execute(context);

      const resultBuffer = Buffer.concat(
        context.machineState.memory.getSliceAs<Uint8>(dstOffsetReal, 32).map(byte => byte.toBuffer()),
      );
      const inputBuffer = Buffer.concat(args.map(byte => byte.toBuffer()));
      const expectedHash = keccak256(inputBuffer);
      expect(resultBuffer).toEqual(expectedHash);
    });
  });

<<<<<<< HEAD
  describe('Sha256Compression', () => {
=======
  describe('Keccakf1600', () => {
    it('Should (de)serialize correctly', () => {
      const buf = Buffer.from([
        KeccakF1600.opcode, // opcode
        1, // indirect
        ...Buffer.from('12345678', 'hex'), // dstOffset
        ...Buffer.from('23456789', 'hex'), // messageOffset
        ...Buffer.from('3456789a', 'hex'), // messageSizeOffset
      ]);
      const inst = new KeccakF1600(
        /*indirect=*/ 1,
        /*dstOffset=*/ 0x12345678,
        /*messageOffset=*/ 0x23456789,
        /*messageSizeOffset=*/ 0x3456789a,
      );

      expect(KeccakF1600.deserialize(buf)).toEqual(inst);
      expect(inst.serialize()).toEqual(buf);
    });

    it('Should permute correctly - direct', async () => {
      const rawArgs = [...Array(25)].map(_ => 0n);
      const args = rawArgs.map(a => new Uint64(a));
      const indirect = 0;
      const messageOffset = 0;
      const messageSizeOffset = 50;
      const dstOffset = 100;
      context.machineState.memory.set(messageSizeOffset, new Uint32(args.length));
      context.machineState.memory.setSlice(messageOffset, args);

      await new KeccakF1600(indirect, dstOffset, messageOffset, messageSizeOffset).execute(context);

      const result = context.machineState.memory.getSliceAs<Uint64>(dstOffset, 25);
      expect(result).toEqual(keccakf1600(rawArgs).map(a => new Uint64(a)));
    });
  });

  describe('Sha256', () => {
>>>>>>> f7e4bfb0
    it('Should (de)serialize correctly', () => {
      const buf = Buffer.from([
        Sha256Compression.opcode, // opcode
        1, // indirect
        ...Buffer.from('12345678', 'hex'), // dstOffset
        ...Buffer.from('23456789', 'hex'), // stateOffset
        ...Buffer.from('3456789a', 'hex'), // stateSizeOffset
        ...Buffer.from('456789ab', 'hex'), // inputsOffset
        ...Buffer.from('56789abc', 'hex'), // inputsSizeOffset
      ]);
      const inst = new Sha256Compression(
        /*indirect=*/ 1,
        /*dstOffset=*/ 0x12345678,
        /*stateOffset=*/ 0x23456789,
        /*stateSizeOffset=*/ 0x3456789a,
        /*inputsOffset=*/ 0x456789ab,
        /*inputsSizeOffset=*/ 0x56789abc,
      );

      expect(Sha256Compression.deserialize(buf)).toEqual(inst);
      expect(inst.serialize()).toEqual(buf);
    });

    it('Should hash correctly - direct', async () => {
      const state = randomMemoryUint32s(8);
      const stateArray = Uint32Array.from(state.map(byte => byte.toNumber()));
      const inputs = randomMemoryUint32s(16);
      const inputsArray = Uint32Array.from(inputs.map(byte => byte.toNumber()));
      const indirect = 0;
      const stateOffset = 0;
      const stateSizeOffset = 100;
      const inputsOffset = 200;
      const inputsSizeOffset = 300;
      const outputOffset = 300;
      context.machineState.memory.set(stateSizeOffset, new Uint32(state.length));
      context.machineState.memory.setSlice(stateOffset, state);
      context.machineState.memory.set(inputsSizeOffset, new Uint32(inputs.length));
      context.machineState.memory.setSlice(inputsOffset, inputs);

      await new Sha256Compression(
        indirect,
        outputOffset,
        stateOffset,
        stateSizeOffset,
        inputsOffset,
        inputsSizeOffset,
      ).execute(context);

      const output = context.machineState.memory.getSliceAs<Uint32>(outputOffset, 8);
      const outputArray = Uint32Array.from(output.map(word => word.toNumber()));

      const expectedOutput = sha256Compression(stateArray, inputsArray);
      expect(outputArray).toEqual(expectedOutput);
    });

    it('Should hash correctly - indirect', async () => {
      const state = randomMemoryUint32s(8);
      const stateArray = Uint32Array.from(state.map(byte => byte.toNumber()));
      const inputs = randomMemoryUint32s(16);
      const inputsArray = Uint32Array.from(inputs.map(byte => byte.toNumber()));
      const indirect = new Addressing([
        /*dstOffset=*/ AddressingMode.INDIRECT,
        /*stateOffset*/ AddressingMode.INDIRECT,
        /*stateSizeOffset*/ AddressingMode.INDIRECT,
        /*inputsOffset*/ AddressingMode.INDIRECT,
        /*inputsSizeOffset*/ AddressingMode.INDIRECT,
      ]).toWire();
      const stateOffset = 0;
      const stateOffsetReal = 10;
      const stateSizeOffset = 1;
      const stateSizeOffsetReal = 100;
      const inputsOffset = 2;
      const inputsOffsetReal = 200;
      const inputsSizeOffset = 3;
      const inputsSizeOffsetReal = 300;
      const outputOffset = 4;
      const outputOffsetReal = 400;
      context.machineState.memory.set(stateSizeOffset, new Uint32(stateSizeOffsetReal));
      context.machineState.memory.set(stateSizeOffsetReal, new Uint32(state.length));
      context.machineState.memory.set(stateOffset, new Uint32(stateOffsetReal));
      context.machineState.memory.setSlice(stateOffsetReal, state);
      context.machineState.memory.set(inputsSizeOffset, new Uint32(inputsSizeOffsetReal));
      context.machineState.memory.set(inputsSizeOffsetReal, new Uint32(inputs.length));
      context.machineState.memory.set(inputsOffset, new Uint32(inputsOffsetReal));
      context.machineState.memory.setSlice(inputsOffsetReal, inputs);
      context.machineState.memory.set(outputOffset, new Uint32(outputOffsetReal));

      await new Sha256Compression(
        indirect,
        outputOffset,
        stateOffset,
        stateSizeOffset,
        inputsOffset,
        inputsSizeOffset,
      ).execute(context);

      const output = context.machineState.memory.getSliceAs<Uint32>(outputOffsetReal, 8);
      const outputArray = Uint32Array.from(output.map(word => word.toNumber()));

      const expectedOutput = sha256Compression(stateArray, inputsArray);
      expect(outputArray).toEqual(expectedOutput);
    });
  });

  describe('Pedersen', () => {
    it('Should (de)serialize correctly', () => {
      const buf = Buffer.from([
        Pedersen.opcode, // opcode
        1, // indirect
        ...Buffer.from('02345678', 'hex'), // genIndexOffset
        ...Buffer.from('12345678', 'hex'), // dstOffset
        ...Buffer.from('23456789', 'hex'), // messageOffset
        ...Buffer.from('3456789a', 'hex'), // hashSize
      ]);
      const inst = new Pedersen(
        /*indirect=*/ 1,
        /*genIndexOffset=*/ 0x02345678,
        /*dstOffset=*/ 0x12345678,
        /*messageOffset=*/ 0x23456789,
        /*hashSizeOffset=*/ 0x3456789a,
      );

      expect(Pedersen.deserialize(buf)).toEqual(inst);
      expect(inst.serialize()).toEqual(buf);
    });

    it('Should hash correctly - direct', async () => {
      const args = randomMemoryFields(10);
      const messageOffset = 0;
      const sizeOffset = 20;
      const genIndexOffset = 30;
      const indirect = 0;
      const genIndex = 20;

      context.machineState.memory.setSlice(messageOffset, args);
      context.machineState.memory.set(sizeOffset, new Uint32(args.length));
      context.machineState.memory.set(genIndexOffset, new Uint32(genIndex));

      const dstOffset = 3;

      const expectedHash = pedersenHash(args, genIndex);
      await new Pedersen(indirect, genIndexOffset, dstOffset, messageOffset, sizeOffset).execute(context);

      const result = context.machineState.memory.get(dstOffset);
      expect(result).toEqual(new Field(expectedHash));
    });

    it('Should hash correctly - indirect', async () => {
      const args = randomMemoryFields(10);
      const indirect = new Addressing([
        /*genIndexOffset=*/ AddressingMode.DIRECT,
        /*dstOffset=*/ AddressingMode.DIRECT,
        /*messageOffset*/ AddressingMode.INDIRECT,
        /*messageSizeOffset*/ AddressingMode.INDIRECT,
      ]).toWire();
      const messageOffset = 0;
      const sizeOffset = 20;
      const realLocation = 4;
      const realSizeLocation = 21;
      const genIndexOffset = 50;

      context.machineState.memory.set(messageOffset, new Uint32(realLocation));
      context.machineState.memory.set(sizeOffset, new Uint32(realSizeLocation));
      context.machineState.memory.setSlice(realLocation, args);
      context.machineState.memory.set(realSizeLocation, new Uint32(args.length));
      context.machineState.memory.set(genIndexOffset, new Uint32(0));

      const dstOffset = 300;

      const expectedHash = pedersenHash(args);
      await new Pedersen(indirect, genIndexOffset, dstOffset, messageOffset, sizeOffset).execute(context);

      const result = context.machineState.memory.get(dstOffset);
      expect(result).toEqual(new Field(expectedHash));
    });
  });
});<|MERGE_RESOLUTION|>--- conflicted
+++ resolved
@@ -1,20 +1,10 @@
-<<<<<<< HEAD
-import { keccak256, pedersenHash, sha256Compression } from '@aztec/foundation/crypto';
-
-import { type AvmContext } from '../avm_context.js';
-import { Field, type Uint8, Uint32 } from '../avm_memory_types.js';
-import { initContext, randomMemoryBytes, randomMemoryFields, randomMemoryUint32s } from '../fixtures/index.js';
-import { Addressing, AddressingMode } from './addressing_mode.js';
-import { Keccak, Pedersen, Poseidon2, Sha256Compression } from './hashing.js';
-=======
-import { keccak256, keccakf1600, pedersenHash, sha256 } from '@aztec/foundation/crypto';
+import { keccak256, keccakf1600, pedersenHash, sha256Compression } from '@aztec/foundation/crypto';
 
 import { type AvmContext } from '../avm_context.js';
 import { Field, type Uint8, Uint32, Uint64 } from '../avm_memory_types.js';
 import { initContext, randomMemoryBytes, randomMemoryFields } from '../fixtures/index.js';
 import { Addressing, AddressingMode } from './addressing_mode.js';
-import { Keccak, KeccakF1600, Pedersen, Poseidon2, Sha256 } from './hashing.js';
->>>>>>> f7e4bfb0
+import { Keccak, KeccakF1600, Pedersen, Poseidon2, sha256Compression } from './hashing.js';
 
 describe('Hashing Opcodes', () => {
   let context: AvmContext;
@@ -146,9 +136,6 @@
     });
   });
 
-<<<<<<< HEAD
-  describe('Sha256Compression', () => {
-=======
   describe('Keccakf1600', () => {
     it('Should (de)serialize correctly', () => {
       const buf = Buffer.from([
@@ -186,8 +173,7 @@
     });
   });
 
-  describe('Sha256', () => {
->>>>>>> f7e4bfb0
+  describe('Sha256Compression', () => {
     it('Should (de)serialize correctly', () => {
       const buf = Buffer.from([
         Sha256Compression.opcode, // opcode
