<<<<<<< HEAD
import { DAGasLeft, L2GasLeft } from '../opcodes/context_getters.js';
import { Keccak, Pedersen, Poseidon2, Sha256 } from '../opcodes/hashing.js';
import type { Instruction } from '../opcodes/index.js';
=======
import { DAGasLeft, L1GasLeft, L2GasLeft } from '../opcodes/context_getters.js';
import { Keccak, Pedersen, Poseidon2, Sha256Compression } from '../opcodes/hashing.js';
>>>>>>> 95a1a21c
import {
  Add,
  Address,
  And,
  BlockNumber,
  CMov,
  Call,
  CalldataCopy,
  Cast,
  ChainId,
  Div,
  EmitNoteHash,
  EmitNullifier,
  EmitUnencryptedLog,
  Eq,
  FeePerDAGas,
  FeePerL2Gas,
  FieldDiv,
  GetContractInstance,
  InternalCall,
  InternalReturn,
  Jump,
  JumpI,
  L1ToL2MessageExists,
  Lt,
  Lte,
  Mov,
  Mul,
  Not,
  NoteHashExists,
  NullifierExists,
  Or,
  Return,
  Revert,
  SLoad,
  SStore,
  SendL2ToL1Message,
  Sender,
  Set,
  Shl,
  Shr,
  StaticCall,
  StorageAddress,
  Sub,
  Timestamp,
  Version,
  Xor,
} from '../opcodes/index.js';
import { BufferCursor } from './buffer_cursor.js';
import { Opcode } from './instruction_serialization.js';

interface DeserializableInstruction {
  deserialize(buf: BufferCursor | Buffer): Instruction;
  opcode: Opcode;
}

export type InstructionSet = Map<Opcode, DeserializableInstruction>;
// TODO(4359): This is a function so that Call and StaticCall can be lazily resolved.
// This is a temporary solution until we solve the dependency cycle.
const INSTRUCTION_SET = () =>
  new Map<Opcode, DeserializableInstruction>([
    [Add.opcode, Add],
    [Sub.opcode, Sub],
    [Mul.opcode, Mul],
    [Div.opcode, Div],
    [FieldDiv.opcode, FieldDiv],
    [Eq.opcode, Eq],
    [Lt.opcode, Lt],
    [Lte.opcode, Lte],
    [And.opcode, And],
    [Or.opcode, Or],
    [Xor.opcode, Xor],
    [Not.opcode, Not],
    [Shl.opcode, Shl],
    [Shr.opcode, Shr],
    [Cast.opcode, Cast],
    [Address.opcode, Address],
    [StorageAddress.opcode, StorageAddress],
    [Sender.opcode, Sender],
    [FeePerL2Gas.opcode, FeePerL2Gas],
    [FeePerDAGas.opcode, FeePerDAGas],
    //[Contractcalldepth.opcode, Contractcalldepth],
    // Execution Environment - Globals
    [ChainId.opcode, ChainId],
    [Version.opcode, Version],
    [BlockNumber.opcode, BlockNumber],
    [Timestamp.opcode, Timestamp],
    //[Coinbase.opcode, Coinbase],
    //[Blockl2gaslimit.opcode, Blockl2gaslimit],
    //[Blockdagaslimit.opcode, Blockdagaslimit],
    // Execution Environment - Calldata
    [CalldataCopy.opcode, CalldataCopy],

    // Machine State
    // Machine State - Gas
    [L2GasLeft.opcode, L2GasLeft],
    [DAGasLeft.opcode, DAGasLeft],
    // Machine State - Internal Control Flow
    [Jump.opcode, Jump],
    [JumpI.opcode, JumpI],
    [InternalCall.opcode, InternalCall],
    [InternalReturn.opcode, InternalReturn],
    [Set.opcode, Set],
    [Mov.opcode, Mov],
    [CMov.opcode, CMov],

    // World State
    [SLoad.opcode, SLoad], // Public Storage
    [SStore.opcode, SStore], // Public Storage
    [NoteHashExists.opcode, NoteHashExists], // Notes & Nullifiers
    [EmitNoteHash.opcode, EmitNoteHash], // Notes & Nullifiers
    [NullifierExists.opcode, NullifierExists], // Notes & Nullifiers
    [EmitNullifier.opcode, EmitNullifier], // Notes & Nullifiers
    [L1ToL2MessageExists.opcode, L1ToL2MessageExists], // Messages
    //[HeaderMember.opcode, HeaderMember], // Header

    // Accrued Substate
    [EmitUnencryptedLog.opcode, EmitUnencryptedLog],
    [SendL2ToL1Message.opcode, SendL2ToL1Message],
    [GetContractInstance.opcode, GetContractInstance],

    // Control Flow - Contract Calls
    [Call.opcode, Call],
    [StaticCall.opcode, StaticCall],
    //[DelegateCall.opcode, DelegateCall],
    [Return.opcode, Return],
    [Revert.opcode, Revert],

    // //// Gadgets
    [Keccak.opcode, Keccak],
    [Poseidon2.opcode, Poseidon2],
    [Sha256Compression.opcode, Sha256Compression],
    [Pedersen.opcode, Pedersen],
  ]);

interface Serializable {
  serialize(): Buffer;
}

/**
 * Serializes an array of instructions to bytecode.
 */
export function encodeToBytecode(instructions: Serializable[]): Buffer {
  return Buffer.concat(instructions.map(i => i.serialize()));
}

/**
 * Convert a buffer of bytecode into an array of instructions.
 * @param bytecode Buffer of bytecode.
 * @param instructionSet Optional {@code InstructionSet} to be used for deserialization.
 * @returns Bytecode decoded into an ordered array of Instructions
 */
export function decodeFromBytecode(
  bytecode: Buffer,
  instructionSet: InstructionSet = INSTRUCTION_SET(),
): Instruction[] {
  const instructions: Instruction[] = [];
  const cursor = new BufferCursor(bytecode);

  while (!cursor.eof()) {
    const opcode: Opcode = cursor.bufferAtPosition().readUint8(); // peek.
    const instructionDeserializerOrUndef = instructionSet.get(opcode);
    if (instructionDeserializerOrUndef === undefined) {
      throw new Error(`Opcode ${Opcode[opcode]} (0x${opcode.toString(16)}) not implemented`);
    }

    const instructionDeserializer: DeserializableInstruction = instructionDeserializerOrUndef;
    const i: Instruction = instructionDeserializer.deserialize(cursor);
    instructions.push(i);
  }

  return instructions;
}<|MERGE_RESOLUTION|>--- conflicted
+++ resolved
@@ -1,11 +1,6 @@
-<<<<<<< HEAD
 import { DAGasLeft, L2GasLeft } from '../opcodes/context_getters.js';
-import { Keccak, Pedersen, Poseidon2, Sha256 } from '../opcodes/hashing.js';
+import { Keccak, Pedersen, Poseidon2, Sha256Compression } from '../opcodes/hashing.js';
 import type { Instruction } from '../opcodes/index.js';
-=======
-import { DAGasLeft, L1GasLeft, L2GasLeft } from '../opcodes/context_getters.js';
-import { Keccak, Pedersen, Poseidon2, Sha256Compression } from '../opcodes/hashing.js';
->>>>>>> 95a1a21c
 import {
   Add,
   Address,
