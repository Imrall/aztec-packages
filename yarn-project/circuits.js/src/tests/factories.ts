import { type FieldsOf, makeHalfFullTuple, makeTuple } from '@aztec/foundation/array';
import { AztecAddress } from '@aztec/foundation/aztec-address';
import { toBufferBE } from '@aztec/foundation/bigint-buffer';
import { compact } from '@aztec/foundation/collection';
import { EthAddress } from '@aztec/foundation/eth-address';
import { type Bufferable } from '@aztec/foundation/serialize';
import {
  type ContractClassPublic,
  type ExecutablePrivateFunctionWithMembershipProof,
  type PrivateFunction,
  type PublicFunction,
  type UnconstrainedFunctionWithMembershipProof,
} from '@aztec/types/contracts';

import { SchnorrSignature } from '../barretenberg/index.js';
import {
  ARCHIVE_HEIGHT,
  AppendOnlyTreeSnapshot,
  AvmCircuitInputs,
  AvmContractInstanceHint,
  AvmExecutionHints,
  AvmExternalCallHint,
  AvmKeyValueHint,
  BaseOrMergeRollupPublicInputs,
  BaseParityInputs,
  BaseRollupInputs,
  CallContext,
  CombinedAccumulatedData,
  CombinedConstantData,
  ConstantRollupData,
  ContractStorageRead,
  ContractStorageUpdateRequest,
  EncryptedLogHash,
  FIELDS_PER_BLOB,
  Fr,
  FunctionData,
  FunctionSelector,
  GrumpkinScalar,
  KeyValidationRequest,
  KeyValidationRequestAndGenerator,
  L1_TO_L2_MSG_SUBTREE_SIBLING_PATH_LENGTH,
  L1_TO_L2_MSG_TREE_HEIGHT,
  L2ToL1Message,
  LogHash,
  MAX_ENCRYPTED_LOGS_PER_CALL,
  MAX_ENCRYPTED_LOGS_PER_TX,
  MAX_KEY_VALIDATION_REQUESTS_PER_CALL,
  MAX_L1_TO_L2_MSG_READ_REQUESTS_PER_CALL,
  MAX_L1_TO_L2_MSG_READ_REQUESTS_PER_TX,
  MAX_L2_TO_L1_MSGS_PER_CALL,
  MAX_L2_TO_L1_MSGS_PER_TX,
  MAX_NOTE_ENCRYPTED_LOGS_PER_CALL,
  MAX_NOTE_ENCRYPTED_LOGS_PER_TX,
  MAX_NOTE_HASHES_PER_CALL,
  MAX_NOTE_HASHES_PER_TX,
  MAX_NOTE_HASH_READ_REQUESTS_PER_CALL,
  MAX_NOTE_HASH_READ_REQUESTS_PER_TX,
  MAX_NULLIFIERS_PER_CALL,
  MAX_NULLIFIERS_PER_TX,
  MAX_NULLIFIER_NON_EXISTENT_READ_REQUESTS_PER_CALL,
  MAX_NULLIFIER_NON_EXISTENT_READ_REQUESTS_PER_TX,
  MAX_NULLIFIER_READ_REQUESTS_PER_CALL,
  MAX_NULLIFIER_READ_REQUESTS_PER_TX,
  MAX_PRIVATE_CALL_STACK_LENGTH_PER_CALL,
  MAX_PUBLIC_CALL_STACK_LENGTH_PER_CALL,
  MAX_PUBLIC_CALL_STACK_LENGTH_PER_TX,
  MAX_PUBLIC_DATA_HINTS,
  MAX_PUBLIC_DATA_READS_PER_CALL,
  MAX_PUBLIC_DATA_READS_PER_TX,
  MAX_PUBLIC_DATA_UPDATE_REQUESTS_PER_CALL,
  MAX_PUBLIC_DATA_UPDATE_REQUESTS_PER_TX,
  MAX_TOTAL_PUBLIC_DATA_UPDATE_REQUESTS_PER_TX,
  MAX_UNENCRYPTED_LOGS_PER_CALL,
  MAX_UNENCRYPTED_LOGS_PER_TX,
  MaxBlockNumber,
  MembershipWitness,
  MergeRollupInputs,
  NESTED_RECURSIVE_PROOF_LENGTH,
  NOTE_HASH_SUBTREE_SIBLING_PATH_LENGTH,
  NOTE_HASH_TREE_HEIGHT,
  NULLIFIER_SUBTREE_SIBLING_PATH_LENGTH,
  NULLIFIER_TREE_HEIGHT,
  NUMBER_OF_L1_L2_MESSAGES_PER_ROLLUP,
  NUM_BASE_PARITY_PER_ROOT_PARITY,
  NUM_MSGS_PER_BASE_PARITY,
  NoteHash,
  NoteLogHash,
  Nullifier,
  NullifierLeafPreimage,
  NullifierNonExistentReadRequestHintsBuilder,
  NullifierReadRequestHintsBuilder,
  PUBLIC_DATA_SUBTREE_SIBLING_PATH_LENGTH,
  PUBLIC_DATA_TREE_HEIGHT,
  ParityPublicInputs,
  PartialPrivateTailPublicInputsForPublic,
  PartialPrivateTailPublicInputsForRollup,
  PartialStateReference,
  Point,
  PreviousRollupData,
  PrivateCallRequest,
  PrivateCallStackItem,
  PrivateCircuitPublicInputs,
  PrivateKernelTailCircuitPublicInputs,
  Proof,
  PublicAccumulatedData,
  PublicCallData,
  PublicCallRequest,
  PublicCallStackItem,
  PublicCallStackItemCompressed,
  PublicCircuitPublicInputs,
  PublicDataHint,
  PublicDataRead,
  PublicDataTreeLeaf,
  PublicDataTreeLeafPreimage,
  PublicDataUpdateRequest,
  PublicKernelCircuitPublicInputs,
  PublicKernelData,
  PublicKernelTailCircuitPrivateInputs,
  RECURSIVE_PROOF_LENGTH,
  ReadRequest,
  RevertCode,
  RollupTypes,
  RootParityInput,
  RootParityInputs,
  RootRollupInputs,
  RootRollupPublicInputs,
  ScopedLogHash,
  ScopedReadRequest,
  StateDiffHints,
  StateReference,
  TUBE_PROOF_LENGTH,
  TxContext,
  TxRequest,
  VK_TREE_HEIGHT,
  Vector,
  VerificationKey,
  VerificationKeyAsFields,
  VerificationKeyData,
  computeContractClassId,
  computePublicBytecodeCommitment,
  makeRecursiveProof,
  packBytecode,
} from '../index.js';
import { ContentCommitment, NUM_BYTES_PER_SHA256 } from '../structs/content_commitment.js';
import { Gas } from '../structs/gas.js';
import { GasFees } from '../structs/gas_fees.js';
import { GasSettings } from '../structs/gas_settings.js';
import { GlobalVariables } from '../structs/global_variables.js';
import { Header } from '../structs/header.js';
import {
<<<<<<< HEAD
  BlobPublicInputs,
  Poseidon2Sponge,
=======
  EnqueuedCallData,
  PublicAccumulatedDataArrayLengths,
>>>>>>> 0d5b116b
  PublicDataLeafHint,
  PublicInnerCallRequest,
  PublicKernelCircuitPrivateInputs,
  PublicKernelInnerCircuitPrivateInputs,
  PublicKernelInnerData,
  PublicValidationRequestArrayLengths,
  PublicValidationRequests,
  ScopedL2ToL1Message,
  ScopedNoteHash,
  SpongeBlob,
  TreeLeafReadRequest,
  TreeLeafReadRequestHint,
  VMCircuitPublicInputs,
} from '../structs/index.js';
import { KernelCircuitPublicInputs } from '../structs/kernel/kernel_circuit_public_inputs.js';
import { KernelData } from '../structs/kernel/kernel_data.js';
import { BlockMergeRollupInputs } from '../structs/rollup/block_merge_rollup.js';
import {
  BlockRootOrBlockMergePublicInputs,
  FeeRecipient,
} from '../structs/rollup/block_root_or_block_merge_public_inputs.js';
import { BlockRootRollupInputs } from '../structs/rollup/block_root_rollup.js';
import { EmptyBlockRootRollupInputs } from '../structs/rollup/empty_block_root_rollup_inputs.js';
import { PreviousRollupBlockData } from '../structs/rollup/previous_rollup_block_data.js';
import { RollupValidationRequests } from '../structs/rollup_validation_requests.js';

/**
 * Creates an arbitrary side effect object with the given seed.
 * @param seed - The seed to use for generating the object.
 * @returns A side effect object.
 */
function makeLogHash(seed: number) {
  return new LogHash(fr(seed), seed + 1, fr(seed + 2));
}

function makeEncryptedLogHash(seed: number) {
  return new EncryptedLogHash(fr(seed), seed + 1, fr(seed + 2), fr(seed + 3));
}

function makeNoteLogHash(seed: number) {
  return new NoteLogHash(fr(seed + 3), seed + 1, fr(seed + 2), seed);
}

function makeScopedLogHash(seed: number) {
  return new ScopedLogHash(makeLogHash(seed), makeAztecAddress(seed + 3));
}

function makeNoteHash(seed: number) {
  return new NoteHash(fr(seed), seed + 1);
}

function makeScopedNoteHash(seed: number) {
  return new NoteHash(fr(seed), seed + 1).scope(makeAztecAddress(seed + 3));
}

function makeNullifier(seed: number) {
  return new Nullifier(fr(seed), seed + 1, fr(seed + 2));
}

/**
 * Creates an arbitrary tx context with the given seed.
 * @param seed - The seed to use for generating the tx context.
 * @returns A tx context.
 */
export function makeTxContext(seed: number = 1): TxContext {
  // @todo @LHerskind should probably take value for chainId as it will be verified later.
  return new TxContext(new Fr(seed), Fr.ZERO, makeGasSettings());
}

/**
 * Creates arbitrary constant data with the given seed.
 * @param seed - The seed to use for generating the constant data.
 * @returns A constant data object.
 */
export function makeConstantData(seed = 1): CombinedConstantData {
  return new CombinedConstantData(
    makeHeader(seed, undefined),
    makeTxContext(seed + 4),
    new Fr(seed + 1),
    makeGlobalVariables(seed + 5),
  );
}

/**
 * Creates a default instance of gas settings. No seed value is used to ensure we allocate a sensible amount of gas for testing.
 */
export function makeGasSettings() {
  return GasSettings.default();
}

/**
 * Creates arbitrary selector from the given seed.
 * @param seed - The seed to use for generating the selector.
 * @returns A selector.
 */
export function makeSelector(seed: number): FunctionSelector {
  return new FunctionSelector(seed);
}

function makeReadRequest(n: number): ReadRequest {
  return new ReadRequest(new Fr(BigInt(n)), n + 1);
}

function makeScopedReadRequest(n: number): ScopedReadRequest {
  return new ScopedReadRequest(makeReadRequest(n), AztecAddress.fromBigInt(BigInt(n + 2)));
}

function makeTreeLeafReadRequest(seed: number) {
  return new TreeLeafReadRequest(new Fr(seed), new Fr(seed + 1));
}

function makeTreeLeafReadRequestHint<N extends number>(seed: number, size: N) {
  return new TreeLeafReadRequestHint(size, makeSiblingPath(seed, size));
}

/**
 * Creates arbitrary KeyValidationRequest from the given seed.
 * @param seed - The seed to use for generating the KeyValidationRequest.
 * @returns A KeyValidationRequest.
 */
function makeKeyValidationRequests(seed: number): KeyValidationRequest {
  return new KeyValidationRequest(makePoint(seed), fr(seed + 2));
}

/**
 * Creates arbitrary KeyValidationRequestAndGenerator from the given seed.
 * @param seed - The seed to use for generating the KeyValidationRequestAndGenerator.
 * @returns A KeyValidationRequestAndGenerator.
 */
function makeKeyValidationRequestAndGenerators(seed: number): KeyValidationRequestAndGenerator {
  return new KeyValidationRequestAndGenerator(makeKeyValidationRequests(seed), fr(seed + 4));
}

/**
 * Creates arbitrary public data update request.
 * @param seed - The seed to use for generating the public data update request.
 * @returns A public data update request.
 */
export function makePublicDataUpdateRequest(seed = 1): PublicDataUpdateRequest {
  return new PublicDataUpdateRequest(fr(seed), fr(seed + 1), seed + 2);
}

/**
 * Creates empty public data update request.
 * @returns An empty public data update request.
 */
export function makeEmptyPublicDataUpdateRequest(): PublicDataUpdateRequest {
  return new PublicDataUpdateRequest(fr(0), fr(0), 0);
}

/**
 * Creates arbitrary public data read.
 * @param seed - The seed to use for generating the public data read.
 * @returns A public data read.
 */
export function makePublicDataRead(seed = 1): PublicDataRead {
  return new PublicDataRead(fr(seed), fr(seed + 1), 0);
}

/**
 * Creates empty public data read.
 * @returns An empty public data read.
 */
export function makeEmptyPublicDataRead(): PublicDataRead {
  return new PublicDataRead(fr(0), fr(0), 0);
}

/**
 * Creates arbitrary contract storage update request.
 * @param seed - The seed to use for generating the contract storage update request.
 * @returns A contract storage update request.
 */
export function makeContractStorageUpdateRequest(seed = 1): ContractStorageUpdateRequest {
  return new ContractStorageUpdateRequest(fr(seed), fr(seed + 1), seed + 2);
}

/**
 * Creates arbitrary contract storage read.
 * @param seed - The seed to use for generating the contract storage read.
 * @returns A contract storage read.
 */
export function makeContractStorageRead(seed = 1): ContractStorageRead {
  return new ContractStorageRead(fr(seed), fr(seed + 1), seed + 2);
}

function makePublicValidationRequests(seed = 1) {
  return new PublicValidationRequests(
    makeRollupValidationRequests(seed),
    makeTuple(MAX_NOTE_HASH_READ_REQUESTS_PER_TX, makeTreeLeafReadRequest, seed + 0x10),
    makeTuple(MAX_NULLIFIER_READ_REQUESTS_PER_TX, makeScopedReadRequest, seed + 0x80),
    makeTuple(MAX_NULLIFIER_NON_EXISTENT_READ_REQUESTS_PER_TX, makeScopedReadRequest, seed + 0x95),
    makeTuple(MAX_L1_TO_L2_MSG_READ_REQUESTS_PER_TX, makeTreeLeafReadRequest, seed + 0x100),
    makeTuple(MAX_PUBLIC_DATA_READS_PER_TX, makePublicDataRead, seed + 0xe00),
  );
}

function makePublicValidationRequestArrayLengths(seed = 1) {
  return new PublicValidationRequestArrayLengths(seed, seed + 1, seed + 2, seed + 3, seed + 4);
}

export function makeRollupValidationRequests(seed = 1) {
  return new RollupValidationRequests(new MaxBlockNumber(true, new Fr(seed + 0x31415)));
}

export function makeCombinedConstantData(seed = 1): CombinedConstantData {
  return new CombinedConstantData(
    makeHeader(seed),
    makeTxContext(seed + 0x100),
    new Fr(seed + 0x200),
    makeGlobalVariables(seed + 0x300),
  );
}

/**
 * Creates arbitrary accumulated data.
 * @param seed - The seed to use for generating the accumulated data.
 * @returns An accumulated data.
 */
export function makeCombinedAccumulatedData(seed = 1, full = false): CombinedAccumulatedData {
  const tupleGenerator = full ? makeTuple : makeHalfFullTuple;

  return new CombinedAccumulatedData(
    tupleGenerator(MAX_NOTE_HASHES_PER_TX, fr, seed + 0x120, Fr.zero),
    tupleGenerator(MAX_NULLIFIERS_PER_TX, fr, seed + 0x200, Fr.zero),
    tupleGenerator(MAX_L2_TO_L1_MSGS_PER_TX, makeScopedL2ToL1Message, seed + 0x600, ScopedL2ToL1Message.empty),
    tupleGenerator(MAX_NOTE_ENCRYPTED_LOGS_PER_TX, makeLogHash, seed + 0x700, LogHash.empty),
    tupleGenerator(MAX_ENCRYPTED_LOGS_PER_TX, makeScopedLogHash, seed + 0x800, ScopedLogHash.empty),
    tupleGenerator(MAX_UNENCRYPTED_LOGS_PER_TX, makeScopedLogHash, seed + 0x900, ScopedLogHash.empty), // unencrypted logs
    fr(seed + 0xa00), // note_encrypted_log_preimages_length
    fr(seed + 0xb00), // encrypted_log_preimages_length
    fr(seed + 0xc00), // unencrypted_log_preimages_length
    tupleGenerator(
      MAX_PUBLIC_DATA_UPDATE_REQUESTS_PER_TX,
      makePublicDataUpdateRequest,
      seed + 0xd00,
      PublicDataUpdateRequest.empty,
    ),
    makeGas(seed + 0xe00),
  );
}

export function makeGas(seed = 1) {
  return new Gas(seed, seed + 1);
}

/**
 * Creates arbitrary accumulated data.
 * @param seed - The seed to use for generating the accumulated data.
 * @returns An accumulated data.
 */
function makePublicAccumulatedData(seed = 1, full = false): PublicAccumulatedData {
  const tupleGenerator = full ? makeTuple : makeHalfFullTuple;

  return new PublicAccumulatedData(
    tupleGenerator(MAX_NOTE_HASHES_PER_TX, makeScopedNoteHash, seed + 0x120, ScopedNoteHash.empty),
    tupleGenerator(MAX_NULLIFIERS_PER_TX, makeNullifier, seed + 0x200, Nullifier.empty),
    tupleGenerator(MAX_L2_TO_L1_MSGS_PER_TX, makeScopedL2ToL1Message, seed + 0x600, ScopedL2ToL1Message.empty),
    tupleGenerator(MAX_NOTE_ENCRYPTED_LOGS_PER_TX, makeLogHash, seed + 0x700, LogHash.empty), // note encrypted logs hashes
    tupleGenerator(MAX_ENCRYPTED_LOGS_PER_TX, makeScopedLogHash, seed + 0x800, ScopedLogHash.empty), // encrypted logs hashes
    tupleGenerator(MAX_UNENCRYPTED_LOGS_PER_TX, makeScopedLogHash, seed + 0x900, ScopedLogHash.empty), // unencrypted logs hashes
    tupleGenerator(
      MAX_PUBLIC_DATA_UPDATE_REQUESTS_PER_TX,
      makePublicDataUpdateRequest,
      seed + 0xd00,
      PublicDataUpdateRequest.empty,
    ),
    tupleGenerator(MAX_PUBLIC_CALL_STACK_LENGTH_PER_TX, makePublicCallRequest, seed + 0x500, PublicCallRequest.empty),
    makeGas(seed + 0x600),
  );
}

function makePublicAccumulatedDataArrayLengths(seed = 1) {
  return new PublicAccumulatedDataArrayLengths(
    seed,
    seed + 1,
    seed + 2,
    seed + 3,
    seed + 4,
    seed + 5,
    seed + 6,
    seed + 7,
  );
}

/**
 * Creates arbitrary call context.
 * @param seed - The seed to use for generating the call context.
 * @param storageContractAddress - The storage contract address set on the call context.
 * @returns A call context.
 */
export function makeCallContext(seed = 0, overrides: Partial<FieldsOf<CallContext>> = {}): CallContext {
  return CallContext.from({
    msgSender: makeAztecAddress(seed),
    storageContractAddress: makeAztecAddress(seed + 1),
    functionSelector: makeSelector(seed + 3),
    isStaticCall: false,
    isDelegateCall: false,
    ...overrides,
  });
}

/**
 * Creates arbitrary public circuit public inputs.
 * @param seed - The seed to use for generating the public circuit public inputs.
 * @param storageContractAddress - The storage contract address set on the call context.
 * @returns Public circuit public inputs.
 */
export function makePublicCircuitPublicInputs(
  seed = 0,
  storageContractAddress?: AztecAddress,
  full = false,
): PublicCircuitPublicInputs {
  const tupleGenerator = full ? makeTuple : makeHalfFullTuple;

  return new PublicCircuitPublicInputs(
    makeCallContext(seed, { storageContractAddress: storageContractAddress ?? makeAztecAddress(seed) }),
    fr(seed + 0x100),
    fr(seed + 0x200),
    tupleGenerator(
      MAX_NOTE_HASH_READ_REQUESTS_PER_CALL,
      makeTreeLeafReadRequest,
      seed + 0x300,
      TreeLeafReadRequest.empty,
    ),
    tupleGenerator(MAX_NULLIFIER_READ_REQUESTS_PER_CALL, makeReadRequest, seed + 0x400, ReadRequest.empty),
    tupleGenerator(MAX_NULLIFIER_NON_EXISTENT_READ_REQUESTS_PER_CALL, makeReadRequest, seed + 0x420, ReadRequest.empty),
    tupleGenerator(
      MAX_L1_TO_L2_MSG_READ_REQUESTS_PER_CALL,
      makeTreeLeafReadRequest,
      seed + 0x440,
      TreeLeafReadRequest.empty,
    ),
    tupleGenerator(
      MAX_PUBLIC_DATA_UPDATE_REQUESTS_PER_CALL,
      makeContractStorageUpdateRequest,
      seed + 0x400,
      ContractStorageUpdateRequest.empty,
    ),
    tupleGenerator(MAX_PUBLIC_DATA_READS_PER_CALL, makeContractStorageRead, seed + 0x500, ContractStorageRead.empty),
    tupleGenerator(
      MAX_PUBLIC_CALL_STACK_LENGTH_PER_CALL,
      makePublicInnerCallRequest,
      seed + 0x600,
      PublicInnerCallRequest.empty,
    ),
    tupleGenerator(MAX_NOTE_HASHES_PER_CALL, makeNoteHash, seed + 0x700, NoteHash.empty),
    tupleGenerator(MAX_NULLIFIERS_PER_CALL, makeNullifier, seed + 0x800, Nullifier.empty),
    tupleGenerator(MAX_L2_TO_L1_MSGS_PER_CALL, makeL2ToL1Message, seed + 0x900, L2ToL1Message.empty),
    fr(seed + 0xa00),
    fr(seed + 0xa01),
    tupleGenerator(MAX_UNENCRYPTED_LOGS_PER_CALL, makeLogHash, seed + 0x901, LogHash.empty),
    makeHeader(seed + 0xa00, undefined),
    makeGlobalVariables(seed + 0xa01),
    makeAztecAddress(seed + 0xb01),
    RevertCode.OK,
    makeGas(seed + 0xc00),
    makeGas(seed + 0xc00),
    fr(0),
  );
}

/**
 * Creates arbitrary public kernel circuit public inputs.
 * @param seed - The seed to use for generating the kernel circuit public inputs.
 * @returns Public kernel circuit public inputs.
 */
export function makePublicKernelCircuitPublicInputs(
  seed = 1,
  fullAccumulatedData = true,
): PublicKernelCircuitPublicInputs {
  return new PublicKernelCircuitPublicInputs(
    makeConstantData(seed),
    makePublicValidationRequests(seed + 0x100),
    makePublicAccumulatedData(seed + 0x200, fullAccumulatedData),
    makePublicAccumulatedData(seed + 0x300, fullAccumulatedData),
    seed + 0x300,
    makePublicCallRequest(seed + 0x400),
    makeAztecAddress(seed + 0x500),
    RevertCode.OK,
  );
}

/**
 * Creates arbitrary private kernel tail circuit public inputs.
 * @param seed - The seed to use for generating the kernel circuit public inputs.
 * @returns Private kernel tail circuit public inputs.
 */
export function makePrivateKernelTailCircuitPublicInputs(
  seed = 1,
  isForPublic = true,
): PrivateKernelTailCircuitPublicInputs {
  const forPublic = isForPublic
    ? new PartialPrivateTailPublicInputsForPublic(
        PublicValidationRequests.empty(),
        makePublicAccumulatedData(seed + 0x100, false),
        makePublicAccumulatedData(seed + 0x200, false),
        makePublicCallRequest(seed + 0x400),
      )
    : undefined;
  const forRollup = !isForPublic
    ? new PartialPrivateTailPublicInputsForRollup(
        makeRollupValidationRequests(seed),
        makeCombinedAccumulatedData(seed + 0x100),
      )
    : undefined;
  return new PrivateKernelTailCircuitPublicInputs(
    makeConstantData(seed + 0x300),
    RevertCode.OK,
    makeAztecAddress(seed + 0x700),
    forPublic,
    forRollup,
  );
}

/**
 * Creates arbitrary public kernel circuit public inputs.
 * @param seed - The seed to use for generating the kernel circuit public inputs.
 * @returns Public kernel circuit public inputs.
 */
export function makeKernelCircuitPublicInputs(seed = 1, fullAccumulatedData = true): KernelCircuitPublicInputs {
  return new KernelCircuitPublicInputs(
    makeRollupValidationRequests(seed),
    makeCombinedAccumulatedData(seed, fullAccumulatedData),
    makeConstantData(seed + 0x100),
    makePartialStateReference(seed + 0x200),
    RevertCode.OK,
    makeAztecAddress(seed + 0x700),
  );
}

export function makeVMCircuitPublicInputs(seed = 1) {
  return new VMCircuitPublicInputs(
    makeCombinedConstantData(seed),
    makePublicCallRequest(seed + 0x100),
    makeTuple(MAX_PUBLIC_CALL_STACK_LENGTH_PER_TX, makePublicInnerCallRequest, seed + 0x200),
    makePublicValidationRequestArrayLengths(seed + 0x300),
    makePublicValidationRequests(seed + 0x310),
    makePublicAccumulatedDataArrayLengths(seed + 0x400),
    makePublicAccumulatedData(seed + 0x410),
    seed + 0x500,
    seed + 0x501,
    makeGas(seed + 0x600),
    fr(seed + 0x700),
    false,
  );
}

function makeSiblingPath<N extends number>(seed: number, size: N) {
  return makeTuple(size, fr, seed);
}

/**
 * Creates arbitrary/mocked membership witness where the sibling paths is an array of fields in an ascending order starting from `start`.
 * @param size - The size of the membership witness.
 * @param start - The start of the membership witness.
 * @returns A membership witness.
 */
export function makeMembershipWitness<N extends number>(size: N, start: number): MembershipWitness<N> {
  return new MembershipWitness(size, BigInt(start), makeSiblingPath(start, size));
}

/**
 * Creates arbitrary/mocked verification key in fields format.
 * @returns A verification key as fields object
 */
export function makeVerificationKeyAsFields(): VerificationKeyAsFields {
  return VerificationKeyAsFields.makeFake();
}

/**
 * Creates arbitrary/mocked verification key.
 * @returns A verification key object
 */
export function makeVerificationKey(): VerificationKey {
  return VerificationKey.makeFake();
}

/**
 * Creates an arbitrary point in a curve.
 * @param seed - Seed to generate the point values.
 * @returns A point.
 */
export function makePoint(seed = 1): Point {
  return new Point(fr(seed), fr(seed + 1), false);
}

/**
 * Creates an arbitrary grumpkin scalar.
 * @param seed - Seed to generate the values.
 * @returns A GrumpkinScalar.
 */
export function makeGrumpkinScalar(seed = 1): GrumpkinScalar {
  return GrumpkinScalar.fromHighLow(fr(seed), fr(seed + 1));
}

/**
 * Makes arbitrary public kernel data.
 * @param seed - The seed to use for generating the previous kernel data.
 * @param kernelPublicInputs - The public kernel public inputs to use for generating the public kernel data.
 * @returns A previous kernel data.
 */
export function makePublicKernelData(seed = 1, kernelPublicInputs?: PublicKernelCircuitPublicInputs): PublicKernelData {
  return new PublicKernelData(
    kernelPublicInputs ?? makePublicKernelCircuitPublicInputs(seed, true),
    makeRecursiveProof<typeof NESTED_RECURSIVE_PROOF_LENGTH>(NESTED_RECURSIVE_PROOF_LENGTH, seed + 0x80),
    VerificationKeyData.makeFake(),
    0x42,
    makeTuple(VK_TREE_HEIGHT, fr, 0x1000),
  );
}

/**
 * Makes arbitrary public kernel data.
 * @param seed - The seed to use for generating the previous kernel data.
 * @param kernelPublicInputs - The public kernel public inputs to use for generating the public kernel data.
 * @returns A previous kernel data.
 */
export function makeRollupKernelData(seed = 1, kernelPublicInputs?: KernelCircuitPublicInputs): KernelData {
  return new KernelData(
    kernelPublicInputs ?? makeKernelCircuitPublicInputs(seed, true),
    makeRecursiveProof<typeof TUBE_PROOF_LENGTH>(TUBE_PROOF_LENGTH, seed + 0x80),
    VerificationKeyData.makeFake(),
    0x42,
    makeTuple(VK_TREE_HEIGHT, fr, 0x1000),
  );
}

/**
 * Makes arbitrary proof.
 * @param seed - The seed to use for generating/mocking the proof.
 * @returns A proof.
 */
export function makeProof(seed = 1) {
  return new Proof(Buffer.alloc(16, seed), 0);
}

function makePrivateCallRequest(seed = 1): PrivateCallRequest {
  return new PrivateCallRequest(
    makeAztecAddress(seed),
    makeCallContext(seed + 0x1),
    fr(seed + 0x3),
    fr(seed + 0x4),
    seed + 0x10,
    seed + 0x11,
  );
}

function makePublicCallStackItemCompressed(seed = 1): PublicCallStackItemCompressed {
  const callContext = makeCallContext(seed);
  return new PublicCallStackItemCompressed(
    callContext.storageContractAddress,
    callContext,
    fr(seed + 0x20),
    fr(seed + 0x30),
    RevertCode.OK,
    makeGas(seed + 0x40),
    makeGas(seed + 0x50),
  );
}

export function makePublicCallRequest(seed = 1): PublicCallRequest {
  const callContext = makeCallContext(seed);
  return new PublicCallRequest(callContext.storageContractAddress, callContext, fr(seed + 0x20), seed + 0x60);
}

function makePublicInnerCallRequest(seed = 1): PublicInnerCallRequest {
  return new PublicInnerCallRequest(makePublicCallStackItemCompressed(seed), seed + 0x60);
}

/**
 * Makes arbitrary public call stack item.
 * @param seed - The seed to use for generating the public call stack item.
 * @returns A public call stack item.
 */
export function makePublicCallStackItem(seed = 1, full = false): PublicCallStackItem {
  const callStackItem = new PublicCallStackItem(
    makeAztecAddress(seed),
    // in the public kernel, function can't be a constructor or private
    new FunctionData(makeSelector(seed + 0x1), /*isPrivate=*/ false),
    makePublicCircuitPublicInputs(seed + 0x10, undefined, full),
  );
  callStackItem.publicInputs.callContext.storageContractAddress = callStackItem.contractAddress;
  return callStackItem;
}

/**
 * Makes arbitrary public call data.
 * @param seed - The seed to use for generating the public call data.
 * @returns A public call data.
 */
export function makePublicCallData(seed = 1, full = false): PublicCallData {
  const publicCallData = new PublicCallData(makePublicCallStackItem(seed, full), makeProof(), fr(seed + 1));

  return publicCallData;
}

function makePublicKernelInnerData(seed = 1) {
  return new PublicKernelInnerData(
    makeVMCircuitPublicInputs(seed),
    makeRecursiveProof<typeof NESTED_RECURSIVE_PROOF_LENGTH>(NESTED_RECURSIVE_PROOF_LENGTH, seed + 0x100),
    VerificationKeyData.makeFake(),
  );
}

export function makePublicKernelInnerCircuitPrivateInputs(seed = 1) {
  return new PublicKernelInnerCircuitPrivateInputs(makePublicKernelInnerData(seed), makePublicCallData(seed + 0x1000));
}

function makeEnqueuedCallData(seed = 1) {
  return new EnqueuedCallData(makeVMCircuitPublicInputs(seed), makeProof());
}

/**
 * Makes arbitrary public kernel inputs.
 * @param seed - The seed to use for generating the public kernel inputs.
 * @returns Public kernel inputs.
 */
export function makePublicKernelCircuitPrivateInputs(seed = 1): PublicKernelCircuitPrivateInputs {
  return new PublicKernelCircuitPrivateInputs(makePublicKernelData(seed), makeEnqueuedCallData(seed + 0x1000));
}

/**
 * Makes arbitrary public kernel tail inputs.
 * @param seed - The seed to use for generating the public kernel inputs.
 * @returns Public kernel inputs.
 */
export function makePublicKernelTailCircuitPrivateInputs(seed = 1): PublicKernelTailCircuitPrivateInputs {
  return new PublicKernelTailCircuitPrivateInputs(
    makePublicKernelData(seed),
    makeTuple(
      MAX_NOTE_HASH_READ_REQUESTS_PER_TX,
      s => makeTreeLeafReadRequestHint(s, NOTE_HASH_TREE_HEIGHT),
      seed + 0x20,
    ),
    NullifierReadRequestHintsBuilder.empty(MAX_NULLIFIER_READ_REQUESTS_PER_TX, MAX_NULLIFIER_READ_REQUESTS_PER_TX),
    NullifierNonExistentReadRequestHintsBuilder.empty(),
    makeTuple(
      MAX_L1_TO_L2_MSG_READ_REQUESTS_PER_TX,
      s => makeTreeLeafReadRequestHint(s, L1_TO_L2_MSG_TREE_HEIGHT),
      seed + 0x80,
    ),
    makeTuple(MAX_PUBLIC_DATA_HINTS, PublicDataLeafHint.empty),
    makePartialStateReference(seed + 0x200),
  );
}

/**
 * Makes arbitrary tx request.
 * @param seed - The seed to use for generating the tx request.
 * @returns A tx request.
 */
export function makeTxRequest(seed = 1): TxRequest {
  return TxRequest.from({
    origin: makeAztecAddress(seed),
    functionData: new FunctionData(makeSelector(seed + 0x100), /*isPrivate=*/ true),
    argsHash: fr(seed + 0x200),
    txContext: makeTxContext(seed + 0x400),
  });
}

/**
 * Makes arbitrary private call stack item.
 * @param seed - The seed to use for generating the private call stack item.
 * @returns A private call stack item.
 */
export function makePrivateCallStackItem(seed = 1): PrivateCallStackItem {
  return new PrivateCallStackItem(
    makeAztecAddress(seed),
    new FunctionData(makeSelector(seed + 0x1), /*isPrivate=*/ true),
    makePrivateCircuitPublicInputs(seed + 0x10),
  );
}

/**
 * Makes arbitrary private circuit public inputs.
 * @param seed - The seed to use for generating the private circuit public inputs.
 * @returns A private circuit public inputs.
 */
export function makePrivateCircuitPublicInputs(seed = 0): PrivateCircuitPublicInputs {
  return PrivateCircuitPublicInputs.from({
    maxBlockNumber: new MaxBlockNumber(true, new Fr(seed + 0x31415)),
    callContext: makeCallContext(seed, { isDelegateCall: true, isStaticCall: true }),
    argsHash: fr(seed + 0x100),
    returnsHash: fr(seed + 0x200),
    minRevertibleSideEffectCounter: fr(0),
    noteHashReadRequests: makeTuple(MAX_NOTE_HASH_READ_REQUESTS_PER_CALL, makeReadRequest, seed + 0x300),
    nullifierReadRequests: makeTuple(MAX_NULLIFIER_READ_REQUESTS_PER_CALL, makeReadRequest, seed + 0x310),
    keyValidationRequestsAndGenerators: makeTuple(
      MAX_KEY_VALIDATION_REQUESTS_PER_CALL,
      makeKeyValidationRequestAndGenerators,
      seed + 0x320,
    ),
    noteHashes: makeTuple(MAX_NOTE_HASHES_PER_CALL, makeNoteHash, seed + 0x400),
    nullifiers: makeTuple(MAX_NULLIFIERS_PER_CALL, makeNullifier, seed + 0x500),
    privateCallRequests: makeTuple(MAX_PRIVATE_CALL_STACK_LENGTH_PER_CALL, makePrivateCallRequest, seed + 0x600),
    publicCallRequests: makeTuple(MAX_PUBLIC_CALL_STACK_LENGTH_PER_CALL, makePublicCallRequest, seed + 0x700),
    publicTeardownCallRequest: makePublicCallRequest(seed + 0x800),
    l2ToL1Msgs: makeTuple(MAX_L2_TO_L1_MSGS_PER_CALL, makeL2ToL1Message, seed + 0x800),
    startSideEffectCounter: fr(seed + 0x849),
    endSideEffectCounter: fr(seed + 0x850),
    noteEncryptedLogsHashes: makeTuple(MAX_NOTE_ENCRYPTED_LOGS_PER_CALL, makeNoteLogHash, seed + 0x875),
    encryptedLogsHashes: makeTuple(MAX_ENCRYPTED_LOGS_PER_CALL, makeEncryptedLogHash, seed + 0x900),
    unencryptedLogsHashes: makeTuple(MAX_UNENCRYPTED_LOGS_PER_CALL, makeLogHash, seed + 0xa00),
    historicalHeader: makeHeader(seed + 0xd00, undefined),
    txContext: makeTxContext(seed + 0x1400),
    isFeePayer: false,
  });
}

export function makeGlobalVariables(seed = 1, overrides: Partial<FieldsOf<GlobalVariables>> = {}): GlobalVariables {
  return GlobalVariables.from({
    chainId: new Fr(seed),
    version: new Fr(seed + 1),
    blockNumber: new Fr(seed + 2),
    slotNumber: new Fr(seed + 3),
    timestamp: new Fr(seed + 4),
    coinbase: EthAddress.fromField(new Fr(seed + 5)),
    feeRecipient: AztecAddress.fromField(new Fr(seed + 6)),
    gasFees: new GasFees(new Fr(seed + 7), new Fr(seed + 8)),
    ...compact(overrides),
  });
}

export function makeGasFees(seed = 1) {
  return new GasFees(fr(seed), fr(seed + 1));
}

export function makeFeeRecipient(seed = 1) {
  return new FeeRecipient(EthAddress.fromField(fr(seed)), fr(seed + 1));
}

/**
 * Makes constant base rollup data.
 * @param seed - The seed to use for generating the constant base rollup data.
 * @param blockNumber - The block number to use for generating the global variables.
 * @returns A constant base rollup data.
 */
export function makeConstantBaseRollupData(
  seed = 1,
  globalVariables: GlobalVariables | undefined = undefined,
): ConstantRollupData {
  return ConstantRollupData.from({
    lastArchive: makeAppendOnlyTreeSnapshot(seed + 0x300),
    vkTreeRoot: fr(seed + 0x401),
    globalVariables: globalVariables ?? makeGlobalVariables(seed + 0x402),
  });
}

export function makeScopedL2ToL1Message(seed = 1): ScopedL2ToL1Message {
  return new ScopedL2ToL1Message(makeL2ToL1Message(seed), makeAztecAddress(seed + 3));
}

/**
 * Makes arbitrary append only tree snapshot.
 * @param seed - The seed to use for generating the append only tree snapshot.
 * @returns An append only tree snapshot.
 */
export function makeAppendOnlyTreeSnapshot(seed = 1): AppendOnlyTreeSnapshot {
  return new AppendOnlyTreeSnapshot(fr(seed), seed);
}

/**
 * Makes arbitrary poseidon sponge for blob inputs.
 * Note: will not verify inside the circuit.
 * @param seed - The seed to use for generating the sponge.
 * @returns A sponge blob instance.
 */
export function makeSpongeBlob(seed = 1): SpongeBlob {
  return new SpongeBlob(new Poseidon2Sponge(makeTuple(3, fr), makeTuple(4, fr), 1, false), seed, seed + 1);
}

/**
 * Makes arbitrary blob public inputs.
 * Note: will not verify inside the circuit.
 * @param seed - The seed to use for generating the blob inputs.
 * @returns A blob public inputs instance.
 */
export function makeBlobPublicInputs(seed = 1): BlobPublicInputs {
  return new BlobPublicInputs(fr(seed), BigInt(seed + 1), makeTuple(2, fr));
}

/**
 * Makes arbitrary eth address.
 * @param seed - The seed to use for generating the eth address.
 * @returns An eth address.
 */
export function makeEthAddress(seed = 1): EthAddress {
  return EthAddress.fromField(fr(seed));
}

/**
 * Creates a buffer of a given size filled with a given value.
 * @param size - The size of the buffer to create.
 * @param fill - The value to fill the buffer with.
 * @returns A buffer of a given size filled with a given value.
 */
export function makeBytes(size = 32, fill = 1): Buffer {
  return Buffer.alloc(size, fill);
}

/**
 * Makes arbitrary aztec address.
 * @param seed - The seed to use for generating the aztec address.
 * @returns An aztec address.
 */
export function makeAztecAddress(seed = 1): AztecAddress {
  return AztecAddress.fromField(fr(seed));
}

/**
 * Makes arbitrary Schnorr signature.
 * @param seed - The seed to use for generating the Schnorr signature.
 * @returns A Schnorr signature.
 */
export function makeSchnorrSignature(seed = 1): SchnorrSignature {
  return new SchnorrSignature(Buffer.alloc(SchnorrSignature.SIZE, seed));
}

/**
 * Makes arbitrary base or merge rollup circuit public inputs.
 * @param seed - The seed to use for generating the base rollup circuit public inputs.
 * @param blockNumber - The block number to use for generating the base rollup circuit public inputs.
 * @returns A base or merge rollup circuit public inputs.
 */
export function makeBaseOrMergeRollupPublicInputs(
  seed = 0,
  globalVariables: GlobalVariables | undefined = undefined,
): BaseOrMergeRollupPublicInputs {
  return new BaseOrMergeRollupPublicInputs(
    RollupTypes.Base,
    1,
    makeConstantBaseRollupData(seed + 0x200, globalVariables),
    makePartialStateReference(seed + 0x300),
    makePartialStateReference(seed + 0x400),
    makeSpongeBlob(seed + 0x500),
    makeSpongeBlob(seed + 0x600),
    fr(seed + 0x901),
    fr(seed + 0x902),
  );
}

/**
 * Makes arbitrary block merge or block root rollup circuit public inputs.
 * @param seed - The seed to use for generating the block merge or block root rollup circuit public inputs.
 * @param blockNumber - The block number to use for generating the block merge or block root rollup circuit public inputs.
 * @returns A block merge or block root rollup circuit public inputs.
 */
export function makeBlockRootOrBlockMergeRollupPublicInputs(
  seed = 0,
  globalVariables: GlobalVariables | undefined = undefined,
): BlockRootOrBlockMergePublicInputs {
  return new BlockRootOrBlockMergePublicInputs(
    makeAppendOnlyTreeSnapshot(seed + 0x200),
    makeAppendOnlyTreeSnapshot(seed + 0x300),
    fr(seed + 0x400),
    fr(seed + 0x500),
    globalVariables ?? makeGlobalVariables(seed + 0x501),
    globalVariables ?? makeGlobalVariables(seed + 0x502),
    fr(seed + 0x600),
    makeTuple(32, () => makeFeeRecipient(seed), 0x700),
    fr(seed + 0x800),
    fr(seed + 0x900),
    makeBlobPublicInputs(seed + 0x100),
  );
}

/**
 * Makes arbitrary previous rollup data.
 * @param seed - The seed to use for generating the previous rollup data.
 * @param globalVariables - The global variables to use when generating the previous rollup data.
 * @returns A previous rollup data.
 */
export function makePreviousRollupData(
  seed = 0,
  globalVariables: GlobalVariables | undefined = undefined,
): PreviousRollupData {
  return new PreviousRollupData(
    makeBaseOrMergeRollupPublicInputs(seed, globalVariables),
    makeRecursiveProof<typeof NESTED_RECURSIVE_PROOF_LENGTH>(NESTED_RECURSIVE_PROOF_LENGTH, seed + 0x50),
    VerificationKeyAsFields.makeFake(),
    makeMembershipWitness(VK_TREE_HEIGHT, seed + 0x120),
  );
}

/**
 * Makes arbitrary previous rollup block data.
 * @param seed - The seed to use for generating the previous rollup block data.
 * @param globalVariables - The global variables to use when generating the previous rollup block data.
 * @returns A previous rollup block data.
 */
export function makePreviousRollupBlockData(
  seed = 0,
  globalVariables: GlobalVariables | undefined = undefined,
): PreviousRollupBlockData {
  return new PreviousRollupBlockData(
    makeBlockRootOrBlockMergeRollupPublicInputs(seed, globalVariables),
    makeRecursiveProof<typeof NESTED_RECURSIVE_PROOF_LENGTH>(NESTED_RECURSIVE_PROOF_LENGTH, seed + 0x50),
    VerificationKeyAsFields.makeFake(),
    makeMembershipWitness(VK_TREE_HEIGHT, seed + 0x120),
  );
}

/**
 * Makes root rollup inputs.
 * @param seed - The seed to use for generating the root rollup inputs.
 * @param globalVariables - The global variables to use.
 * @returns A root rollup inputs.
 */
export function makeRootRollupInputs(seed = 0, globalVariables?: GlobalVariables): RootRollupInputs {
  return new RootRollupInputs(
    [makePreviousRollupBlockData(seed, globalVariables), makePreviousRollupBlockData(seed + 0x1000, globalVariables)],
    fr(seed + 0x2000),
  );
}

/**
 * Makes block root rollup inputs.
 * @param seed - The seed to use for generating the root rollup inputs.
 * @param globalVariables - The global variables to use.
 * @returns A block root rollup inputs.
 */
export function makeBlockRootRollupInputs(seed = 0, globalVariables?: GlobalVariables): BlockRootRollupInputs {
  return new BlockRootRollupInputs(
    [makePreviousRollupData(seed, globalVariables), makePreviousRollupData(seed + 0x1000, globalVariables)],
    makeRootParityInput<typeof NESTED_RECURSIVE_PROOF_LENGTH>(NESTED_RECURSIVE_PROOF_LENGTH, seed + 0x2000),
    makeTuple(NUMBER_OF_L1_L2_MESSAGES_PER_ROLLUP, fr, 0x2100),
    makeTuple(L1_TO_L2_MSG_SUBTREE_SIBLING_PATH_LENGTH, fr, 0x2100),
    makeAppendOnlyTreeSnapshot(seed + 0x2200),
    makeAppendOnlyTreeSnapshot(seed + 0x2200),
    makeTuple(ARCHIVE_HEIGHT, fr, 0x2300),
    fr(seed + 0x2400),
    fr(seed + 0x2500),
    // @ts-expect-error - below line gives error 'Type instantiation is excessively deep and possibly infinite. ts(2589)'
    makeTuple(FIELDS_PER_BLOB, fr, 0x2400),
    makeTuple(2, fr, 0x2500),
  );
}

/**
 * Makes empty block root rollup inputs.
 * @param seed - The seed to use for generating the root rollup inputs.
 * @param globalVariables - The global variables to use.
 * @returns A block root rollup inputs.
 */
export function makeEmptyBlockRootRollupInputs(
  seed = 0,
  globalVariables?: GlobalVariables,
): EmptyBlockRootRollupInputs {
  return new EmptyBlockRootRollupInputs(
    makeAppendOnlyTreeSnapshot(seed),
    fr(seed + 0x100),
    globalVariables ?? makeGlobalVariables(seed + 0x200),
    fr(seed + 0x300),
    fr(seed + 0x400),
  );
}

export function makeRootParityInput<PROOF_LENGTH extends number>(
  proofSize: PROOF_LENGTH,
  seed = 0,
): RootParityInput<PROOF_LENGTH> {
  return new RootParityInput<PROOF_LENGTH>(
    makeRecursiveProof<PROOF_LENGTH>(proofSize, seed),
    VerificationKeyAsFields.makeFake(seed + 0x100),
    makeTuple(VK_TREE_HEIGHT, fr, 0x200),
    makeParityPublicInputs(seed + 0x300),
  );
}

export function makeParityPublicInputs(seed = 0): ParityPublicInputs {
  return new ParityPublicInputs(
    new Fr(BigInt(seed + 0x200)),
    new Fr(BigInt(seed + 0x300)),
    new Fr(BigInt(seed + 0x400)),
  );
}

export function makeBaseParityInputs(seed = 0): BaseParityInputs {
  return new BaseParityInputs(makeTuple(NUM_MSGS_PER_BASE_PARITY, fr, seed + 0x3000), new Fr(seed + 0x4000));
}

export function makeRootParityInputs(seed = 0): RootParityInputs {
  return new RootParityInputs(
    makeTuple(
      NUM_BASE_PARITY_PER_ROOT_PARITY,
      () => makeRootParityInput<typeof RECURSIVE_PROOF_LENGTH>(RECURSIVE_PROOF_LENGTH),
      seed + 0x4100,
    ),
  );
}

/**
 * Makes root rollup public inputs.
 * @param seed - The seed to use for generating the root rollup public inputs.
 * @param blockNumber - The block number to use in the global variables of a header.
 * @returns A root rollup public inputs.
 */
export function makeRootRollupPublicInputs(seed = 0): RootRollupPublicInputs {
  return new RootRollupPublicInputs(
    makeAppendOnlyTreeSnapshot(seed + 0x200),
    makeAppendOnlyTreeSnapshot(seed + 0x300),
    fr(seed + 0x400),
    fr(seed + 0x500),
    fr(seed + 0x600),
    fr(seed + 0x700),
    fr(seed + 0x800),
    makeTuple(32, () => makeFeeRecipient(seed), 0x900),
    fr(seed + 0x100),
    fr(seed + 0x200),
  );
}

/**
 * Makes content commitment
 */
export function makeContentCommitment(seed = 0, txsEffectsHash: Buffer | undefined = undefined): ContentCommitment {
  return new ContentCommitment(
    new Fr(seed),
    txsEffectsHash ?? toBufferBE(BigInt(seed + 0x100), NUM_BYTES_PER_SHA256),
    toBufferBE(BigInt(seed + 0x200), NUM_BYTES_PER_SHA256),
    toBufferBE(BigInt(seed + 0x300), NUM_BYTES_PER_SHA256),
  );
}

/**
 * Makes header.
 */
export function makeHeader(
  seed = 0,
  blockNumber: number | undefined = undefined,
  slotNumber: number | undefined = undefined,
  txsEffectsHash: Buffer | undefined = undefined,
): Header {
  return new Header(
    makeAppendOnlyTreeSnapshot(seed + 0x100),
    makeContentCommitment(seed + 0x200, txsEffectsHash),
    makeStateReference(seed + 0x600),
    makeGlobalVariables((seed += 0x700), {
      ...(blockNumber ? { blockNumber: new Fr(blockNumber) } : {}),
      ...(slotNumber ? { slotNumber: new Fr(slotNumber) } : {}),
    }),
    fr(seed + 0x800),
  );
}

/**
 * Makes arbitrary state reference.
 * @param seed - The seed to use for generating the state reference.
 * @returns A state reference.
 */
export function makeStateReference(seed = 0): StateReference {
  return new StateReference(makeAppendOnlyTreeSnapshot(seed), makePartialStateReference(seed + 1));
}

/**
 * Makes arbitrary L2 to L1 message.
 * @param seed - The seed to use for generating the state reference.
 * @returns L2 to L1 message.
 */
export function makeL2ToL1Message(seed = 0): L2ToL1Message {
  const recipient = EthAddress.fromField(new Fr(seed));
  const content = new Fr(seed + 1);

  return new L2ToL1Message(recipient, content, seed + 2);
}

/**
 * Makes arbitrary partial state reference.
 * @param seed - The seed to use for generating the partial state reference.
 * @returns A partial state reference.
 */
export function makePartialStateReference(seed = 0): PartialStateReference {
  return new PartialStateReference(
    makeAppendOnlyTreeSnapshot(seed),
    makeAppendOnlyTreeSnapshot(seed + 1),
    makeAppendOnlyTreeSnapshot(seed + 2),
  );
}

/**
 * Makes arbitrary merge rollup inputs.
 * @param seed - The seed to use for generating the merge rollup inputs.
 * @returns A merge rollup inputs.
 */
export function makeMergeRollupInputs(seed = 0): MergeRollupInputs {
  return new MergeRollupInputs([makePreviousRollupData(seed), makePreviousRollupData(seed + 0x1000)]);
}

/**
 * Makes arbitrary block merge rollup inputs.
 * @param seed - The seed to use for generating the merge rollup inputs.
 * @returns A block merge rollup inputs.
 */
export function makeBlockMergeRollupInputs(seed = 0): BlockMergeRollupInputs {
  return new BlockMergeRollupInputs([makePreviousRollupBlockData(seed), makePreviousRollupBlockData(seed + 0x1000)]);
}

/**
 * Makes arbitrary public data tree leaves.
 * @param seed - The seed to use for generating the public data tree leaf.
 * @returns A public data tree leaf.
 */
export function makePublicDataTreeLeaf(seed = 0): PublicDataTreeLeaf {
  return new PublicDataTreeLeaf(new Fr(seed), new Fr(seed + 1));
}

/**
 * Makes arbitrary public data tree leaf preimages.
 * @param seed - The seed to use for generating the public data tree leaf preimage.
 * @returns A public data tree leaf preimage.
 */
export function makePublicDataTreeLeafPreimage(seed = 0): PublicDataTreeLeafPreimage {
  return new PublicDataTreeLeafPreimage(new Fr(seed), new Fr(seed + 1), new Fr(seed + 2), BigInt(seed + 3));
}

/**
 * Creates an instance of StateDiffHints with arbitrary values based on the provided seed.
 * @param seed - The seed to use for generating the hints.
 * @returns A StateDiffHints object.
 */
export function makeStateDiffHints(seed = 1): StateDiffHints {
  const nullifierPredecessorPreimages = makeTuple(
    MAX_NULLIFIERS_PER_TX,
    x => new NullifierLeafPreimage(fr(x), fr(x + 0x100), BigInt(x + 0x200)),
    seed + 0x1000,
  );

  const nullifierPredecessorMembershipWitnesses = makeTuple(
    MAX_NULLIFIERS_PER_TX,
    x => makeMembershipWitness(NULLIFIER_TREE_HEIGHT, x),
    seed + 0x2000,
  );

  const sortedNullifiers = makeTuple(MAX_NULLIFIERS_PER_TX, fr, seed + 0x3000);

  const sortedNullifierIndexes = makeTuple(MAX_NULLIFIERS_PER_TX, i => i, seed + 0x4000);

  const noteHashSubtreeSiblingPath = makeTuple(NOTE_HASH_SUBTREE_SIBLING_PATH_LENGTH, fr, seed + 0x5000);

  const nullifierSubtreeSiblingPath = makeTuple(NULLIFIER_SUBTREE_SIBLING_PATH_LENGTH, fr, seed + 0x6000);

  const publicDataSiblingPath = makeTuple(PUBLIC_DATA_SUBTREE_SIBLING_PATH_LENGTH, fr, 0x8000);

  return new StateDiffHints(
    nullifierPredecessorPreimages,
    nullifierPredecessorMembershipWitnesses,
    sortedNullifiers,
    sortedNullifierIndexes,
    noteHashSubtreeSiblingPath,
    nullifierSubtreeSiblingPath,
    publicDataSiblingPath,
  );
}

/**
 * Makes arbitrary base rollup inputs.
 * @param seed - The seed to use for generating the base rollup inputs.
 * @returns A base rollup inputs.
 */
export function makeBaseRollupInputs(seed = 0): BaseRollupInputs {
  const kernelData = makeRollupKernelData(seed);

  const start = makePartialStateReference(seed + 0x100);

  const startSpongeBlob = makeSpongeBlob(seed + 0x200);

  const stateDiffHints = makeStateDiffHints(seed + 0x600);

  const sortedPublicDataWrites = makeTuple(
    MAX_TOTAL_PUBLIC_DATA_UPDATE_REQUESTS_PER_TX,
    makePublicDataTreeLeaf,
    seed + 0x8000,
  );

  const sortedPublicDataWritesIndexes = makeTuple(MAX_TOTAL_PUBLIC_DATA_UPDATE_REQUESTS_PER_TX, i => i, 0);

  const lowPublicDataWritesPreimages = makeTuple(
    MAX_TOTAL_PUBLIC_DATA_UPDATE_REQUESTS_PER_TX,
    makePublicDataTreeLeafPreimage,
    seed + 0x8200,
  );

  const lowPublicDataWritesMembershipWitnesses = makeTuple(
    MAX_TOTAL_PUBLIC_DATA_UPDATE_REQUESTS_PER_TX,
    i => makeMembershipWitness(PUBLIC_DATA_TREE_HEIGHT, i),
    seed + 0x8400,
  );

  const archiveRootMembershipWitness = makeMembershipWitness(ARCHIVE_HEIGHT, seed + 0x9000);

  const constants = makeConstantBaseRollupData(0x100);

  const feePayerFeeJuiceBalanceReadHint = PublicDataHint.empty();

  return BaseRollupInputs.from({
    kernelData,
    start,
    startSpongeBlob,
    stateDiffHints,
    sortedPublicDataWrites,
    sortedPublicDataWritesIndexes,
    lowPublicDataWritesPreimages,
    lowPublicDataWritesMembershipWitnesses,
    archiveRootMembershipWitness,
    constants,
    feePayerFeeJuiceBalanceReadHint: feePayerFeeJuiceBalanceReadHint,
  });
}

export function makeExecutablePrivateFunctionWithMembershipProof(
  seed = 0,
): ExecutablePrivateFunctionWithMembershipProof {
  return {
    selector: makeSelector(seed),
    bytecode: makeBytes(100, seed + 1),
    artifactTreeSiblingPath: makeTuple(3, fr, seed + 2),
    artifactTreeLeafIndex: seed + 2,
    privateFunctionTreeSiblingPath: makeTuple(3, fr, seed + 3),
    privateFunctionTreeLeafIndex: seed + 3,
    artifactMetadataHash: fr(seed + 4),
    functionMetadataHash: fr(seed + 5),
    unconstrainedFunctionsArtifactTreeRoot: fr(seed + 6),
    vkHash: fr(seed + 7),
  };
}

export function makeUnconstrainedFunctionWithMembershipProof(seed = 0): UnconstrainedFunctionWithMembershipProof {
  return {
    selector: makeSelector(seed),
    bytecode: makeBytes(100, seed + 1),
    artifactTreeSiblingPath: makeTuple(3, fr, seed + 2),
    artifactTreeLeafIndex: seed + 2,
    artifactMetadataHash: fr(seed + 4),
    functionMetadataHash: fr(seed + 5),
    privateFunctionsArtifactTreeRoot: fr(seed + 6),
  };
}

export function makeContractClassPublic(seed = 0): ContractClassPublic {
  const artifactHash = fr(seed + 1);
  const publicFunctions = makeTuple(3, makeContractClassPublicFunction, seed + 2);
  const privateFunctionsRoot = fr(seed + 3);
  const packedBytecode = packBytecode(publicFunctions);
  const publicBytecodeCommitment = computePublicBytecodeCommitment(packedBytecode);
  const id = computeContractClassId({ artifactHash, privateFunctionsRoot, publicBytecodeCommitment });
  return {
    id,
    artifactHash,
    packedBytecode,
    privateFunctionsRoot,
    publicFunctions,
    privateFunctions: [],
    unconstrainedFunctions: [],
    version: 1,
  };
}

function makeContractClassPublicFunction(seed = 0): PublicFunction {
  return {
    selector: FunctionSelector.fromField(fr(seed + 1)),
    bytecode: makeBytes(100, seed + 2),
  };
}

// eslint-disable-next-line @typescript-eslint/no-unused-vars
function makeContractClassPrivateFunction(seed = 0): PrivateFunction {
  return {
    selector: FunctionSelector.fromField(fr(seed + 1)),
    vkHash: fr(seed + 2),
  };
}

export function makeArray<T extends Bufferable>(length: number, fn: (i: number) => T, offset = 0) {
  return Array.from({ length }, (_: any, i: number) => fn(i + offset));
}

export function makeVector<T extends Bufferable>(length: number, fn: (i: number) => T, offset = 0) {
  return new Vector(makeArray(length, fn, offset));
}

/**
 * Makes arbitrary AvmKeyValueHint.
 * @param seed - The seed to use for generating the state reference.
 * @returns AvmKeyValueHint.
 */
export function makeAvmKeyValueHint(seed = 0): AvmKeyValueHint {
  return new AvmKeyValueHint(new Fr(seed), new Fr(seed + 1));
}

/**
 * Makes arbitrary AvmExternalCallHint.
 * @param seed - The seed to use for generating the state reference.
 * @returns AvmExternalCallHint.
 */
export function makeAvmExternalCallHint(seed = 0): AvmExternalCallHint {
  return new AvmExternalCallHint(
    new Fr(seed % 2),
    makeArray((seed % 100) + 10, i => new Fr(i), seed + 0x1000),
    new Gas(seed + 0x200, seed),
    new Fr(seed + 0x300),
  );
}

/**
 * Makes arbitrary AvmContractInstanceHint.
 * @param seed - The seed to use for generating the state reference.
 * @returns AvmContractInstanceHint.
 */
export function makeAvmContractInstanceHint(seed = 0): AvmContractInstanceHint {
  return new AvmContractInstanceHint(
    new Fr(seed),
    new Fr(seed + 0x1),
    new Fr(seed + 0x2),
    new Fr(seed + 0x3),
    new Fr(seed + 0x4),
    new Fr(seed + 0x5),
    new Fr(seed + 0x6),
  );
}

/**
 * Creates arbitrary AvmExecutionHints.
 * @param seed - The seed to use for generating the hints.
 * @returns the execution hints.
 */
export function makeAvmExecutionHints(
  seed = 0,
  overrides: Partial<FieldsOf<AvmExecutionHints>> = {},
): AvmExecutionHints {
  const lengthOffset = 10;
  const lengthSeedMod = 10;
  const baseLength = lengthOffset + (seed % lengthSeedMod);

  return AvmExecutionHints.from({
    storageValues: makeVector(baseLength, makeAvmKeyValueHint, seed + 0x4200),
    noteHashExists: makeVector(baseLength + 1, makeAvmKeyValueHint, seed + 0x4300),
    nullifierExists: makeVector(baseLength + 2, makeAvmKeyValueHint, seed + 0x4400),
    l1ToL2MessageExists: makeVector(baseLength + 3, makeAvmKeyValueHint, seed + 0x4500),
    externalCalls: makeVector(baseLength + 4, makeAvmExternalCallHint, seed + 0x4600),
    contractInstances: makeVector(baseLength + 5, makeAvmContractInstanceHint, seed + 0x4700),
    ...overrides,
  });
}

/**
 * Creates arbitrary AvmCircuitInputs.
 * @param seed - The seed to use for generating the hints.
 * @returns the execution hints.
 */
export function makeAvmCircuitInputs(seed = 0, overrides: Partial<FieldsOf<AvmCircuitInputs>> = {}): AvmCircuitInputs {
  return AvmCircuitInputs.from({
    functionName: `function${seed}`,
    bytecode: makeBytes((seed % 100) + 100, seed),
    calldata: makeArray((seed % 100) + 10, i => new Fr(i), seed + 0x1000),
    publicInputs: makePublicCircuitPublicInputs(seed + 0x2000),
    avmHints: makeAvmExecutionHints(seed + 0x3000),
    ...overrides,
  });
}

/**
 * TODO: Since the max value check is currently disabled this function is pointless. Should it be removed?
 * Test only. Easy to identify big endian field serialize.
 * @param n - The number.
 * @returns The field.
 */
export function fr(n: number): Fr {
  return new Fr(BigInt(n));
}<|MERGE_RESOLUTION|>--- conflicted
+++ resolved
@@ -148,13 +148,8 @@
 import { GlobalVariables } from '../structs/global_variables.js';
 import { Header } from '../structs/header.js';
 import {
-<<<<<<< HEAD
-  BlobPublicInputs,
-  Poseidon2Sponge,
-=======
   EnqueuedCallData,
   PublicAccumulatedDataArrayLengths,
->>>>>>> 0d5b116b
   PublicDataLeafHint,
   PublicInnerCallRequest,
   PublicKernelCircuitPrivateInputs,
