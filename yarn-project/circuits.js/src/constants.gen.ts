/* eslint-disable */
// GENERATED FILE - DO NOT EDIT, RUN yarn remake-constants
export const ARGS_LENGTH = 16;
export const MAX_NEW_NOTE_HASHES_PER_CALL = 16;
export const MAX_NEW_NULLIFIERS_PER_CALL = 16;
export const MAX_PRIVATE_CALL_STACK_LENGTH_PER_CALL = 4;
export const MAX_PUBLIC_CALL_STACK_LENGTH_PER_CALL = 16;
export const MAX_NEW_L2_TO_L1_MSGS_PER_CALL = 2;
export const MAX_PUBLIC_DATA_UPDATE_REQUESTS_PER_CALL = 32;
export const MAX_PUBLIC_DATA_READS_PER_CALL = 16;
export const MAX_NOTE_HASH_READ_REQUESTS_PER_CALL = 32;
export const MAX_NULLIFIER_READ_REQUESTS_PER_CALL = 32;
export const MAX_NULLIFIER_NON_EXISTENT_READ_REQUESTS_PER_CALL = 32;
export const MAX_L1_TO_L2_MSG_READ_REQUESTS_PER_CALL = 16;
export const MAX_KEY_VALIDATION_REQUESTS_PER_CALL = 16;
export const MAX_NOTE_ENCRYPTED_LOGS_PER_CALL = 16;
export const MAX_ENCRYPTED_LOGS_PER_CALL = 4;
export const MAX_UNENCRYPTED_LOGS_PER_CALL = 4;
export const MAX_NEW_NOTE_HASHES_PER_TX = 64;
export const MAX_NEW_NULLIFIERS_PER_TX = 64;
export const MAX_PRIVATE_CALL_STACK_LENGTH_PER_TX = 8;
export const MAX_PUBLIC_CALL_STACK_LENGTH_PER_TX = 32;
export const MAX_PUBLIC_DATA_UPDATE_REQUESTS_PER_TX = 63;
export const PROTOCOL_PUBLIC_DATA_UPDATE_REQUESTS_PER_TX = 1;
export const MAX_TOTAL_PUBLIC_DATA_UPDATE_REQUESTS_PER_TX = 64;
export const MAX_PUBLIC_DATA_READS_PER_TX = 32;
export const MAX_NEW_L2_TO_L1_MSGS_PER_TX = 8;
export const MAX_NOTE_HASH_READ_REQUESTS_PER_TX = 128;
export const MAX_NULLIFIER_READ_REQUESTS_PER_TX = 128;
export const MAX_NULLIFIER_NON_EXISTENT_READ_REQUESTS_PER_TX = 128;
export const MAX_L1_TO_L2_MSG_READ_REQUESTS_PER_TX = 64;
export const MAX_KEY_VALIDATION_REQUESTS_PER_TX = 64;
export const MAX_NOTE_ENCRYPTED_LOGS_PER_TX = 64;
export const MAX_ENCRYPTED_LOGS_PER_TX = 8;
export const MAX_UNENCRYPTED_LOGS_PER_TX = 8;
export const MAX_PUBLIC_DATA_HINTS = 64;
export const NUMBER_OF_L1_L2_MESSAGES_PER_ROLLUP = 16;
export const VK_TREE_HEIGHT = 3;
export const FUNCTION_TREE_HEIGHT = 5;
export const NOTE_HASH_TREE_HEIGHT = 32;
export const PUBLIC_DATA_TREE_HEIGHT = 40;
export const NULLIFIER_TREE_HEIGHT = 20;
export const L1_TO_L2_MSG_TREE_HEIGHT = 16;
export const ROLLUP_VK_TREE_HEIGHT = 8;
export const ARTIFACT_FUNCTION_TREE_MAX_HEIGHT = 5;
export const NULLIFIER_TREE_ID = 0;
export const NOTE_HASH_TREE_ID = 1;
export const PUBLIC_DATA_TREE_ID = 2;
export const L1_TO_L2_MESSAGE_TREE_ID = 3;
export const ARCHIVE_TREE_ID = 4;
export const NOTE_HASH_SUBTREE_HEIGHT = 6;
export const NOTE_HASH_SUBTREE_SIBLING_PATH_LENGTH = 26;
export const NULLIFIER_SUBTREE_HEIGHT = 6;
export const PUBLIC_DATA_SUBTREE_HEIGHT = 6;
export const ARCHIVE_HEIGHT = 16;
export const NULLIFIER_SUBTREE_SIBLING_PATH_LENGTH = 14;
export const PUBLIC_DATA_SUBTREE_SIBLING_PATH_LENGTH = 34;
export const L1_TO_L2_MSG_SUBTREE_HEIGHT = 4;
export const L1_TO_L2_MSG_SUBTREE_SIBLING_PATH_LENGTH = 12;
export const FUNCTION_SELECTOR_NUM_BYTES = 4;
export const ARGS_HASH_CHUNK_LENGTH = 64;
export const ARGS_HASH_CHUNK_COUNT = 64;
export const MAX_ARGS_LENGTH = 4096;
export const INITIALIZATION_SLOT_SEPARATOR = 1000000000;
export const INITIAL_L2_BLOCK_NUM = 1;
export const BLOB_SIZE_IN_BYTES = 126976;
export const MAX_PACKED_PUBLIC_BYTECODE_SIZE_IN_FIELDS = 20000;
export const MAX_PACKED_BYTECODE_SIZE_PER_PRIVATE_FUNCTION_IN_FIELDS = 3000;
export const MAX_PACKED_BYTECODE_SIZE_PER_UNCONSTRAINED_FUNCTION_IN_FIELDS = 3000;
export const REGISTERER_PRIVATE_FUNCTION_BROADCASTED_ADDITIONAL_FIELDS = 19;
export const REGISTERER_UNCONSTRAINED_FUNCTION_BROADCASTED_ADDITIONAL_FIELDS = 12;
export const REGISTERER_CONTRACT_CLASS_REGISTERED_MAGIC_VALUE =
  11121068431693264234253912047066709627593769337094408533543930778360n;
export const REGISTERER_PRIVATE_FUNCTION_BROADCASTED_MAGIC_VALUE =
  2889881020989534926461066592611988634597302675057895885580456197069n;
export const REGISTERER_UNCONSTRAINED_FUNCTION_BROADCASTED_MAGIC_VALUE =
  24399338136397901754495080759185489776044879232766421623673792970137n;
export const DEPLOYER_CONTRACT_INSTANCE_DEPLOYED_MAGIC_VALUE =
  14061769416655647708490531650437236735160113654556896985372298487345n;
export const DEFAULT_GAS_LIMIT = 1000000000;
export const DEFAULT_TEARDOWN_GAS_LIMIT = 100000000;
export const DEFAULT_MAX_FEE_PER_GAS = 10;
export const DEFAULT_INCLUSION_FEE = 0;
export const DA_BYTES_PER_FIELD = 32;
export const DA_GAS_PER_BYTE = 16;
export const FIXED_DA_GAS = 512;
export const CANONICAL_KEY_REGISTRY_ADDRESS =
  2153455745675440165069577621832684870696142028027528497509357256345838682961n;
export const DEPLOYER_CONTRACT_ADDRESS = 19511485909966796736993840362353440247573331327062358513665772226446629198132n;
export const REGISTERER_CONTRACT_ADDRESS =
  21791696151759019003097706094037044371210776294983020497737005968946992649239n;
export const GAS_TOKEN_ADDRESS = 3159976153131520272419617514531889581796079438158800470341967144801191524489n;
export const AZTEC_ADDRESS_LENGTH = 1;
export const GAS_FEES_LENGTH = 2;
export const GAS_LENGTH = 2;
export const GAS_SETTINGS_LENGTH = 7;
export const CALL_CONTEXT_LENGTH = 6;
export const CONTENT_COMMITMENT_LENGTH = 4;
export const CONTRACT_INSTANCE_LENGTH = 5;
export const CONTRACT_STORAGE_READ_LENGTH = 3;
export const CONTRACT_STORAGE_UPDATE_REQUEST_LENGTH = 3;
export const ETH_ADDRESS_LENGTH = 1;
export const FUNCTION_DATA_LENGTH = 2;
export const FUNCTION_LEAF_PREIMAGE_LENGTH = 5;
export const GLOBAL_VARIABLES_LENGTH = 8;
export const APPEND_ONLY_TREE_SNAPSHOT_LENGTH = 2;
export const L1_TO_L2_MESSAGE_LENGTH = 6;
export const L2_TO_L1_MESSAGE_LENGTH = 3;
export const SCOPED_L2_TO_L1_MESSAGE_LENGTH = 4;
export const MAX_BLOCK_NUMBER_LENGTH = 2;
export const KEY_VALIDATION_REQUEST_LENGTH = 3;
export const KEY_VALIDATION_REQUEST_AND_GENERATOR_LENGTH = 4;
export const SCOPED_KEY_VALIDATION_REQUEST_AND_GENERATOR_LENGTH = 5;
export const PARTIAL_STATE_REFERENCE_LENGTH = 6;
export const READ_REQUEST_LENGTH = 2;
export const LOG_HASH_LENGTH = 3;
export const SCOPED_LOG_HASH_LENGTH = 4;
export const ENCRYPTED_LOG_HASH_LENGTH = 4;
export const SCOPED_ENCRYPTED_LOG_HASH_LENGTH = 5;
export const NOTE_LOG_HASH_LENGTH = 4;
export const NOTE_HASH_LENGTH = 2;
export const SCOPED_NOTE_HASH_LENGTH = 4;
export const NULLIFIER_LENGTH = 3;
export const SCOPED_NULLIFIER_LENGTH = 4;
export const CALLER_CONTEXT_LENGTH = 3;
export const PRIVATE_CALL_REQUEST_LENGTH = 6;
export const SCOPED_PRIVATE_CALL_REQUEST_LENGTH = 7;
export const ROLLUP_VALIDATION_REQUESTS_LENGTH = 2;
export const STATE_REFERENCE_LENGTH = 8;
export const TX_CONTEXT_LENGTH = 9;
export const TX_REQUEST_LENGTH = 13;
export const TOTAL_FEES_LENGTH = 1;
export const HEADER_LENGTH = 23;
export const PRIVATE_CIRCUIT_PUBLIC_INPUTS_LENGTH = 457;
export const PUBLIC_CIRCUIT_PUBLIC_INPUTS_LENGTH = 530;
export const PRIVATE_CALL_STACK_ITEM_LENGTH = 460;
export const PUBLIC_CONTEXT_INPUTS_LENGTH = 41;
export const AGGREGATION_OBJECT_LENGTH = 16;
export const SCOPED_READ_REQUEST_LEN = 3;
export const PUBLIC_DATA_READ_LENGTH = 2;
export const VALIDATION_REQUESTS_LENGTH = 1538;
export const PUBLIC_DATA_UPDATE_REQUEST_LENGTH = 3;
export const COMBINED_ACCUMULATED_DATA_LENGTH = 333;
export const COMBINED_CONSTANT_DATA_LENGTH = 40;
export const CALL_REQUEST_LENGTH = 7;
export const PRIVATE_ACCUMULATED_DATA_LENGTH = 1152;
export const PRIVATE_KERNEL_CIRCUIT_PUBLIC_INPUTS_LENGTH = 2739;
export const PUBLIC_ACCUMULATED_DATA_LENGTH = 983;
export const PUBLIC_KERNEL_CIRCUIT_PUBLIC_INPUTS_LENGTH = 3770;
export const KERNEL_CIRCUIT_PUBLIC_INPUTS_LENGTH = 383;
export const CONSTANT_ROLLUP_DATA_LENGTH = 14;
export const BASE_OR_MERGE_PUBLIC_INPUTS_LENGTH = 31;
export const ENQUEUE_PUBLIC_FUNCTION_CALL_RETURN_LENGTH = 9;
export const GET_NOTES_ORACLE_RETURN_LENGTH = 674;
export const NOTE_HASHES_NUM_BYTES_PER_BASE_ROLLUP = 2048;
export const NULLIFIERS_NUM_BYTES_PER_BASE_ROLLUP = 2048;
export const PUBLIC_DATA_WRITES_NUM_BYTES_PER_BASE_ROLLUP = 4096;
export const CONTRACTS_NUM_BYTES_PER_BASE_ROLLUP = 32;
export const CONTRACT_DATA_NUM_BYTES_PER_BASE_ROLLUP = 64;
export const CONTRACT_DATA_NUM_BYTES_PER_BASE_ROLLUP_UNPADDED = 52;
export const L2_TO_L1_MSGS_NUM_BYTES_PER_BASE_ROLLUP = 256;
export const LOGS_HASHES_NUM_BYTES_PER_BASE_ROLLUP = 64;
export const NUM_MSGS_PER_BASE_PARITY = 4;
export const NUM_BASE_PARITY_PER_ROOT_PARITY = 4;
<<<<<<< HEAD
export const RECURSIVE_PROOF_LENGTH = 93;
export const NESTED_RECURSIVE_PROOF_LENGTH = 109;
export const VERIFICATION_KEY_LENGTH_IN_FIELDS = 114;
export const TUBE_VERIFICATION_KEY_LENGTH_IN_FIELDS = 103;
=======
export const RECURSIVE_PROOF_LENGTH = 390;
export const NESTED_RECURSIVE_PROOF_LENGTH = 390;
export const TUBE_PROOF_LENGTH = 390;
export const VERIFICATION_KEY_LENGTH_IN_FIELDS = 103;
>>>>>>> 2b5518a2
export enum GeneratorIndex {
  NOTE_HASH = 1,
  NOTE_HASH_NONCE = 2,
  UNIQUE_NOTE_HASH = 3,
  SILOED_NOTE_HASH = 4,
  MESSAGE_NULLIFIER = 5,
  INITIALIZATION_NULLIFIER = 6,
  OUTER_NULLIFIER = 7,
  PUBLIC_DATA_READ = 8,
  PUBLIC_DATA_UPDATE_REQUEST = 9,
  FUNCTION_DATA = 10,
  FUNCTION_LEAF = 11,
  CONTRACT_DEPLOYMENT_DATA = 12,
  CONSTRUCTOR = 13,
  CONSTRUCTOR_ARGS = 14,
  CONTRACT_ADDRESS_V1 = 15,
  CONTRACT_LEAF = 16,
  CALL_CONTEXT = 17,
  CALL_STACK_ITEM = 18,
  CALL_STACK_ITEM_2 = 19,
  SECRET_HASH = 20,
  L2_TO_L1_MSG = 21,
  TX_CONTEXT = 22,
  PUBLIC_LEAF_INDEX = 23,
  PUBLIC_DATA_LEAF = 24,
  SIGNED_TX_REQUEST = 25,
  GLOBAL_VARIABLES = 26,
  PARTIAL_ADDRESS = 27,
  BLOCK_HASH = 28,
  SIDE_EFFECT = 29,
  FEE_PAYLOAD = 30,
  TX_REQUEST = 33,
  SIGNATURE_PAYLOAD = 34,
  VK = 41,
  PRIVATE_CIRCUIT_PUBLIC_INPUTS = 42,
  PUBLIC_CIRCUIT_PUBLIC_INPUTS = 43,
  FUNCTION_ARGS = 44,
  AUTHWIT_INNER = 45,
  AUTHWIT_OUTER = 46,
  NSK_M = 47,
  IVSK_M = 48,
  OVSK_M = 49,
  TSK_M = 50,
  PUBLIC_KEYS_HASH = 51,
  NOTE_NULLIFIER = 52,
  INNER_NOTE_HASH = 53,
  NOTE_CONTENT_HASH = 54,
  SYMMETRIC_KEY = 55,
}<|MERGE_RESOLUTION|>--- conflicted
+++ resolved
@@ -162,17 +162,10 @@
 export const LOGS_HASHES_NUM_BYTES_PER_BASE_ROLLUP = 64;
 export const NUM_MSGS_PER_BASE_PARITY = 4;
 export const NUM_BASE_PARITY_PER_ROOT_PARITY = 4;
-<<<<<<< HEAD
-export const RECURSIVE_PROOF_LENGTH = 93;
-export const NESTED_RECURSIVE_PROOF_LENGTH = 109;
-export const VERIFICATION_KEY_LENGTH_IN_FIELDS = 114;
-export const TUBE_VERIFICATION_KEY_LENGTH_IN_FIELDS = 103;
-=======
 export const RECURSIVE_PROOF_LENGTH = 390;
 export const NESTED_RECURSIVE_PROOF_LENGTH = 390;
 export const TUBE_PROOF_LENGTH = 390;
 export const VERIFICATION_KEY_LENGTH_IN_FIELDS = 103;
->>>>>>> 2b5518a2
 export enum GeneratorIndex {
   NOTE_HASH = 1,
   NOTE_HASH_NONCE = 2,
