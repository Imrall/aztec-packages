import {
  BlockAttestation,
  BlockProposal,
  type BlockSimulator,
  type L1ToL2MessageSource,
  L2Block,
  type L2BlockSource,
  MerkleTreeId,
  PROVING_STATUS,
  type ProvingSuccess,
  type ProvingTicket,
  Signature,
  type Tx,
  TxHash,
  type UnencryptedL2Log,
  UnencryptedTxL2Logs,
  makeProcessedTx,
  mockTxForRollup,
} from '@aztec/circuit-types';
import {
  AztecAddress,
  EthAddress,
  Fr,
  GasFees,
  GlobalVariables,
  NUMBER_OF_L1_L2_MESSAGES_PER_ROLLUP,
} from '@aztec/circuits.js';
import { Buffer32 } from '@aztec/foundation/buffer';
import { times } from '@aztec/foundation/collection';
import { randomBytes } from '@aztec/foundation/crypto';
import { type Writeable } from '@aztec/foundation/types';
import { type P2P, P2PClientState } from '@aztec/p2p';
import { type PublicProcessor, type PublicProcessorFactory } from '@aztec/simulator';
import { NoopTelemetryClient } from '@aztec/telemetry-client/noop';
import { type ContractDataSource } from '@aztec/types/contracts';
import { type ValidatorClient } from '@aztec/validator-client';
import { type MerkleTreeOperations, WorldStateRunningState, type WorldStateSynchronizer } from '@aztec/world-state';

import { type MockProxy, mock, mockFn } from 'jest-mock-extended';

import { type BlockBuilderFactory } from '../block_builder/index.js';
import { type GlobalVariableBuilder } from '../global_variable_builder/global_builder.js';
import { type L1Publisher } from '../publisher/l1-publisher.js';
import { TxValidatorFactory } from '../tx_validator/tx_validator_factory.js';
import { Sequencer } from './sequencer.js';

describe('sequencer', () => {
  let publisher: MockProxy<L1Publisher>;
  let validatorClient: MockProxy<ValidatorClient>;
  let globalVariableBuilder: MockProxy<GlobalVariableBuilder>;
  let p2p: MockProxy<P2P>;
  let worldState: MockProxy<WorldStateSynchronizer>;
  let blockSimulator: MockProxy<BlockSimulator>;
  let merkleTreeOps: MockProxy<MerkleTreeOperations>;
  let publicProcessor: MockProxy<PublicProcessor>;
  let l2BlockSource: MockProxy<L2BlockSource>;
  let l1ToL2MessageSource: MockProxy<L1ToL2MessageSource>;
  let publicProcessorFactory: MockProxy<PublicProcessorFactory>;

  let lastBlockNumber: number;

  let sequencer: TestSubject;

  const chainId = new Fr(12345);
  const version = Fr.ZERO;
  const coinbase = EthAddress.random();
  const feeRecipient = AztecAddress.random();
  const gasFees = GasFees.empty();

  const archive = Fr.random();

  const mockedSig = new Signature(Buffer32.fromField(Fr.random()), Buffer32.fromField(Fr.random()), 27);

  const committee = [EthAddress.random()];
  const getSignatures = () => [mockedSig];
  const getAttestations = () => {
<<<<<<< HEAD
    if (IS_DEV_NET) {
      return undefined;
    }

    // TODO(md): might be errors in here
    const attestation = new BlockAttestation(block.header, archive, [], mockedSig);
=======
    const attestation = new BlockAttestation(block.header, archive, mockedSig);
>>>>>>> 7298c8f5
    (attestation as any).sender = committee[0];

    return [attestation];
  };

  const createBlockProposal = () => {
    return new BlockProposal(block.header, archive, [TxHash.random()], mockedSig);
  };

  let block: L2Block;
  let mockedGlobalVariables: GlobalVariables;

  beforeEach(() => {
    lastBlockNumber = 0;

    block = L2Block.random(lastBlockNumber + 1);

    mockedGlobalVariables = new GlobalVariables(
      chainId,
      version,
      block.header.globalVariables.blockNumber,
      block.header.globalVariables.slotNumber,
      Fr.ZERO,
      coinbase,
      feeRecipient,
      gasFees,
    );

    publisher = mock<L1Publisher>();
    publisher.getCurrentEpochCommittee.mockResolvedValue(committee);
    publisher.canProposeAtNextEthBlock.mockResolvedValue([
      block.header.globalVariables.slotNumber.toBigInt(),
      block.header.globalVariables.blockNumber.toBigInt(),
    ]);
    publisher.validateBlockForSubmission.mockResolvedValue();

    globalVariableBuilder = mock<GlobalVariableBuilder>();
    merkleTreeOps = mock<MerkleTreeOperations>();
    blockSimulator = mock<BlockSimulator>();

    p2p = mock<P2P>({
      getStatus: () => Promise.resolve({ state: P2PClientState.IDLE, syncedToL2Block: lastBlockNumber }),
    });

    worldState = mock<WorldStateSynchronizer>({
      getLatest: () => merkleTreeOps,
      status: () => Promise.resolve({ state: WorldStateRunningState.IDLE, syncedToL2Block: lastBlockNumber }),
    });

    publicProcessor = mock<PublicProcessor>({
      process: async txs => [
        await Promise.all(txs.map(tx => makeProcessedTx(tx, tx.data.toKernelCircuitPublicInputs(), []))),
        [],
        [],
      ],
    });

    publicProcessorFactory = mock<PublicProcessorFactory>({
      create: (_a, _b) => publicProcessor,
    });

    l2BlockSource = mock<L2BlockSource>({
      getBlockNumber: mockFn().mockResolvedValue(lastBlockNumber),
    });

    l1ToL2MessageSource = mock<L1ToL2MessageSource>({
      getL1ToL2Messages: () => Promise.resolve(Array(NUMBER_OF_L1_L2_MESSAGES_PER_ROLLUP).fill(Fr.ZERO)),
      getBlockNumber: () => Promise.resolve(lastBlockNumber),
    });

    // all txs use the same allowed FPC class
    const fpcClassId = Fr.random();
    const contractSource = mock<ContractDataSource>({
      getContractClass: mockFn().mockResolvedValue(fpcClassId),
    });

    const blockBuilderFactory = mock<BlockBuilderFactory>({
      create: () => blockSimulator,
    });

    validatorClient = mock<ValidatorClient>({
      collectAttestations: mockFn().mockResolvedValue(getAttestations()),
      createBlockProposal: mockFn().mockResolvedValue(createBlockProposal()),
    });

    sequencer = new TestSubject(
      publisher,
      // TDOO(md): add the relevant methods to the validator client that will prevent it stalling when waiting for attestations
      validatorClient,
      globalVariableBuilder,
      p2p,
      worldState,
      blockBuilderFactory,
      l2BlockSource,
      l1ToL2MessageSource,
      publicProcessorFactory,
      new TxValidatorFactory(merkleTreeOps, contractSource, false),
      new NoopTelemetryClient(),
    );
  });

  it('builds a block out of a single tx', async () => {
    const tx = mockTxForRollup();
    tx.data.constants.txContext.chainId = chainId;

    const result: ProvingSuccess = {
      status: PROVING_STATUS.SUCCESS,
    };
    const ticket: ProvingTicket = {
      provingPromise: Promise.resolve(result),
    };

    p2p.getTxs.mockReturnValueOnce([tx]);
    blockSimulator.startNewBlock.mockResolvedValueOnce(ticket);
    blockSimulator.finaliseBlock.mockResolvedValue({ block });
    publisher.processL2Block.mockResolvedValueOnce(true);

    globalVariableBuilder.buildGlobalVariables.mockResolvedValueOnce(mockedGlobalVariables);

    await sequencer.initialSync();
    await sequencer.work();

    expect(blockSimulator.startNewBlock).toHaveBeenCalledWith(
      2,
      mockedGlobalVariables,
      Array(NUMBER_OF_L1_L2_MESSAGES_PER_ROLLUP).fill(new Fr(0n)),
    );
    // Ok, we have an issue that we never actually call the process L2 block
    expect(publisher.processL2Block).toHaveBeenCalledTimes(1);
    expect(publisher.processL2Block).toHaveBeenCalledWith(block, getSignatures());
    expect(blockSimulator.cancelBlock).toHaveBeenCalledTimes(0);
  });

  it('builds a block when it is their turn', async () => {
    const tx = mockTxForRollup();
    tx.data.constants.txContext.chainId = chainId;
    const result: ProvingSuccess = {
      status: PROVING_STATUS.SUCCESS,
    };
    const ticket: ProvingTicket = {
      provingPromise: Promise.resolve(result),
    };

    p2p.getTxs.mockReturnValue([tx]);
    blockSimulator.startNewBlock.mockResolvedValueOnce(ticket);
    blockSimulator.finaliseBlock.mockResolvedValue({ block });
    publisher.processL2Block.mockResolvedValueOnce(true);

    globalVariableBuilder.buildGlobalVariables.mockResolvedValue(mockedGlobalVariables);

    // Not your turn!
    publisher.canProposeAtNextEthBlock.mockRejectedValue(new Error());
    publisher.validateBlockForSubmission.mockRejectedValue(new Error());

    await sequencer.initialSync();
    await sequencer.work();
    expect(blockSimulator.startNewBlock).not.toHaveBeenCalled();

    // Now we can propose, but lets assume that the content is still "bad" (missing sigs etc)
    publisher.canProposeAtNextEthBlock.mockResolvedValue([
      block.header.globalVariables.slotNumber.toBigInt(),
      block.header.globalVariables.blockNumber.toBigInt(),
    ]);

    await sequencer.work();
    expect(blockSimulator.startNewBlock).not.toHaveBeenCalled();

    // Now it is!
    publisher.validateBlockForSubmission.mockClear();
    publisher.validateBlockForSubmission.mockResolvedValue();

    await sequencer.work();
    expect(blockSimulator.startNewBlock).toHaveBeenCalledWith(
      2,
      mockedGlobalVariables,
      Array(NUMBER_OF_L1_L2_MESSAGES_PER_ROLLUP).fill(new Fr(0n)),
    );
    expect(publisher.processL2Block).toHaveBeenCalledWith(block, getSignatures());
    expect(blockSimulator.cancelBlock).toHaveBeenCalledTimes(0);
  });

  it('builds a block out of several txs rejecting double spends', async () => {
    const txs = [mockTxForRollup(0x10000), mockTxForRollup(0x20000), mockTxForRollup(0x30000)];
    txs.forEach(tx => {
      tx.data.constants.txContext.chainId = chainId;
    });
    const doubleSpendTx = txs[1];
    const result: ProvingSuccess = {
      status: PROVING_STATUS.SUCCESS,
    };
    const ticket: ProvingTicket = {
      provingPromise: Promise.resolve(result),
    };

    p2p.getTxs.mockReturnValueOnce(txs);
    blockSimulator.startNewBlock.mockResolvedValueOnce(ticket);
    blockSimulator.finaliseBlock.mockResolvedValue({ block });
    publisher.processL2Block.mockResolvedValueOnce(true);

    globalVariableBuilder.buildGlobalVariables.mockResolvedValueOnce(mockedGlobalVariables);

    // We make a nullifier from tx1 a part of the nullifier tree, so it gets rejected as double spend
    const doubleSpendNullifier = doubleSpendTx.data.forRollup!.end.nullifiers[0].toBuffer();
    merkleTreeOps.findLeafIndex.mockImplementation((treeId: MerkleTreeId, value: any) => {
      return Promise.resolve(
        treeId === MerkleTreeId.NULLIFIER_TREE && value.equals(doubleSpendNullifier) ? 1n : undefined,
      );
    });

    await sequencer.initialSync();
    await sequencer.work();

    expect(blockSimulator.startNewBlock).toHaveBeenCalledWith(
      2,
      mockedGlobalVariables,
      Array(NUMBER_OF_L1_L2_MESSAGES_PER_ROLLUP).fill(new Fr(0n)),
    );
    expect(publisher.processL2Block).toHaveBeenCalledWith(block, getSignatures());
    expect(p2p.deleteTxs).toHaveBeenCalledWith([doubleSpendTx.getTxHash()]);
    expect(blockSimulator.cancelBlock).toHaveBeenCalledTimes(0);
  });

  it('builds a block out of several txs rejecting incorrect chain ids', async () => {
    const txs = [mockTxForRollup(0x10000), mockTxForRollup(0x20000), mockTxForRollup(0x30000)];
    txs.forEach(tx => {
      tx.data.constants.txContext.chainId = chainId;
    });
    const invalidChainTx = txs[1];
    const result: ProvingSuccess = {
      status: PROVING_STATUS.SUCCESS,
    };
    const ticket: ProvingTicket = {
      provingPromise: Promise.resolve(result),
    };

    p2p.getTxs.mockReturnValueOnce(txs);
    blockSimulator.startNewBlock.mockResolvedValueOnce(ticket);
    blockSimulator.finaliseBlock.mockResolvedValue({ block });
    publisher.processL2Block.mockResolvedValueOnce(true);

    globalVariableBuilder.buildGlobalVariables.mockResolvedValueOnce(mockedGlobalVariables);

    // We make the chain id on the invalid tx not equal to the configured chain id
    invalidChainTx.data.constants.txContext.chainId = new Fr(1n + chainId.value);

    await sequencer.initialSync();
    await sequencer.work();

    expect(blockSimulator.startNewBlock).toHaveBeenCalledWith(
      2,
      mockedGlobalVariables,
      Array(NUMBER_OF_L1_L2_MESSAGES_PER_ROLLUP).fill(new Fr(0n)),
    );
    expect(publisher.processL2Block).toHaveBeenCalledWith(block, getSignatures());
    expect(p2p.deleteTxs).toHaveBeenCalledWith([invalidChainTx.getTxHash()]);
    expect(blockSimulator.cancelBlock).toHaveBeenCalledTimes(0);
  });

  it('builds a block out of several txs dropping the ones that go over max size', async () => {
    const txs = [mockTxForRollup(0x10000), mockTxForRollup(0x20000), mockTxForRollup(0x30000)];
    txs.forEach(tx => {
      tx.data.constants.txContext.chainId = chainId;
    });
    const result: ProvingSuccess = {
      status: PROVING_STATUS.SUCCESS,
    };
    const ticket: ProvingTicket = {
      provingPromise: Promise.resolve(result),
    };

    p2p.getTxs.mockReturnValueOnce(txs);
    blockSimulator.startNewBlock.mockResolvedValueOnce(ticket);
    blockSimulator.finaliseBlock.mockResolvedValue({ block });
    publisher.processL2Block.mockResolvedValueOnce(true);

    globalVariableBuilder.buildGlobalVariables.mockResolvedValueOnce(mockedGlobalVariables);

    // We make txs[1] too big to fit
    (txs[1] as Writeable<Tx>).unencryptedLogs = UnencryptedTxL2Logs.random(2, 4);
    (txs[1].unencryptedLogs.functionLogs[0].logs[0] as Writeable<UnencryptedL2Log>).data = randomBytes(1024 * 1022);

    await sequencer.initialSync();
    await sequencer.work();

    expect(blockSimulator.startNewBlock).toHaveBeenCalledWith(
      2,
      mockedGlobalVariables,
      Array(NUMBER_OF_L1_L2_MESSAGES_PER_ROLLUP).fill(new Fr(0n)),
    );
    expect(publisher.processL2Block).toHaveBeenCalledWith(block, getSignatures());
    expect(blockSimulator.cancelBlock).toHaveBeenCalledTimes(0);
  });

  it('builds a block once it reaches the minimum number of transactions', async () => {
    const txs = times(8, i => {
      const tx = mockTxForRollup(i * 0x10000);
      tx.data.constants.txContext.chainId = chainId;
      return tx;
    });
    const block = L2Block.random(lastBlockNumber + 1);
    const result: ProvingSuccess = {
      status: PROVING_STATUS.SUCCESS,
    };
    const ticket: ProvingTicket = {
      provingPromise: Promise.resolve(result),
    };

    blockSimulator.startNewBlock.mockResolvedValueOnce(ticket);
    blockSimulator.finaliseBlock.mockResolvedValue({ block });
    publisher.processL2Block.mockResolvedValueOnce(true);

    globalVariableBuilder.buildGlobalVariables.mockResolvedValueOnce(mockedGlobalVariables);

    await sequencer.initialSync();

    sequencer.updateConfig({ minTxsPerBlock: 4 });

    // block is not built with 0 txs
    p2p.getTxs.mockReturnValueOnce([]);
    //p2p.getTxs.mockReturnValueOnce(txs.slice(0, 4));
    await sequencer.work();
    expect(blockSimulator.startNewBlock).toHaveBeenCalledTimes(0);

    // block is not built with 3 txs
    p2p.getTxs.mockReturnValueOnce(txs.slice(0, 3));
    await sequencer.work();
    expect(blockSimulator.startNewBlock).toHaveBeenCalledTimes(0);

    // block is built with 4 txs
    p2p.getTxs.mockReturnValueOnce(txs.slice(0, 4));
    await sequencer.work();
    expect(blockSimulator.startNewBlock).toHaveBeenCalledWith(
      4,
      mockedGlobalVariables,
      Array(NUMBER_OF_L1_L2_MESSAGES_PER_ROLLUP).fill(new Fr(0n)),
    );
    expect(publisher.processL2Block).toHaveBeenCalledTimes(1);
    expect(publisher.processL2Block).toHaveBeenCalledWith(block, getSignatures());
    expect(blockSimulator.cancelBlock).toHaveBeenCalledTimes(0);
  });

  it('builds a block that contains zero real transactions once flushed', async () => {
    const txs = times(8, i => {
      const tx = mockTxForRollup(i * 0x10000);
      tx.data.constants.txContext.chainId = chainId;
      return tx;
    });
    const block = L2Block.random(lastBlockNumber + 1);
    const result: ProvingSuccess = {
      status: PROVING_STATUS.SUCCESS,
    };
    const ticket: ProvingTicket = {
      provingPromise: Promise.resolve(result),
    };

    blockSimulator.startNewBlock.mockResolvedValueOnce(ticket);
    blockSimulator.finaliseBlock.mockResolvedValue({ block });
    publisher.processL2Block.mockResolvedValueOnce(true);

    globalVariableBuilder.buildGlobalVariables.mockResolvedValueOnce(mockedGlobalVariables);

    await sequencer.initialSync();

    sequencer.updateConfig({ minTxsPerBlock: 4 });

    // block is not built with 0 txs
    p2p.getTxs.mockReturnValueOnce([]);
    await sequencer.work();
    expect(blockSimulator.startNewBlock).toHaveBeenCalledTimes(0);

    // block is not built with 3 txs
    p2p.getTxs.mockReturnValueOnce(txs.slice(0, 3));
    await sequencer.work();
    expect(blockSimulator.startNewBlock).toHaveBeenCalledTimes(0);

    // flush the sequencer and it should build a block
    sequencer.flush();

    // block is built with 0 txs
    p2p.getTxs.mockReturnValueOnce([]);
    await sequencer.work();
    expect(blockSimulator.startNewBlock).toHaveBeenCalledTimes(1);
    expect(blockSimulator.startNewBlock).toHaveBeenCalledWith(
      2,
      mockedGlobalVariables,
      Array(NUMBER_OF_L1_L2_MESSAGES_PER_ROLLUP).fill(new Fr(0n)),
    );
    expect(publisher.processL2Block).toHaveBeenCalledTimes(1);
    expect(publisher.processL2Block).toHaveBeenCalledWith(block, getSignatures());
    expect(blockSimulator.cancelBlock).toHaveBeenCalledTimes(0);
  });

  it('builds a block that contains less than the minimum number of transactions once flushed', async () => {
    const txs = times(8, i => {
      const tx = mockTxForRollup(i * 0x10000);
      tx.data.constants.txContext.chainId = chainId;
      return tx;
    });
    const block = L2Block.random(lastBlockNumber + 1);
    const result: ProvingSuccess = {
      status: PROVING_STATUS.SUCCESS,
    };
    const ticket: ProvingTicket = {
      provingPromise: Promise.resolve(result),
    };

    blockSimulator.startNewBlock.mockResolvedValueOnce(ticket);
    blockSimulator.finaliseBlock.mockResolvedValue({ block });
    publisher.processL2Block.mockResolvedValueOnce(true);

    globalVariableBuilder.buildGlobalVariables.mockResolvedValueOnce(mockedGlobalVariables);

    await sequencer.initialSync();

    sequencer.updateConfig({ minTxsPerBlock: 4 });

    // block is not built with 0 txs
    p2p.getTxs.mockReturnValueOnce([]);
    await sequencer.work();
    expect(blockSimulator.startNewBlock).toHaveBeenCalledTimes(0);

    // block is not built with 3 txs
    p2p.getTxs.mockReturnValueOnce(txs.slice(0, 3));
    await sequencer.work();
    expect(blockSimulator.startNewBlock).toHaveBeenCalledTimes(0);

    // flush the sequencer and it should build a block
    sequencer.flush();

    // block is built with 3 txs
    p2p.getTxs.mockReturnValueOnce(txs.slice(0, 3));
    await sequencer.work();
    expect(blockSimulator.startNewBlock).toHaveBeenCalledTimes(1);
    expect(blockSimulator.startNewBlock).toHaveBeenCalledWith(
      3,
      mockedGlobalVariables,
      Array(NUMBER_OF_L1_L2_MESSAGES_PER_ROLLUP).fill(new Fr(0n)),
    );
    expect(publisher.processL2Block).toHaveBeenCalledTimes(1);

    expect(publisher.processL2Block).toHaveBeenCalledWith(block, getSignatures());
    expect(blockSimulator.cancelBlock).toHaveBeenCalledTimes(0);
  });

  it('aborts building a block if the chain moves underneath it', async () => {
    const tx = mockTxForRollup();
    tx.data.constants.txContext.chainId = chainId;
    const result: ProvingSuccess = {
      status: PROVING_STATUS.SUCCESS,
    };
    const ticket: ProvingTicket = {
      provingPromise: Promise.resolve(result),
    };

    p2p.getTxs.mockReturnValueOnce([tx]);
    blockSimulator.startNewBlock.mockResolvedValueOnce(ticket);
    blockSimulator.finaliseBlock.mockResolvedValue({ block });
    publisher.processL2Block.mockResolvedValueOnce(true);

    const mockedGlobalVariables = new GlobalVariables(
      chainId,
      version,
      block.header.globalVariables.blockNumber,
      block.header.globalVariables.slotNumber,
      Fr.ZERO,
      coinbase,
      feeRecipient,
      gasFees,
    );

    globalVariableBuilder.buildGlobalVariables.mockResolvedValueOnce(mockedGlobalVariables);

    await sequencer.initialSync();

    // This could practically be for any reason, e.g., could also be that we have entered a new slot.
    publisher.validateBlockForSubmission
      .mockResolvedValueOnce()
      .mockResolvedValueOnce()
      .mockRejectedValueOnce(new Error());

    await sequencer.work();

    expect(publisher.processL2Block).not.toHaveBeenCalled();
  });
});

class TestSubject extends Sequencer {
  public override work() {
    return super.work();
  }

  public override initialSync(): Promise<void> {
    return super.initialSync();
  }
}<|MERGE_RESOLUTION|>--- conflicted
+++ resolved
@@ -74,16 +74,9 @@
   const committee = [EthAddress.random()];
   const getSignatures = () => [mockedSig];
   const getAttestations = () => {
-<<<<<<< HEAD
-    if (IS_DEV_NET) {
-      return undefined;
-    }
 
     // TODO(md): might be errors in here
     const attestation = new BlockAttestation(block.header, archive, [], mockedSig);
-=======
-    const attestation = new BlockAttestation(block.header, archive, mockedSig);
->>>>>>> 7298c8f5
     (attestation as any).sender = committee[0];
 
     return [attestation];
