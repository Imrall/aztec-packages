import { PublicKernelPhase, type Tx, type TxValidator } from '@aztec/circuit-types';
import { type AztecAddress, type Fr, FunctionSelector } from '@aztec/circuits.js';
import { createDebugLogger } from '@aztec/foundation/log';
<<<<<<< HEAD
import { ProtocolContractArtifact } from '@aztec/protocol-contracts';
=======
>>>>>>> 0d5b116b
import { EnqueuedCallsProcessor, computeFeePayerBalanceStorageSlot } from '@aztec/simulator';

/** Provides a view into public contract state */
export interface PublicStateSource {
  storageRead: (contractAddress: AztecAddress, slot: Fr) => Promise<Fr>;
}

export class GasTxValidator implements TxValidator<Tx> {
  #log = createDebugLogger('aztec:sequencer:tx_validator:tx_gas');
  #publicDataSource: PublicStateSource;
  #feeJuiceAddress: AztecAddress;

  constructor(publicDataSource: PublicStateSource, feeJuiceAddress: AztecAddress, public enforceFees: boolean) {
    this.#publicDataSource = publicDataSource;
    this.#feeJuiceAddress = feeJuiceAddress;
  }

  async validateTxs(txs: Tx[]): Promise<[validTxs: Tx[], invalidTxs: Tx[]]> {
    const validTxs: Tx[] = [];
    const invalidTxs: Tx[] = [];

    for (const tx of txs) {
      if (await this.#validateTxFee(tx)) {
        validTxs.push(tx);
      } else {
        invalidTxs.push(tx);
      }
    }

    return [validTxs, invalidTxs];
  }

  validateTx(tx: Tx): Promise<boolean> {
    return this.#validateTxFee(tx);
  }

  async #validateTxFee(tx: Tx): Promise<boolean> {
    const feePayer = tx.data.feePayer;
    // TODO(@spalladino) Eventually remove the is_zero condition as we should always charge fees to every tx
    if (feePayer.isZero()) {
      if (this.enforceFees) {
        this.#log.warn(`Rejecting transaction ${tx.getTxHash()} due to missing fee payer`);
      } else {
        return true;
      }
    }

    // Compute the maximum fee that this tx may pay, based on its gasLimits and maxFeePerGas
    const feeLimit = tx.data.constants.txContext.gasSettings.getFeeLimit();

    // Read current balance of the feePayer
    const initialBalance = await this.#publicDataSource.storageRead(
      this.#feeJuiceAddress,
      computeFeePayerBalanceStorageSlot(feePayer),
    );

    // If there is a claim in this tx that increases the fee payer balance in Fee Juice, add it to balance
    const setupFns = EnqueuedCallsProcessor.getExecutionRequestsByPhase(tx, PublicKernelPhase.SETUP);
    const claimFunctionCall = setupFns.find(
      fn =>
        fn.contractAddress.equals(this.#feeJuiceAddress) &&
        fn.callContext.msgSender.equals(this.#feeJuiceAddress) &&
<<<<<<< HEAD
        fn.callContext.functionSelector.equals(
          ProtocolContractArtifact.FeeJuice.functions.find(f => f.name === '_increase_public_balance')!,
        ) &&
        fn.args[0].equals(feePayer) &&
=======
        fn.args.length > 2 &&
        // Public functions get routed through the dispatch function, whose first argument is the target function selector.
        fn.args[0].equals(FunctionSelector.fromSignature('_increase_public_balance((Field),Field)').toField()) &&
        fn.args[1].equals(feePayer) &&
>>>>>>> 0d5b116b
        !fn.callContext.isStaticCall &&
        !fn.callContext.isDelegateCall,
    );

    const balance = claimFunctionCall ? initialBalance.add(claimFunctionCall.args[2]) : initialBalance;
    if (balance.lt(feeLimit)) {
      this.#log.info(`Rejecting transaction due to not enough fee payer balance`, { feePayer, balance, feeLimit });
      return false;
    }
    return true;
  }
}<|MERGE_RESOLUTION|>--- conflicted
+++ resolved
@@ -1,10 +1,6 @@
 import { PublicKernelPhase, type Tx, type TxValidator } from '@aztec/circuit-types';
 import { type AztecAddress, type Fr, FunctionSelector } from '@aztec/circuits.js';
 import { createDebugLogger } from '@aztec/foundation/log';
-<<<<<<< HEAD
-import { ProtocolContractArtifact } from '@aztec/protocol-contracts';
-=======
->>>>>>> 0d5b116b
 import { EnqueuedCallsProcessor, computeFeePayerBalanceStorageSlot } from '@aztec/simulator';
 
 /** Provides a view into public contract state */
@@ -67,17 +63,10 @@
       fn =>
         fn.contractAddress.equals(this.#feeJuiceAddress) &&
         fn.callContext.msgSender.equals(this.#feeJuiceAddress) &&
-<<<<<<< HEAD
-        fn.callContext.functionSelector.equals(
-          ProtocolContractArtifact.FeeJuice.functions.find(f => f.name === '_increase_public_balance')!,
-        ) &&
-        fn.args[0].equals(feePayer) &&
-=======
         fn.args.length > 2 &&
         // Public functions get routed through the dispatch function, whose first argument is the target function selector.
         fn.args[0].equals(FunctionSelector.fromSignature('_increase_public_balance((Field),Field)').toField()) &&
         fn.args[1].equals(feePayer) &&
->>>>>>> 0d5b116b
         !fn.callContext.isStaticCall &&
         !fn.callContext.isDelegateCall,
     );
