variable "DEPLOY_TAG" {
  type = string
}

variable "DOCKERHUB_ACCOUNT" {
  type = string
}

variable "LOG_LEVEL" {
  type    = string
  default = "verbose"
}

variable "ETHEREUM_HOST" {
  type = string
}

variable "L1_CHAIN_ID" {
  type = number
}

variable "ROLLUP_CONTRACT_ADDRESS" {
  type = string
}

variable "PROOF_VERIFIER_POLL_INTERVAL_MS" {
<<<<<<< HEAD
  type    = number
  default = 10000
=======
  type    = "number"
  default = 60000
>>>>>>> 6f180fc5
}<|MERGE_RESOLUTION|>--- conflicted
+++ resolved
@@ -24,11 +24,6 @@
 }
 
 variable "PROOF_VERIFIER_POLL_INTERVAL_MS" {
-<<<<<<< HEAD
   type    = number
-  default = 10000
-=======
-  type    = "number"
   default = 60000
->>>>>>> 6f180fc5
 }