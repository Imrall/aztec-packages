--- conflicted
+++ resolved
@@ -96,16 +96,10 @@
       ]
       environment = [
         { name = "BOT_PRIVATE_KEY", value = var.BOT_PRIVATE_KEY },
-<<<<<<< HEAD
         { name = "BOT_NO_START", value = var.BOT_NO_START },
         { name = "BOT_PXE_URL", value = "http://${var.DEPLOY_TAG}-aztec-pxe.local/${var.DEPLOY_TAG}/aztec-pxe/${var.API_KEY}" },
-        { name = "BOT_TX_INTERVAL_SECONDS", value = "300" },
-=======
-        { name = "BOT_NO_START", value = "true" },
-        { name = "BOT_PXE_URL", value = "http://${var.DEPLOY_TAG}-aztec-pxe-1.local/${var.DEPLOY_TAG}/aztec-pxe-1/${var.API_KEY}" },
-        { name = "BOT_TX_INTERVAL_SECONDS", value = 300 },
+        { name = "BOT_TX_INTERVAL_SECONDS", value = var.BOT_TX_INTERVAL_SECONDS },
         { name = "LOG_LEVEL", value = var.LOG_LEVEL },
->>>>>>> dd6176b4
         { name = "AZTEC_PORT", value = "80" },
         { name = "API_PREFIX", value = local.api_prefix },
         { name = "BOT_PRIVATE_TRANSFERS_PER_TX", value = var.BOT_PRIVATE_TRANSFERS_PER_TX },
