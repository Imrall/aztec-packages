import { type ArchiveSource } from '@aztec/archiver';
import { getConfigEnvVars } from '@aztec/aztec-node';
import {
  AztecAddress,
  EthCheatCodes,
  Fr,
  GlobalVariables,
  type L2Block,
  createDebugLogger,
  mockTx,
} from '@aztec/aztec.js';
// eslint-disable-next-line no-restricted-imports
import {
  type BlockSimulator,
  PROVING_STATUS,
  type ProcessedTx,
  makeEmptyProcessedTx as makeEmptyProcessedTxFromHistoricalTreeRoots,
  makeProcessedTx,
} from '@aztec/circuit-types';
import {
  ETHEREUM_SLOT_DURATION,
  EthAddress,
  GENESIS_ARCHIVE_ROOT,
  GasFees,
  type Header,
  KernelCircuitPublicInputs,
  LogHash,
  MAX_L2_TO_L1_MSGS_PER_TX,
  MAX_NOTE_HASHES_PER_TX,
  MAX_NULLIFIERS_PER_TX,
  MAX_PUBLIC_DATA_UPDATE_REQUESTS_PER_TX,
  NUMBER_OF_L1_L2_MESSAGES_PER_ROLLUP,
  PublicDataUpdateRequest,
  ScopedLogHash,
} from '@aztec/circuits.js';
import { fr, makeScopedL2ToL1Message } from '@aztec/circuits.js/testing';
import { type L1ContractAddresses, createEthereumChain } from '@aztec/ethereum';
import { makeTuple, range } from '@aztec/foundation/array';
import { openTmpStore } from '@aztec/kv-store/utils';
import { OutboxAbi, RollupAbi } from '@aztec/l1-artifacts';
import { SHA256Trunc, StandardTree } from '@aztec/merkle-tree';
import { getVKTreeRoot } from '@aztec/noir-protocol-circuits-types';
import { L1Publisher } from '@aztec/sequencer-client';
import { NoopTelemetryClient } from '@aztec/telemetry-client/noop';
import { MerkleTrees, ServerWorldStateSynchronizer, type WorldStateConfig } from '@aztec/world-state';

import { beforeEach, describe, expect, it } from '@jest/globals';
import * as fs from 'fs';
import { type MockProxy, mock } from 'jest-mock-extended';
import {
  type Account,
  type Address,
  type Chain,
  type GetContractReturnType,
  type HttpTransport,
  type PublicClient,
  type WalletClient,
  encodeFunctionData,
  getAbiItem,
  getAddress,
  getContract,
} from 'viem';
import { type PrivateKeyAccount, privateKeyToAccount } from 'viem/accounts';

import { LightweightBlockBuilder } from '../../../sequencer-client/src/block_builder/light.js';
import { sendL1ToL2Message } from '../fixtures/l1_to_l2_messaging.js';
import { setupL1Contracts } from '../fixtures/utils.js';

// Accounts 4 and 5 of Anvil default startup with mnemonic: 'test test test test test test test test test test test junk'
const sequencerPK = '0x47e179ec197488593b187f80a00eb0da91f1b9d0b13f8733639f19c30a34926a';
const deployerPK = '0x8b3a350cf5c34c9194ca85829a2df0ec3153be0318b5e2d3348e872092edffba';

const logger = createDebugLogger('aztec:integration_l1_publisher');

const config = getConfigEnvVars();

const numberOfConsecutiveBlocks = 2;

describe('L1Publisher integration', () => {
  let publicClient: PublicClient<HttpTransport, Chain>;
  let walletClient: WalletClient<HttpTransport, Chain, Account>;
  let l1ContractAddresses: L1ContractAddresses;
  let deployerAccount: PrivateKeyAccount;

  let rollupAddress: Address;
  let outboxAddress: Address;

  let rollup: GetContractReturnType<typeof RollupAbi, PublicClient<HttpTransport, Chain>>;
  let outbox: GetContractReturnType<typeof OutboxAbi, PublicClient<HttpTransport, Chain>>;

  let publisher: L1Publisher;

  let builder: BlockSimulator;
  let builderDb: MerkleTrees;

  // The header of the last block
  let prevHeader: Header;

  let blockSource: MockProxy<ArchiveSource>;

  const chainId = createEthereumChain(config.l1RpcUrl, config.l1ChainId).chainInfo.id;

  let coinbase: EthAddress;
  let feeRecipient: AztecAddress;

  let ethCheatCodes: EthCheatCodes;
  let worldStateSynchronizer: ServerWorldStateSynchronizer;

  // To update the test data, run "export AZTEC_GENERATE_TEST_DATA=1" in shell and run the tests again
  // If you have issues with RPC_URL, it is likely that you need to set the RPC_URL in the shell as well
  // If running ANVIL locally, you can use ETHEREUM_HOST="http://0.0.0.0:8545"
  const AZTEC_GENERATE_TEST_DATA = !!process.env.AZTEC_GENERATE_TEST_DATA;

  const progressTimeBySlot = async (slotsToJump = 1n) => {
    const currentTime = (await publicClient.getBlock()).timestamp;
    const currentSlot = await rollup.read.getCurrentSlot();
    const timestamp = await rollup.read.getTimestampForSlot([currentSlot + slotsToJump]);
    if (timestamp > currentTime) {
      await ethCheatCodes.warp(Number(timestamp));
    }
  };

  beforeEach(async () => {
    deployerAccount = privateKeyToAccount(deployerPK);
    ({ l1ContractAddresses, publicClient, walletClient } = await setupL1Contracts(
      config.l1RpcUrl,
      deployerAccount,
      logger,
    ));

    ethCheatCodes = new EthCheatCodes(config.l1RpcUrl);

    rollupAddress = getAddress(l1ContractAddresses.rollupAddress.toString());
    outboxAddress = getAddress(l1ContractAddresses.outboxAddress.toString());

    // Set up contract instances
    rollup = getContract({
      address: rollupAddress,
      abi: RollupAbi,
      client: publicClient,
    });
    outbox = getContract({
      address: outboxAddress,
      abi: OutboxAbi,
      client: publicClient,
    });

    const tmpStore = openTmpStore();
    builderDb = await MerkleTrees.new(tmpStore, new NoopTelemetryClient());
    blockSource = mock<ArchiveSource>();
    blockSource.getBlocks.mockResolvedValue([]);
    const worldStateConfig: WorldStateConfig = {
      worldStateBlockCheckIntervalMS: 10000,
      l2QueueSize: 10,
      worldStateProvenBlocksOnly: false,
    };
    worldStateSynchronizer = new ServerWorldStateSynchronizer(tmpStore, builderDb, blockSource, worldStateConfig);
    await worldStateSynchronizer.start();
<<<<<<< HEAD
    builder = await TxProver.new(config, new NoopTelemetryClient());
    prover = builder.createBlockProver(await builderDb.getLatest());
=======
    builder = new LightweightBlockBuilder(builderDb.asLatest(), new NoopTelemetryClient());
>>>>>>> cec4d3fe

    publisher = new L1Publisher(
      {
        l1RpcUrl: config.l1RpcUrl,
        requiredConfirmations: 1,
        l1Contracts: l1ContractAddresses,
        publisherPrivateKey: sequencerPK,
        l1PublishRetryIntervalMS: 100,
        l1ChainId: 31337,
      },
      new NoopTelemetryClient(),
    );

    coinbase = config.coinbase || EthAddress.random();
    feeRecipient = config.feeRecipient || AztecAddress.random();

    prevHeader = builderDb.getInitialHeader();

    // We jump to the next epoch such that the committee can be setup.
    const timeToJump = await rollup.read.EPOCH_DURATION();
    await progressTimeBySlot(timeToJump);
  });

  const makeEmptyProcessedTx = () =>
    makeEmptyProcessedTxFromHistoricalTreeRoots(prevHeader, new Fr(chainId), new Fr(config.version), getVKTreeRoot());

  const makeBloatedProcessedTx = (seed = 0x1): ProcessedTx => {
    const tx = mockTx(seed);
    const kernelOutput = KernelCircuitPublicInputs.empty();
    kernelOutput.constants.txContext.chainId = fr(chainId);
    kernelOutput.constants.txContext.version = fr(config.version);
    kernelOutput.constants.vkTreeRoot = getVKTreeRoot();
    kernelOutput.constants.historicalHeader = prevHeader;
    kernelOutput.end.publicDataUpdateRequests = makeTuple(
      MAX_PUBLIC_DATA_UPDATE_REQUESTS_PER_TX,
      i => new PublicDataUpdateRequest(fr(i), fr(i + 10), i + 20),
      seed + 0x500,
    );

    const processedTx = makeProcessedTx(tx, kernelOutput, []);

    processedTx.data.end.noteHashes = makeTuple(MAX_NOTE_HASHES_PER_TX, fr, seed + 0x100);
    processedTx.data.end.nullifiers = makeTuple(MAX_NULLIFIERS_PER_TX, fr, seed + 0x200);
    processedTx.data.end.nullifiers[processedTx.data.end.nullifiers.length - 1] = Fr.ZERO;
    processedTx.data.end.l2ToL1Msgs = makeTuple(MAX_L2_TO_L1_MSGS_PER_TX, makeScopedL2ToL1Message, seed + 0x300);
    processedTx.encryptedLogs.unrollLogs().forEach((log, i) => {
      processedTx.data.end.encryptedLogsHashes[i] = new ScopedLogHash(
        new LogHash(Fr.fromBuffer(log.hash()), 0, new Fr(log.length)),
        log.maskedContractAddress,
      );
    });

    return processedTx;
  };

  const sendToL2 = (content: Fr, recipient: AztecAddress): Promise<Fr> => {
    return sendL1ToL2Message(
      { content, secretHash: Fr.ZERO, recipient },
      { publicClient, walletClient, l1ContractAddresses },
    );
  };

  /**
   * Creates a json object that can be used to test the solidity contract.
   * The json object must be put into
   */
  const writeJson = (
    fileName: string,
    block: L2Block,
    l1ToL2Content: Fr[],
    recipientAddress: AztecAddress,
    deployerAddress: `0x${string}`,
  ): void => {
    if (!AZTEC_GENERATE_TEST_DATA) {
      return;
    }
    // Path relative to the package.json in the end-to-end folder
    const path = `../../l1-contracts/test/fixtures/${fileName}.json`;

    const jsonObject = {
      populate: {
        l1ToL2Content: l1ToL2Content.map(c => `0x${c.toBuffer().toString('hex').padStart(64, '0')}`),
        recipient: `0x${recipientAddress.toBuffer().toString('hex').padStart(64, '0')}`,
        sender: deployerAddress,
      },
      messages: {
        l2ToL1Messages: block.body.txEffects
          .flatMap(txEffect => txEffect.l2ToL1Msgs)
          .map(m => `0x${m.toBuffer().toString('hex').padStart(64, '0')}`),
      },
      block: {
        // The json formatting in forge is a bit brittle, so we convert Fr to a number in the few values below.
        // This should not be a problem for testing as long as the values are not larger than u32.
        archive: `0x${block.archive.root.toBuffer().toString('hex').padStart(64, '0')}`,
        body: `0x${block.body.toBuffer().toString('hex')}`,
        txsEffectsHash: `0x${block.body.getTxsEffectsHash().toString('hex').padStart(64, '0')}`,
        decodedHeader: {
          contentCommitment: {
            inHash: `0x${block.header.contentCommitment.inHash.toString('hex').padStart(64, '0')}`,
            outHash: `0x${block.header.contentCommitment.outHash.toString('hex').padStart(64, '0')}`,
            numTxs: Number(block.header.contentCommitment.numTxs),
            txsEffectsHash: `0x${block.header.contentCommitment.txsEffectsHash.toString('hex').padStart(64, '0')}`,
          },
          globalVariables: {
            blockNumber: block.number,
            slotNumber: `0x${block.header.globalVariables.slotNumber.toBuffer().toString('hex').padStart(64, '0')}`,
            chainId: Number(block.header.globalVariables.chainId.toBigInt()),
            timestamp: Number(block.header.globalVariables.timestamp.toBigInt()),
            version: Number(block.header.globalVariables.version.toBigInt()),
            coinbase: `0x${block.header.globalVariables.coinbase.toBuffer().toString('hex').padStart(40, '0')}`,
            feeRecipient: `0x${block.header.globalVariables.feeRecipient.toBuffer().toString('hex').padStart(64, '0')}`,
            gasFees: {
              feePerDaGas: block.header.globalVariables.gasFees.feePerDaGas.toNumber(),
              feePerL2Gas: block.header.globalVariables.gasFees.feePerL2Gas.toNumber(),
            },
          },
          lastArchive: {
            nextAvailableLeafIndex: block.header.lastArchive.nextAvailableLeafIndex,
            root: `0x${block.header.lastArchive.root.toBuffer().toString('hex').padStart(64, '0')}`,
          },
          stateReference: {
            l1ToL2MessageTree: {
              nextAvailableLeafIndex: block.header.state.l1ToL2MessageTree.nextAvailableLeafIndex,
              root: `0x${block.header.state.l1ToL2MessageTree.root.toBuffer().toString('hex').padStart(64, '0')}`,
            },
            partialStateReference: {
              noteHashTree: {
                nextAvailableLeafIndex: block.header.state.partial.noteHashTree.nextAvailableLeafIndex,
                root: `0x${block.header.state.partial.noteHashTree.root.toBuffer().toString('hex').padStart(64, '0')}`,
              },
              nullifierTree: {
                nextAvailableLeafIndex: block.header.state.partial.nullifierTree.nextAvailableLeafIndex,
                root: `0x${block.header.state.partial.nullifierTree.root.toBuffer().toString('hex').padStart(64, '0')}`,
              },
              publicDataTree: {
                nextAvailableLeafIndex: block.header.state.partial.publicDataTree.nextAvailableLeafIndex,
                root: `0x${block.header.state.partial.publicDataTree.root
                  .toBuffer()
                  .toString('hex')
                  .padStart(64, '0')}`,
              },
            },
          },
        },
        header: `0x${block.header.toBuffer().toString('hex')}`,
        publicInputsHash: `0x${block.getPublicInputsHash().toBuffer().toString('hex').padStart(64, '0')}`,
        numTxs: block.body.txEffects.length,
      },
    };

    const output = JSON.stringify(jsonObject, null, 2);
    fs.writeFileSync(path, output, 'utf8');
  };

  const buildBlock = async (globalVariables: GlobalVariables, txs: ProcessedTx[], l1ToL2Messages: Fr[]) => {
    const blockTicket = await builder.startNewBlock(txs.length, globalVariables, l1ToL2Messages);
    for (const tx of txs) {
      await builder.addNewTx(tx);
    }
    return blockTicket;
  };

  it(`Build ${numberOfConsecutiveBlocks} blocks of 4 bloated txs building on each other`, async () => {
    const archiveInRollup_ = await rollup.read.archive();
    expect(hexStringToBuffer(archiveInRollup_.toString())).toEqual(new Fr(GENESIS_ARCHIVE_ROOT).toBuffer());

    const blockNumber = await publicClient.getBlockNumber();
    // random recipient address, just kept consistent for easy testing ts/sol.
    const recipientAddress = AztecAddress.fromString(
      '0x1647b194c649f5dd01d7c832f89b0f496043c9150797923ea89e93d5ac619a93',
    );

    let currentL1ToL2Messages: Fr[] = [];
    let nextL1ToL2Messages: Fr[] = [];

    for (let i = 0; i < numberOfConsecutiveBlocks; i++) {
      // @note  Make sure that the state is up to date before we start building.
      await worldStateSynchronizer.syncImmediate();

      const l1ToL2Content = range(NUMBER_OF_L1_L2_MESSAGES_PER_ROLLUP, 128 * i + 1 + 0x400).map(fr);

      for (let j = 0; j < l1ToL2Content.length; j++) {
        nextL1ToL2Messages.push(await sendToL2(l1ToL2Content[j], recipientAddress));
      }

      // Ensure that each transaction has unique (non-intersecting nullifier values)
      const totalNullifiersPerBlock = 4 * MAX_NULLIFIERS_PER_TX;
      const txs = [
        makeBloatedProcessedTx(totalNullifiersPerBlock * i + 1 * MAX_NULLIFIERS_PER_TX),
        makeBloatedProcessedTx(totalNullifiersPerBlock * i + 2 * MAX_NULLIFIERS_PER_TX),
        makeBloatedProcessedTx(totalNullifiersPerBlock * i + 3 * MAX_NULLIFIERS_PER_TX),
        makeBloatedProcessedTx(totalNullifiersPerBlock * i + 4 * MAX_NULLIFIERS_PER_TX),
      ];

      const ts = (await publicClient.getBlock()).timestamp;
      const slot = await rollup.read.getSlotAt([ts + BigInt(ETHEREUM_SLOT_DURATION)]);
      const globalVariables = new GlobalVariables(
        new Fr(chainId),
        new Fr(config.version),
        new Fr(1 + i),
        new Fr(slot),
        new Fr(await rollup.read.getTimestampForSlot([slot])),
        coinbase,
        feeRecipient,
        GasFees.empty(),
      );
      const ticket = await buildBlock(globalVariables, txs, currentL1ToL2Messages);
      const result = await ticket.provingPromise;
      expect(result.status).toBe(PROVING_STATUS.SUCCESS);
      const blockResult = await builder.finaliseBlock();
      const block = blockResult.block;
      prevHeader = block.header;
      blockSource.getL1ToL2Messages.mockResolvedValueOnce(currentL1ToL2Messages);
      blockSource.getBlocks.mockResolvedValueOnce([block]);

      const l2ToL1MsgsArray = block.body.txEffects.flatMap(txEffect => txEffect.l2ToL1Msgs);

      const [emptyRoot] = await outbox.read.getRootData([block.header.globalVariables.blockNumber.toBigInt()]);

      // Check that we have not yet written a root to this blocknumber
      expect(BigInt(emptyRoot)).toStrictEqual(0n);

      writeJson(`mixed_block_${block.number}`, block, l1ToL2Content, recipientAddress, deployerAccount.address);

      await publisher.proposeL2Block(block);

      const logs = await publicClient.getLogs({
        address: rollupAddress,
        event: getAbiItem({
          abi: RollupAbi,
          name: 'L2BlockProposed',
        }),
        fromBlock: blockNumber + 1n,
      });
      expect(logs).toHaveLength(i + 1);
      expect(logs[i].args.blockNumber).toEqual(BigInt(i + 1));

      const ethTx = await publicClient.getTransaction({
        hash: logs[i].transactionHash!,
      });

      const expectedData = encodeFunctionData({
        abi: RollupAbi,
        functionName: 'propose',
        args: [
          `0x${block.header.toBuffer().toString('hex')}`,
          `0x${block.archive.root.toBuffer().toString('hex')}`,
          `0x${block.header.hash().toBuffer().toString('hex')}`,
          [],
          [],
          `0x${block.body.toBuffer().toString('hex')}`,
        ],
      });
      expect(ethTx.input).toEqual(expectedData);

      const treeHeight = Math.ceil(Math.log2(l2ToL1MsgsArray.length));

      const tree = new StandardTree(
        openTmpStore(true),
        new SHA256Trunc(),
        'temp_outhash_sibling_path',
        treeHeight,
        0n,
        Fr,
      );
      await tree.appendLeaves(l2ToL1MsgsArray);

      const expectedRoot = tree.getRoot(true);
      const [returnedRoot] = await outbox.read.getRootData([block.header.globalVariables.blockNumber.toBigInt()]);

      // check that values are inserted into the outbox
      expect(Fr.ZERO.toString()).toEqual(returnedRoot);

      const actualRoot = await ethCheatCodes.load(
        EthAddress.fromString(outbox.address),
        ethCheatCodes.keccak256(0n, 1n + BigInt(i)),
      );
      expect(`0x${expectedRoot.toString('hex')}`).toEqual(new Fr(actualRoot).toString());

      // There is a 1 block lag between before messages get consumed from the inbox
      currentL1ToL2Messages = nextL1ToL2Messages;
      // We wipe the messages from previous iteration
      nextL1ToL2Messages = [];

      // Make sure that time have progressed to the next slot!
      await progressTimeBySlot();
    }
  });

  it(`Build ${numberOfConsecutiveBlocks} blocks of 2 empty txs building on each other`, async () => {
    const archiveInRollup_ = await rollup.read.archive();
    expect(hexStringToBuffer(archiveInRollup_.toString())).toEqual(new Fr(GENESIS_ARCHIVE_ROOT).toBuffer());

    const blockNumber = await publicClient.getBlockNumber();

    for (let i = 0; i < numberOfConsecutiveBlocks; i++) {
      // @note  Make sure that the state is up to date before we start building.
      await worldStateSynchronizer.syncImmediate();

      const l1ToL2Messages = new Array(NUMBER_OF_L1_L2_MESSAGES_PER_ROLLUP).fill(new Fr(0n));
      const txs = [makeEmptyProcessedTx(), makeEmptyProcessedTx()];

      const ts = (await publicClient.getBlock()).timestamp;
      const slot = await rollup.read.getSlotAt([ts + BigInt(ETHEREUM_SLOT_DURATION)]);
      const globalVariables = new GlobalVariables(
        new Fr(chainId),
        new Fr(config.version),
        new Fr(1 + i),
        new Fr(slot),
        new Fr(await rollup.read.getTimestampForSlot([slot])),
        coinbase,
        feeRecipient,
        GasFees.empty(),
      );
      const blockTicket = await buildBlock(globalVariables, txs, l1ToL2Messages);
      await builder.setBlockCompleted();
      const result = await blockTicket.provingPromise;
      expect(result.status).toBe(PROVING_STATUS.SUCCESS);
      const blockResult = await builder.finaliseBlock();
      const block = blockResult.block;
      prevHeader = block.header;
      blockSource.getL1ToL2Messages.mockResolvedValueOnce(l1ToL2Messages);
      blockSource.getBlocks.mockResolvedValueOnce([block]);

      writeJson(`empty_block_${block.number}`, block, [], AztecAddress.ZERO, deployerAccount.address);

      await publisher.proposeL2Block(block);

      const logs = await publicClient.getLogs({
        address: rollupAddress,
        event: getAbiItem({
          abi: RollupAbi,
          name: 'L2BlockProposed',
        }),
        fromBlock: blockNumber + 1n,
      });
      expect(logs).toHaveLength(i + 1);
      expect(logs[i].args.blockNumber).toEqual(BigInt(i + 1));

      const ethTx = await publicClient.getTransaction({
        hash: logs[i].transactionHash!,
      });

      const expectedData = encodeFunctionData({
        abi: RollupAbi,
        functionName: 'propose',
        args: [
          `0x${block.header.toBuffer().toString('hex')}`,
          `0x${block.archive.root.toBuffer().toString('hex')}`,
          `0x${block.header.hash().toBuffer().toString('hex')}`,
          [],
          [],
          `0x${block.body.toBuffer().toString('hex')}`,
        ],
      });
      expect(ethTx.input).toEqual(expectedData);

      await progressTimeBySlot();
    }
  });
});

/**
 * Converts a hex string into a buffer. String may be 0x-prefixed or not.
 */
function hexStringToBuffer(hex: string): Buffer {
  if (!/^(0x)?[a-fA-F0-9]+$/.test(hex)) {
    throw new Error(`Invalid format for hex string: "${hex}"`);
  }
  if (hex.length % 2 === 1) {
    throw new Error(`Invalid length for hex string: "${hex}"`);
  }
  return Buffer.from(hex.replace(/^0x/, ''), 'hex');
}<|MERGE_RESOLUTION|>--- conflicted
+++ resolved
@@ -156,12 +156,7 @@
     };
     worldStateSynchronizer = new ServerWorldStateSynchronizer(tmpStore, builderDb, blockSource, worldStateConfig);
     await worldStateSynchronizer.start();
-<<<<<<< HEAD
-    builder = await TxProver.new(config, new NoopTelemetryClient());
-    prover = builder.createBlockProver(await builderDb.getLatest());
-=======
-    builder = new LightweightBlockBuilder(builderDb.asLatest(), new NoopTelemetryClient());
->>>>>>> cec4d3fe
+    builder = new LightweightBlockBuilder(await builderDb.getLatest(), new NoopTelemetryClient());
 
     publisher = new L1Publisher(
       {
