import { type ArchiveSource } from '@aztec/archiver';
import { getConfigEnvVars } from '@aztec/aztec-node';
import {
  AztecAddress,
  Body,
  Fr,
  GlobalVariables,
  L2Actor,
  type L2Block,
  createDebugLogger,
  mockTx,
} from '@aztec/aztec.js';
// eslint-disable-next-line no-restricted-imports
import {
  PROVING_STATUS,
  type ProcessedTx,
  makeEmptyProcessedTx as makeEmptyProcessedTxFromHistoricalTreeRoots,
  makeProcessedTx,
} from '@aztec/circuit-types';
import {
  EthAddress,
  GasFees,
  type Header,
  KernelCircuitPublicInputs,
  MAX_L2_TO_L1_MSGS_PER_TX,
  MAX_NOTE_HASHES_PER_TX,
  MAX_NULLIFIERS_PER_TX,
  MAX_PUBLIC_DATA_UPDATE_REQUESTS_PER_TX,
  NUMBER_OF_L1_L2_MESSAGES_PER_ROLLUP,
  PublicDataUpdateRequest,
} from '@aztec/circuits.js';
import { fr, makeProof } from '@aztec/circuits.js/testing';
import { type L1ContractAddresses, createEthereumChain } from '@aztec/ethereum';
import { makeTuple, range } from '@aztec/foundation/array';
import { openTmpStore } from '@aztec/kv-store/utils';
import { AvailabilityOracleAbi, InboxAbi, OutboxAbi, RollupAbi } from '@aztec/l1-artifacts';
<<<<<<< HEAD
import { JSTreeFactory, SHA256Trunc, StandardTree } from '@aztec/merkle-tree';
=======
import { SHA256Trunc, StandardTree } from '@aztec/merkle-tree';
import { getVKTreeRoot } from '@aztec/noir-protocol-circuits-types';
>>>>>>> 7870a581
import { TxProver } from '@aztec/prover-client';
import { type L1Publisher, getL1Publisher } from '@aztec/sequencer-client';
import { NoopTelemetryClient } from '@aztec/telemetry-client/noop';
import { MerkleTrees, ServerWorldStateSynchronizer, type WorldStateConfig } from '@aztec/world-state';

import { beforeEach, describe, expect, it } from '@jest/globals';
import * as fs from 'fs';
import { type MockProxy, mock } from 'jest-mock-extended';
import {
  type Account,
  type Address,
  type Chain,
  type GetContractReturnType,
  type HttpTransport,
  type PublicClient,
  type WalletClient,
  decodeEventLog,
  encodeFunctionData,
  getAbiItem,
  getAddress,
  getContract,
} from 'viem';
import { type PrivateKeyAccount, privateKeyToAccount } from 'viem/accounts';

import { setupL1Contracts } from '../fixtures/utils.js';

// Accounts 4 and 5 of Anvil default startup with mnemonic: 'test test test test test test test test test test test junk'
const sequencerPK = '0x47e179ec197488593b187f80a00eb0da91f1b9d0b13f8733639f19c30a34926a';
const deployerPK = '0x8b3a350cf5c34c9194ca85829a2df0ec3153be0318b5e2d3348e872092edffba';

const logger = createDebugLogger('aztec:integration_l1_publisher');

const config = getConfigEnvVars();

const numberOfConsecutiveBlocks = 2;

describe('L1Publisher integration', () => {
  let publicClient: PublicClient<HttpTransport, Chain>;
  let walletClient: WalletClient<HttpTransport, Chain, Account>;
  let l1ContractAddresses: L1ContractAddresses;
  let deployerAccount: PrivateKeyAccount;

  let rollupAddress: Address;
  let inboxAddress: Address;
  let outboxAddress: Address;

  let rollup: GetContractReturnType<typeof RollupAbi, PublicClient<HttpTransport, Chain>>;
  let inbox: GetContractReturnType<typeof InboxAbi, PublicClient<HttpTransport, Chain>>;
  let outbox: GetContractReturnType<typeof OutboxAbi, PublicClient<HttpTransport, Chain>>;

  let publisher: L1Publisher;

  let builder: TxProver;
  let builderDb: MerkleTrees;

  // The header of the last block
  let prevHeader: Header;

  let blockSource: MockProxy<ArchiveSource>;

  const chainId = createEthereumChain(config.rpcUrl, config.apiKey).chainInfo.id;

  let coinbase: EthAddress;
  let feeRecipient: AztecAddress;

  // To update the test data, run "export AZTEC_GENERATE_TEST_DATA=1" in shell and run the tests again
  const AZTEC_GENERATE_TEST_DATA = !!process.env.AZTEC_GENERATE_TEST_DATA;

  beforeEach(async () => {
    deployerAccount = privateKeyToAccount(deployerPK);
    ({ l1ContractAddresses, publicClient, walletClient } = await setupL1Contracts(
      config.rpcUrl,
      deployerAccount,
      logger,
    ));

    rollupAddress = getAddress(l1ContractAddresses.rollupAddress.toString());
    inboxAddress = getAddress(l1ContractAddresses.inboxAddress.toString());
    outboxAddress = getAddress(l1ContractAddresses.outboxAddress.toString());

    // Set up contract instances
    rollup = getContract({
      address: rollupAddress,
      abi: RollupAbi,
      client: publicClient,
    });
    inbox = getContract({
      address: inboxAddress,
      abi: InboxAbi,
      client: walletClient,
    });
    outbox = getContract({
      address: outboxAddress,
      abi: OutboxAbi,
      client: publicClient,
    });

    const tmpStore = openTmpStore();
    const treeFactory = await JSTreeFactory.init(tmpStore);
    builderDb = await MerkleTrees.new(tmpStore, treeFactory);
    blockSource = mock<ArchiveSource>();
    blockSource.getBlocks.mockResolvedValue([]);
    const worldStateConfig: WorldStateConfig = {
      worldStateBlockCheckIntervalMS: 10000,
      l2QueueSize: 10,
    };
    const worldStateSynchronizer = new ServerWorldStateSynchronizer(tmpStore, builderDb, blockSource, worldStateConfig);
    await worldStateSynchronizer.start();
    builder = await TxProver.new(config, worldStateSynchronizer, new NoopTelemetryClient());

    publisher = getL1Publisher({
      rpcUrl: config.rpcUrl,
      apiKey: '',
      requiredConfirmations: 1,
      l1Contracts: l1ContractAddresses,
      publisherPrivateKey: sequencerPK,
      l1BlockPublishRetryIntervalMS: 100,
    });

    coinbase = config.coinbase || EthAddress.random();
    feeRecipient = config.feeRecipient || AztecAddress.random();

    prevHeader = await builderDb.buildInitialHeader(false);
  });

  const makeEmptyProcessedTx = () => {
    const tx = makeEmptyProcessedTxFromHistoricalTreeRoots(
      prevHeader,
      new Fr(chainId),
      new Fr(config.version),
      getVKTreeRoot(),
    );
    return tx;
  };

  const makeBloatedProcessedTx = (seed = 0x1): ProcessedTx => {
    const tx = mockTx(seed);
    const kernelOutput = KernelCircuitPublicInputs.empty();
    kernelOutput.constants.txContext.chainId = fr(chainId);
    kernelOutput.constants.txContext.version = fr(config.version);
    kernelOutput.constants.vkTreeRoot = getVKTreeRoot();
    kernelOutput.constants.historicalHeader = prevHeader;
    kernelOutput.end.publicDataUpdateRequests = makeTuple(
      MAX_PUBLIC_DATA_UPDATE_REQUESTS_PER_TX,
      i => new PublicDataUpdateRequest(fr(i), fr(i + 10), i + 20),
      seed + 0x500,
    );

    const processedTx = makeProcessedTx(tx, kernelOutput, makeProof(), []);

    processedTx.data.end.noteHashes = makeTuple(MAX_NOTE_HASHES_PER_TX, fr, seed + 0x100);
    processedTx.data.end.nullifiers = makeTuple(MAX_NULLIFIERS_PER_TX, fr, seed + 0x200);
    processedTx.data.end.nullifiers[processedTx.data.end.nullifiers.length - 1] = Fr.ZERO;
    processedTx.data.end.l2ToL1Msgs = makeTuple(MAX_L2_TO_L1_MSGS_PER_TX, fr, seed + 0x300);
    processedTx.data.end.encryptedLogsHash = Fr.fromBuffer(processedTx.encryptedLogs.hash());
    processedTx.data.end.unencryptedLogsHash = Fr.fromBuffer(processedTx.unencryptedLogs.hash());

    return processedTx;
  };

  const sendToL2 = async (content: Fr, recipientAddress: AztecAddress): Promise<Fr> => {
    // @todo @LHerskind version hardcoded here (update to bigint or field)
    const recipient = new L2Actor(recipientAddress, 1);
    // getting the 32 byte hex string representation of the content
    const contentString = content.toString();
    // Using the 0 value for the secretHash.
    const emptySecretHash = Fr.ZERO.toString();

    const txHash = await inbox.write.sendL2Message(
      [{ actor: recipient.recipient.toString(), version: BigInt(recipient.version) }, contentString, emptySecretHash],
      {} as any,
    );

    const txReceipt = await publicClient.waitForTransactionReceipt({
      hash: txHash,
    });

    // Exactly 1 event should be emitted in the transaction
    expect(txReceipt.logs.length).toBe(1);

    // We decode the event log before checking it
    const txLog = txReceipt.logs[0];
    const topics = decodeEventLog({
      abi: InboxAbi,
      data: txLog.data,
      topics: txLog.topics,
    });

    return Fr.fromString(topics.args.hash);
  };

  /**
   * Creates a json object that can be used to test the solidity contract.
   * The json object must be put into
   */
  const writeJson = (
    fileName: string,
    block: L2Block,
    l1ToL2Content: Fr[],
    recipientAddress: AztecAddress,
    deployerAddress: `0x${string}`,
  ): void => {
    if (!AZTEC_GENERATE_TEST_DATA) {
      return;
    }
    // Path relative to the package.json in the end-to-end folder
    const path = `../../l1-contracts/test/fixtures/${fileName}.json`;

    const jsonObject = {
      populate: {
        l1ToL2Content: l1ToL2Content.map(c => `0x${c.toBuffer().toString('hex').padStart(64, '0')}`),
        recipient: `0x${recipientAddress.toBuffer().toString('hex').padStart(64, '0')}`,
        sender: deployerAddress,
      },
      messages: {
        l2ToL1Messages: block.body.txEffects
          .flatMap(txEffect => txEffect.l2ToL1Msgs)
          .map(m => `0x${m.toBuffer().toString('hex').padStart(64, '0')}`),
      },
      block: {
        // The json formatting in forge is a bit brittle, so we convert Fr to a number in the few values below.
        // This should not be a problem for testing as long as the values are not larger than u32.
        archive: `0x${block.archive.root.toBuffer().toString('hex').padStart(64, '0')}`,
        body: `0x${block.body.toBuffer().toString('hex')}`,
        txsEffectsHash: `0x${block.body.getTxsEffectsHash().toString('hex').padStart(64, '0')}`,
        decodedHeader: {
          contentCommitment: {
            inHash: `0x${block.header.contentCommitment.inHash.toString('hex').padStart(64, '0')}`,
            outHash: `0x${block.header.contentCommitment.outHash.toString('hex').padStart(64, '0')}`,
            numTxs: Number(block.header.contentCommitment.numTxs),
            txsEffectsHash: `0x${block.header.contentCommitment.txsEffectsHash.toString('hex').padStart(64, '0')}`,
          },
          globalVariables: {
            blockNumber: block.number,
            chainId: Number(block.header.globalVariables.chainId.toBigInt()),
            timestamp: Number(block.header.globalVariables.timestamp.toBigInt()),
            version: Number(block.header.globalVariables.version.toBigInt()),
            coinbase: `0x${block.header.globalVariables.coinbase.toBuffer().toString('hex').padStart(40, '0')}`,
            feeRecipient: `0x${block.header.globalVariables.feeRecipient.toBuffer().toString('hex').padStart(64, '0')}`,
            gasFees: {
              feePerDaGas: block.header.globalVariables.gasFees.feePerDaGas.toNumber(),
              feePerL2Gas: block.header.globalVariables.gasFees.feePerL2Gas.toNumber(),
            },
          },
          lastArchive: {
            nextAvailableLeafIndex: block.header.lastArchive.nextAvailableLeafIndex,
            root: `0x${block.header.lastArchive.root.toBuffer().toString('hex').padStart(64, '0')}`,
          },
          stateReference: {
            l1ToL2MessageTree: {
              nextAvailableLeafIndex: block.header.state.l1ToL2MessageTree.nextAvailableLeafIndex,
              root: `0x${block.header.state.l1ToL2MessageTree.root.toBuffer().toString('hex').padStart(64, '0')}`,
            },
            partialStateReference: {
              noteHashTree: {
                nextAvailableLeafIndex: block.header.state.partial.noteHashTree.nextAvailableLeafIndex,
                root: `0x${block.header.state.partial.noteHashTree.root.toBuffer().toString('hex').padStart(64, '0')}`,
              },
              nullifierTree: {
                nextAvailableLeafIndex: block.header.state.partial.nullifierTree.nextAvailableLeafIndex,
                root: `0x${block.header.state.partial.nullifierTree.root.toBuffer().toString('hex').padStart(64, '0')}`,
              },
              publicDataTree: {
                nextAvailableLeafIndex: block.header.state.partial.publicDataTree.nextAvailableLeafIndex,
                root: `0x${block.header.state.partial.publicDataTree.root
                  .toBuffer()
                  .toString('hex')
                  .padStart(64, '0')}`,
              },
            },
          },
        },
        header: `0x${block.header.toBuffer().toString('hex')}`,
        publicInputsHash: `0x${block.getPublicInputsHash().toBuffer().toString('hex').padStart(64, '0')}`,
        numTxs: block.body.txEffects.length,
      },
    };

    const output = JSON.stringify(jsonObject, null, 2);
    fs.writeFileSync(path, output, 'utf8');
  };

  const buildBlock = async (globalVariables: GlobalVariables, txs: ProcessedTx[], l1ToL2Messages: Fr[]) => {
    const blockTicket = await builder.startNewBlock(txs.length, globalVariables, l1ToL2Messages);
    for (const tx of txs) {
      await builder.addNewTx(tx);
    }
    return blockTicket;
  };

  it('Block body is correctly published to AvailabilityOracle', async () => {
    const body = Body.random();
    // `sendPublishTx` function is private so I am hacking around TS here. I think it's ok for test purposes.
    const txHash = await (publisher as any).sendPublishTx(body.toBuffer());
    const txReceipt = await publicClient.waitForTransactionReceipt({
      hash: txHash,
    });

    // Exactly 1 event should be emitted in the transaction
    expect(txReceipt.logs.length).toBe(1);

    // We decode the event log before checking it
    const txLog = txReceipt.logs[0];
    const topics = decodeEventLog({
      abi: AvailabilityOracleAbi,
      data: txLog.data,
      topics: txLog.topics,
    });
    // Sol gives bytes32 txsHash, so we pad the ts bytes31 version
    // We check that the txsHash in the TxsPublished event is as expected
    expect(topics.args.txsEffectsHash).toEqual(`0x${body.getTxsEffectsHash().toString('hex').padStart(64, '0')}`);
  });

  it(`Build ${numberOfConsecutiveBlocks} blocks of 4 bloated txs building on each other`, async () => {
    const archiveInRollup_ = await rollup.read.archive();
    expect(hexStringToBuffer(archiveInRollup_.toString())).toEqual(Buffer.alloc(32, 0));

    const blockNumber = await publicClient.getBlockNumber();
    // random recipient address, just kept consistent for easy testing ts/sol.
    const recipientAddress = AztecAddress.fromString(
      '0x1647b194c649f5dd01d7c832f89b0f496043c9150797923ea89e93d5ac619a93',
    );

    let currentL1ToL2Messages: Fr[] = [];
    let nextL1ToL2Messages: Fr[] = [];

    // We store which tree is about to be consumed so that we can later check the value advanced
    let toConsume = await inbox.read.toConsume();

    for (let i = 0; i < numberOfConsecutiveBlocks; i++) {
      const l1ToL2Content = range(NUMBER_OF_L1_L2_MESSAGES_PER_ROLLUP, 128 * i + 1 + 0x400).map(fr);

      for (let j = 0; j < l1ToL2Content.length; j++) {
        nextL1ToL2Messages.push(await sendToL2(l1ToL2Content[j], recipientAddress));
      }

      // Ensure that each transaction has unique (non-intersecting nullifier values)
      const totalNullifiersPerBlock = 4 * MAX_NULLIFIERS_PER_TX;
      const txs = [
        makeBloatedProcessedTx(totalNullifiersPerBlock * i + 1 * MAX_NULLIFIERS_PER_TX),
        makeBloatedProcessedTx(totalNullifiersPerBlock * i + 2 * MAX_NULLIFIERS_PER_TX),
        makeBloatedProcessedTx(totalNullifiersPerBlock * i + 3 * MAX_NULLIFIERS_PER_TX),
        makeBloatedProcessedTx(totalNullifiersPerBlock * i + 4 * MAX_NULLIFIERS_PER_TX),
      ];

      const globalVariables = new GlobalVariables(
        new Fr(chainId),
        new Fr(config.version),
        new Fr(1 + i),
        new Fr(await rollup.read.lastBlockTs()),
        coinbase,
        feeRecipient,
        GasFees.empty(),
      );
      const ticket = await buildBlock(globalVariables, txs, currentL1ToL2Messages);
      const result = await ticket.provingPromise;
      expect(result.status).toBe(PROVING_STATUS.SUCCESS);
      const blockResult = await builder.finaliseBlock();
      const block = blockResult.block;
      prevHeader = block.header;
      blockSource.getL1ToL2Messages.mockResolvedValueOnce(currentL1ToL2Messages);
      blockSource.getBlocks.mockResolvedValueOnce([block]);

      const l2ToL1MsgsArray = block.body.txEffects.flatMap(txEffect => txEffect.l2ToL1Msgs);

      const [emptyRoot] = await outbox.read.roots([block.header.globalVariables.blockNumber.toBigInt()]);

      // Check that we have not yet written a root to this blocknumber
      expect(BigInt(emptyRoot)).toStrictEqual(0n);

      writeJson(`mixed_block_${i}`, block, l1ToL2Content, recipientAddress, deployerAccount.address);

      await publisher.processL2Block(block);

      const logs = await publicClient.getLogs({
        address: rollupAddress,
        event: getAbiItem({
          abi: RollupAbi,
          name: 'L2BlockProcessed',
        }),
        fromBlock: blockNumber + 1n,
      });
      expect(logs).toHaveLength(i + 1);
      expect(logs[i].args.blockNumber).toEqual(BigInt(i + 1));

      const ethTx = await publicClient.getTransaction({
        hash: logs[i].transactionHash!,
      });

      const expectedData = encodeFunctionData({
        abi: RollupAbi,
        functionName: 'process',
        args: [`0x${block.header.toBuffer().toString('hex')}`, `0x${block.archive.root.toBuffer().toString('hex')}`],
      });
      expect(ethTx.input).toEqual(expectedData);

      // Check a tree have been consumed from the inbox
      const newToConsume = await inbox.read.toConsume();
      expect(newToConsume).toEqual(toConsume + 1n);
      toConsume = newToConsume;

      const treeHeight = Math.ceil(Math.log2(l2ToL1MsgsArray.length));

      const tree = new StandardTree(
        openTmpStore(true),
        new SHA256Trunc(),
        'temp_outhash_sibling_path',
        treeHeight,
        0n,
        Fr,
      );
      await tree.appendLeaves(l2ToL1MsgsArray);

      const expectedRoot = tree.getRoot(true);
      const [actualRoot] = await outbox.read.roots([block.header.globalVariables.blockNumber.toBigInt()]);

      // check that values are inserted into the outbox
      expect(`0x${expectedRoot.toString('hex')}`).toEqual(actualRoot);

      // There is a 1 block lag between before messages get consumed from the inbox
      currentL1ToL2Messages = nextL1ToL2Messages;
      // We wipe the messages from previous iteration
      nextL1ToL2Messages = [];
    }
  });

  it(`Build ${numberOfConsecutiveBlocks} blocks of 2 empty txs building on each other`, async () => {
    const archiveInRollup_ = await rollup.read.archive();
    expect(hexStringToBuffer(archiveInRollup_.toString())).toEqual(Buffer.alloc(32, 0));

    const blockNumber = await publicClient.getBlockNumber();

    for (let i = 0; i < numberOfConsecutiveBlocks; i++) {
      const l1ToL2Messages = new Array(NUMBER_OF_L1_L2_MESSAGES_PER_ROLLUP).fill(new Fr(0n));
      const txs = [makeEmptyProcessedTx(), makeEmptyProcessedTx()];

      const globalVariables = new GlobalVariables(
        new Fr(chainId),
        new Fr(config.version),
        new Fr(1 + i),
        new Fr(await rollup.read.lastBlockTs()),
        coinbase,
        feeRecipient,
        GasFees.empty(),
      );
      const blockTicket = await buildBlock(globalVariables, txs, l1ToL2Messages);
      await builder.setBlockCompleted();
      const result = await blockTicket.provingPromise;
      expect(result.status).toBe(PROVING_STATUS.SUCCESS);
      const blockResult = await builder.finaliseBlock();
      const block = blockResult.block;
      prevHeader = block.header;
      blockSource.getL1ToL2Messages.mockResolvedValueOnce(l1ToL2Messages);
      blockSource.getBlocks.mockResolvedValueOnce([block]);

      writeJson(`empty_block_${i}`, block, [], AztecAddress.ZERO, deployerAccount.address);

      await publisher.processL2Block(block);

      const logs = await publicClient.getLogs({
        address: rollupAddress,
        event: getAbiItem({
          abi: RollupAbi,
          name: 'L2BlockProcessed',
        }),
        fromBlock: blockNumber + 1n,
      });
      expect(logs).toHaveLength(i + 1);
      expect(logs[i].args.blockNumber).toEqual(BigInt(i + 1));

      const ethTx = await publicClient.getTransaction({
        hash: logs[i].transactionHash!,
      });

      const expectedData = encodeFunctionData({
        abi: RollupAbi,
        functionName: 'process',
        args: [`0x${block.header.toBuffer().toString('hex')}`, `0x${block.archive.root.toBuffer().toString('hex')}`],
      });
      expect(ethTx.input).toEqual(expectedData);
    }
  });
});

/**
 * Converts a hex string into a buffer. String may be 0x-prefixed or not.
 */
function hexStringToBuffer(hex: string): Buffer {
  if (!/^(0x)?[a-fA-F0-9]+$/.test(hex)) {
    throw new Error(`Invalid format for hex string: "${hex}"`);
  }
  if (hex.length % 2 === 1) {
    throw new Error(`Invalid length for hex string: "${hex}"`);
  }
  return Buffer.from(hex.replace(/^0x/, ''), 'hex');
}<|MERGE_RESOLUTION|>--- conflicted
+++ resolved
@@ -34,12 +34,8 @@
 import { makeTuple, range } from '@aztec/foundation/array';
 import { openTmpStore } from '@aztec/kv-store/utils';
 import { AvailabilityOracleAbi, InboxAbi, OutboxAbi, RollupAbi } from '@aztec/l1-artifacts';
-<<<<<<< HEAD
-import { JSTreeFactory, SHA256Trunc, StandardTree } from '@aztec/merkle-tree';
-=======
 import { SHA256Trunc, StandardTree } from '@aztec/merkle-tree';
 import { getVKTreeRoot } from '@aztec/noir-protocol-circuits-types';
->>>>>>> 7870a581
 import { TxProver } from '@aztec/prover-client';
 import { type L1Publisher, getL1Publisher } from '@aztec/sequencer-client';
 import { NoopTelemetryClient } from '@aztec/telemetry-client/noop';
@@ -138,8 +134,7 @@
     });
 
     const tmpStore = openTmpStore();
-    const treeFactory = await JSTreeFactory.init(tmpStore);
-    builderDb = await MerkleTrees.new(tmpStore, treeFactory);
+    builderDb = await MerkleTrees.new(tmpStore);
     blockSource = mock<ArchiveSource>();
     blockSource.getBlocks.mockResolvedValue([]);
     const worldStateConfig: WorldStateConfig = {
