--- conflicted
+++ resolved
@@ -11,12 +11,7 @@
   TxStatus,
   sleep,
 } from '@aztec/aztec.js';
-<<<<<<< HEAD
-import '@aztec/aztec.js';
-import { EthAddress } from '@aztec/circuits.js';
-=======
 import { ETHEREUM_SLOT_DURATION, EthAddress } from '@aztec/circuits.js';
->>>>>>> 8b7b2d2b
 import { RollupAbi } from '@aztec/l1-artifacts';
 import { type BootstrapNode } from '@aztec/p2p';
 import { type PXEService, createPXEService, getPXEServiceConfig as getRpcConfig } from '@aztec/pxe';
