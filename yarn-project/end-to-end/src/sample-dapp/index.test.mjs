--- conflicted
+++ resolved
@@ -30,11 +30,8 @@
       TokenContract.notes.TransparentNote.id,
       receipt.txHash,
     );
-<<<<<<< HEAD
-    await owner.addNote(extendedNote);
-=======
+
     await pxe.addNote(extendedNote, owner.getAddress());
->>>>>>> 7ef16432
 
     await token.methods.redeem_shield(owner.getAddress(), initialBalance, secret).send().wait();
   }, 120_000);
