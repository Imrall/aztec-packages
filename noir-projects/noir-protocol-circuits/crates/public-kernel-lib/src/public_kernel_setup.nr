--- conflicted
+++ resolved
@@ -45,17 +45,11 @@
     }
 
     fn public_kernel_setup(self) -> PublicKernelCircuitPublicInputs {
-<<<<<<< HEAD
-        // Recursively verify the tube proof or a previous public kernel proof
-        self.previous_kernel.verify();
-
-=======
         if !dep::std::runtime::is_unconstrained() {
-            // verify the previous kernel proof
+            // Recursively verify the tube proof or a previous public kernel proof
             self.previous_kernel.verify();
             self.previous_kernel.validate_in_vk_tree(ALLOWED_PREVIOUS_CIRCUITS);
         }
->>>>>>> 633eb6b7
         // construct the circuit outputs
         let mut public_inputs = PublicKernelCircuitPublicInputsBuilder::empty();
         self.initialize_revert_code(&mut public_inputs);
