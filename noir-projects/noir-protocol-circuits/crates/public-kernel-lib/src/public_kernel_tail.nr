--- conflicted
+++ resolved
@@ -66,16 +66,11 @@
     }
 
     pub fn public_kernel_tail(self) -> KernelCircuitPublicInputs {
-<<<<<<< HEAD
-        self.previous_kernel.verify();
-
-=======
         if !dep::std::runtime::is_unconstrained() {
-            // verify the previous kernel proof
+            // Recursively verify the tube proof or a previous public kernel proof
             self.previous_kernel.verify();
             self.previous_kernel.validate_in_vk_tree(ALLOWED_PREVIOUS_CIRCUITS);
         }
->>>>>>> 633eb6b7
         self.validate_inputs();
 
         self.validate_public_data_hints();
