--- conflicted
+++ resolved
@@ -173,13 +173,9 @@
             start_archive_snapshot: AppendOnlyTreeSnapshot::zero(),
             new_archive_sibling_path: [0; ARCHIVE_HEIGHT],
             previous_block_hash: 0,
-<<<<<<< HEAD
             prover_id: 0,
             tx_effects: [0; FIELDS_PER_BLOB],
             blob_commitment: [0; 2],
-=======
-            prover_id: 0
->>>>>>> 0d5b116b
         }
     }
 }