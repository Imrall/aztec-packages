--- conflicted
+++ resolved
@@ -1,13 +1,7 @@
 use dep::aztec::{
-<<<<<<< HEAD
-    context::PrivateContext,
-    protocol_types::address::AztecAddress,
-    note::note_getter_options::NoteGetterOptions, state_vars::PrivateSet
-=======
-    protocol_types::{address::AztecAddress, grumpkin_point::GrumpkinPoint}, context::Context,
+    protocol_types::{address::AztecAddress, grumpkin_point::GrumpkinPoint},
     note::note_getter_options::NoteGetterOptions, state_vars::PrivateSet,
     keys::getters::{get_npk_m_hash, get_ivpk_m}
->>>>>>> e298c766
 };
 use dep::value_note::{filter::filter_notes_min_sum, value_note::ValueNote};
 
@@ -29,14 +23,8 @@
 impl<Context> EasyPrivateUint<&mut PrivateContext> {
     // Very similar to `value_note::utils::increment`.
     pub fn add(self, addend: u64, owner: AztecAddress) {
-<<<<<<< HEAD
-=======
-        assert(self.context.public.is_none(), "EasyPrivateUint::add can be called from private only.");
-        let context = self.context.private.unwrap();
-
-        let owner_npk_m_hash = get_npk_m_hash(context, owner);
-        let owner_ivpk_m = get_ivpk_m(context, owner);
->>>>>>> e298c766
+        let owner_npk_m_hash = get_npk_m_hash(self.context, owner);
+        let owner_ivpk_m = get_ivpk_m(self.context, owner);
         // Creates new note for the owner.
         let mut addend_note = ValueNote::new(addend as Field, owner_npk_m_hash);
 
@@ -48,15 +36,9 @@
 
     // Very similar to `value_note::utils::decrement`.
     pub fn sub(self, subtrahend: u64, owner: AztecAddress) {
-<<<<<<< HEAD
-=======
-        assert(self.context.public.is_none(), "EasyPrivateUint::sub can be called from private only.");
-        let context = self.context.private.unwrap();
+        let owner_npk_m_hash = get_npk_m_hash(self.context, owner);
+        let owner_ivpk_m = get_ivpk_m(self.context, owner);
 
-        let owner_npk_m_hash = get_npk_m_hash(context, owner);
-        let owner_ivpk_m = get_ivpk_m(context, owner);
-
->>>>>>> e298c766
         // docs:start:get_notes
         let options = NoteGetterOptions::with_filter(filter_notes_min_sum, subtrahend as Field);
         let maybe_notes = self.set.get_notes(options);
