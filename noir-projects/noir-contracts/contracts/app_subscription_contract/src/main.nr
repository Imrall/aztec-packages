mod subscription_note;
mod dapp_payload;

contract AppSubscription {
    use crate::{dapp_payload::DAppPayload, subscription_note::{SubscriptionNote, SUBSCRIPTION_NOTE_LEN}};
    use dep::{
        aztec::{
        prelude::{
        AztecAddress, FunctionSelector, PrivateContext, NoteHeader, Map, PrivateMutable, PublicMutable,
        SharedImmutable
    },
        protocol_types::{traits::is_empty, grumpkin_point::GrumpkinPoint},
        keys::getters::{get_npk_m_hash, get_ivpk_m}
    },
        authwit::{account::AccountActions, auth_witness::get_auth_witness, auth::assert_current_call_valid_authwit},
        gas_token::GasToken, token::Token
    };

    #[aztec(storage)]
    struct Storage<Context> {
        // The following is only needed in private but we use ShareImmutable here instead of PrivateImmutable because
        // the value can be publicly known and SharedImmutable provides us with a better devex here because we don't
        // have to bother with sharing the note between pixies of users.
        target_address: SharedImmutable<AztecAddress, Context>,
        subscription_token_address: SharedImmutable<AztecAddress, Context>,
        subscription_recipient_address: SharedImmutable<AztecAddress, Context>,
        subscription_price: SharedImmutable<Field, Context>,
        subscriptions: Map<AztecAddress, PrivateMutable<SubscriptionNote, Context>, Context>,
        gas_token_address: SharedImmutable<AztecAddress, Context>,
        gas_token_limit_per_tx: SharedImmutable<Field, Context>,
    }

    global SUBSCRIPTION_DURATION_IN_BLOCKS = 5;
    global SUBSCRIPTION_TXS = 5;

    #[aztec(private)]
    fn entrypoint(payload: DAppPayload, user_address: AztecAddress) {
        assert(context.msg_sender().to_field() == 0);
        assert_current_call_valid_authwit(&mut context, user_address);

        let mut note = storage.subscriptions.at(user_address).get_note(false, GrumpkinPoint::zero());
        assert(note.remaining_txs as u64 > 0, "you're out of txs");

        note.remaining_txs -= 1;

        let subscriber_ivpk_m = get_ivpk_m(&mut context, user_address);
        storage.subscriptions.at(user_address).replace(&mut note, true, subscriber_ivpk_m);

        context.set_as_fee_payer();
        let gas_limit = storage.gas_token_limit_per_tx.read_private();
        context.set_public_teardown_function(
            storage.gas_token_address.read_private(),
            FunctionSelector::from_signature("pay_fee(Field)"),
            [gas_limit]
        );

        context.end_setup();

        AppSubscription::at(context.this_address()).assert_not_expired(note.expiry_block_number).enqueue_view(&mut context);

        payload.execute_calls(&mut context, storage.target_address.read_private());
    }

    #[aztec(public)]
    #[aztec(initializer)]
    fn constructor(
        target_address: AztecAddress,
        subscription_recipient_address: AztecAddress,
        subscription_token_address: AztecAddress,
        subscription_price: Field,
        gas_token_address: AztecAddress,
        gas_token_limit_per_tx: Field
    ) {
        storage.target_address.initialize(target_address);
        storage.subscription_token_address.initialize(subscription_token_address);
        storage.subscription_recipient_address.initialize(subscription_recipient_address);
        storage.subscription_price.initialize(subscription_price);
        storage.gas_token_address.initialize(gas_token_address);
        storage.gas_token_limit_per_tx.initialize(gas_token_limit_per_tx);
    }

    #[aztec(public)]
    #[aztec(internal)]
    #[aztec(view)]
    fn assert_not_expired(expiry_block_number: Field) {
        assert((context.block_number()) as u64 < expiry_block_number as u64);
    }

    #[aztec(public)]
    #[aztec(internal)]
    #[aztec(view)]
    fn assert_block_number(expiry_block_number: Field) {
        assert(
            (context.block_number() + SUBSCRIPTION_DURATION_IN_BLOCKS) as u64
            >= expiry_block_number as u64
        );
    }

    #[aztec(private)]
    fn subscribe(
        subscriber_address: AztecAddress,
        nonce: Field,
        expiry_block_number: Field,
        tx_count: Field
    ) {
        assert(tx_count as u64 <= SUBSCRIPTION_TXS as u64);

        Token::at(storage.subscription_token_address.read_private()).transfer(
            context.msg_sender(),
            storage.subscription_recipient_address.read_private(),
            storage.subscription_price.read_private(),
            nonce
        ).call(&mut context);

        // Assert that the given expiry_block_number < current_block_number + SUBSCRIPTION_DURATION_IN_BLOCKS.
        AppSubscription::at(context.this_address()).assert_block_number(expiry_block_number).enqueue_view(&mut context);
        let subscriber_npk_m_hash = get_npk_m_hash(&mut context, subscriber_address);
        let subscriber_ivpk_m = get_ivpk_m(&mut context, subscriber_address);

        let mut subscription_note = SubscriptionNote::new(subscriber_npk_m_hash, expiry_block_number, tx_count);

        // is_initialized is an unconstrained function, so we must first convert the state variable to an unconstrained
        // one to avoid having a mutable reference (to the private context) cross the constrained <> unconstrained
        // boundary, which is not allowed.
        let is_initialized = storage.subscriptions.at(subscriber_address).to_unconstrained().is_initialized();

        if (!is_initialized) {
            storage.subscriptions.at(subscriber_address).initialize(&mut subscription_note, true, subscriber_ivpk_m);
        } else {
            storage.subscriptions.at(subscriber_address).replace(&mut subscription_note, true, subscriber_ivpk_m)
        }
    }
<<<<<<< HEAD
=======

    // Compiler bug workaround. You can't call an unconstrained function in another module, unless its from an
    // unconstrained function in your module.
    unconstrained fn is_initialized(subscriber_address: AztecAddress) -> pub bool {
        storage.subscriptions.at(subscriber_address).is_initialized()
    }
>>>>>>> c3b573e8
}<|MERGE_RESOLUTION|>--- conflicted
+++ resolved
@@ -130,13 +130,8 @@
             storage.subscriptions.at(subscriber_address).replace(&mut subscription_note, true, subscriber_ivpk_m)
         }
     }
-<<<<<<< HEAD
-=======
 
-    // Compiler bug workaround. You can't call an unconstrained function in another module, unless its from an
-    // unconstrained function in your module.
     unconstrained fn is_initialized(subscriber_address: AztecAddress) -> pub bool {
         storage.subscriptions.at(subscriber_address).is_initialized()
     }
->>>>>>> c3b573e8
 }